--- conflicted
+++ resolved
@@ -1,17 +1,21 @@
-<<<<<<< HEAD
-use jito_vault_sdk::{error::VaultError, inline_mpl_token_metadata};
-use solana_program::pubkey::Pubkey;
-use solana_sdk::signature::Keypair;
+#[cfg(test)]
+mod tests {
+    use jito_vault_sdk::{
+        error::VaultError,
+        inline_mpl_token_metadata::{self, pda::find_metadata_account},
+    };
+    use solana_program::pubkey::Pubkey;
+    use solana_sdk::signature::Keypair;
 
-use crate::fixtures::{
-    fixture::TestBuilder,
-    vault_client::{assert_vault_error, VaultProgramClient, VaultRoot},
-};
+    use crate::fixtures::{
+        fixture::TestBuilder,
+        vault_client::{assert_vault_error, VaultProgramClient, VaultRoot},
+    };
 
-async fn setup() -> (VaultProgramClient, Pubkey, Keypair) {
-    let fixture = TestBuilder::new().await;
+    async fn setup() -> (VaultProgramClient, Pubkey, Keypair) {
+        let fixture = TestBuilder::new().await;
 
-    let mut vault_program_client = fixture.vault_program_client();
+        let mut vault_program_client = fixture.vault_program_client();
 
     let deposit_fee_bps = 99;
     let withdrawal_fee_bps = 100;
@@ -33,122 +37,6 @@
         )
         .await
         .unwrap();
-
-    let vault = vault_program_client.get_vault(&vault_pubkey).await.unwrap();
-
-    // Create token metadata
-    let name = "restaking JTO";
-    let symbol = "rJTO";
-    let uri = "https://www.jito.network/restaking/";
-
-    let metadata_pubkey = inline_mpl_token_metadata::pda::find_metadata_account(&vault.vrt_mint).0;
-
-    vault_program_client
-        .create_token_metadata(
-            &vault_pubkey,
-            &vault_admin,
-            &vault.vrt_mint,
-            &vault_admin,
-            &metadata_pubkey,
-            name.to_string(),
-            symbol.to_string(),
-            uri.to_string(),
-        )
-        .await
-        .unwrap();
-
-    (vault_program_client, vault_pubkey, vault_admin)
-}
-
-#[tokio::test]
-async fn success_update_token_metadata() {
-    let (mut vault_program_client, vault_pubkey, vault_admin) = setup().await;
-
-    let updated_name = "updated_name";
-    let updated_symbol = "USYM";
-    let updated_uri = "updated_uri";
-
-    let vault = vault_program_client.get_vault(&vault_pubkey).await.unwrap();
-
-    vault_program_client
-        .update_token_metadata(
-            &vault_pubkey,
-            &vault_admin,
-            &vault.vrt_mint,
-            updated_name.to_string(),
-            updated_symbol.to_string(),
-            updated_uri.to_string(),
-        )
-        .await
-        .unwrap();
-
-    let token_metadata = vault_program_client
-        .get_token_metadata(&vault.vrt_mint)
-        .await
-        .unwrap();
-
-    assert!(token_metadata.name.starts_with(updated_name));
-    assert!(token_metadata.symbol.starts_with(updated_symbol));
-    assert!(token_metadata.uri.starts_with(updated_uri));
-}
-
-#[tokio::test]
-async fn test_wrong_admin_signed() {
-    let (mut vault_program_client, vault_pubkey, _) = setup().await;
-
-    let updated_name = "updated_name";
-    let updated_symbol = "USYM";
-    let updated_uri = "updated_uri";
-
-    let vault = vault_program_client.get_vault(&vault_pubkey).await.unwrap();
-
-    let bad_admin = Keypair::new();
-    let response = vault_program_client
-        .update_token_metadata(
-            &vault_pubkey,
-            &bad_admin,
-            &vault.vrt_mint,
-            updated_name.to_string(),
-            updated_symbol.to_string(),
-            updated_uri.to_string(),
-        )
-        .await;
-
-    assert_vault_error(response, VaultError::VaultAdminInvalid);
-=======
-#[cfg(test)]
-mod tests {
-    use jito_vault_sdk::{
-        error::VaultError,
-        inline_mpl_token_metadata::{self, pda::find_metadata_account},
-    };
-    use solana_program::pubkey::Pubkey;
-    use solana_sdk::signature::Keypair;
-
-    use crate::fixtures::{
-        fixture::TestBuilder,
-        vault_client::{assert_vault_error, VaultProgramClient, VaultRoot},
-    };
-
-    async fn setup() -> (VaultProgramClient, Pubkey, Keypair) {
-        let fixture = TestBuilder::new().await;
-
-        let mut vault_program_client = fixture.vault_program_client();
-
-        let deposit_fee_bps = 99;
-        let withdrawal_fee_bps = 100;
-        let reward_fee_bps = 101;
-
-        let (
-            _config_admin,
-            VaultRoot {
-                vault_pubkey,
-                vault_admin,
-            },
-        ) = vault_program_client
-            .setup_config_and_vault(deposit_fee_bps, withdrawal_fee_bps, reward_fee_bps)
-            .await
-            .unwrap();
 
         let vault = vault_program_client.get_vault(&vault_pubkey).await.unwrap();
 
@@ -239,5 +127,4 @@
 
         assert_vault_error(response, VaultError::VaultAdminInvalid);
     }
->>>>>>> a93fdbb0
 }