--- conflicted
+++ resolved
@@ -110,7 +110,8 @@
     async fn test_update_vault_balance_ok() {
         const MINT_AMOUNT: u64 = 1000;
         // Match's unit test in vault.rs: test_calculate_reward_fee
-        const EXPECTED_FEE: u64 = 52;
+        // We have to account for the INITIALIZATION_TOKEN_AMOUNT
+        const EXPECTED_FEE: u64 = 92;
 
         let (fixture, vault_root) = setup_with_reward(
             MINT_AMOUNT,
@@ -147,36 +148,30 @@
             .await
             .unwrap();
 
-<<<<<<< HEAD
         assert_eq!(
             vault.tokens_deposited() - Vault::INITIALIZATION_TOKEN_AMOUNT,
-            MINT_AMOUNT
+            MINT_AMOUNT * 2
         );
-        assert_eq!(reward_fee_account.amount, MINT_AMOUNT / 10);
+        assert_eq!(reward_fee_account.amount, EXPECTED_FEE);
         assert_eq!(
             vault.vrt_supply() - Vault::INITIALIZATION_TOKEN_AMOUNT,
-            MINT_AMOUNT / 10
+            MINT_AMOUNT + EXPECTED_FEE
         );
-=======
-        assert_eq!(vault.tokens_deposited(), MINT_AMOUNT * 2);
-        assert_eq!(reward_fee_account.amount, EXPECTED_FEE);
-        assert_eq!(vault.vrt_supply(), MINT_AMOUNT + EXPECTED_FEE);
     }
 
     #[tokio::test]
     async fn test_update_vault_balance_no_initial_supply() {
+        // There will always be an initial supply of 10_000
         let (fixture, vault_root) = setup_with_reward(
             1000, 0, 0, 1000, //10%
         )
         .await;
         let mut vault_program_client = fixture.vault_program_client();
 
-        let test_error = vault_program_client
+        vault_program_client
             .update_vault_balance(&vault_root.vault_pubkey)
-            .await;
-
-        assert_vault_error(test_error, VaultError::VaultRewardFeeIsZero);
->>>>>>> 8f68681b
+            .await
+            .unwrap();
     }
 
     #[tokio::test]
