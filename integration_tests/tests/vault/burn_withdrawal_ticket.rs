--- conflicted
+++ resolved
@@ -92,11 +92,7 @@
             .unwrap();
 
         let VaultStakerWithdrawalTicketRoot { base } = vault_program_client
-<<<<<<< HEAD
-            .do_enqueue_withdraw(&vault_root, &depositor, MINT_AMOUNT, min_amount_out)
-=======
-            .do_enqueue_withdrawal(&vault_root, &depositor, MINT_AMOUNT)
->>>>>>> 743a649d
+            .do_enqueue_withdrawal(&vault_root, &depositor, MINT_AMOUNT, min_amount_out)
             .await
             .unwrap();
 
@@ -185,11 +181,7 @@
             .unwrap();
 
         let VaultStakerWithdrawalTicketRoot { base } = vault_program_client
-<<<<<<< HEAD
-            .do_enqueue_withdraw(&vault_root, &depositor, MINT_AMOUNT, min_amount_out)
-=======
-            .do_enqueue_withdrawal(&vault_root, &depositor, MINT_AMOUNT)
->>>>>>> 743a649d
+            .do_enqueue_withdrawal(&vault_root, &depositor, MINT_AMOUNT, min_amount_out)
             .await
             .unwrap();
 
@@ -294,11 +286,7 @@
             .unwrap();
 
         let VaultStakerWithdrawalTicketRoot { base } = vault_program_client
-<<<<<<< HEAD
-            .do_enqueue_withdraw(&vault_root, &depositor, MINT_AMOUNT, min_amount_out)
-=======
-            .do_enqueue_withdrawal(&vault_root, &depositor, MINT_AMOUNT)
->>>>>>> 743a649d
+            .do_enqueue_withdrawal(&vault_root, &depositor, MINT_AMOUNT, min_amount_out)
             .await
             .unwrap();
 
@@ -432,11 +420,7 @@
             .unwrap();
 
         let VaultStakerWithdrawalTicketRoot { base } = vault_program_client
-<<<<<<< HEAD
-            .do_enqueue_withdraw(&vault_root, &depositor, MINT_AMOUNT, min_amount_out)
-=======
-            .do_enqueue_withdrawal(&vault_root, &depositor, MINT_AMOUNT)
->>>>>>> 743a649d
+            .do_enqueue_withdrawal(&vault_root, &depositor, MINT_AMOUNT, min_amount_out)
             .await
             .unwrap();
 
@@ -515,176 +499,6 @@
 
         let slash_amount = MINT_AMOUNT >> 1;
         let withdraw_amount = MINT_AMOUNT >> 1;
-        let deposit_fee_bps = 0;
-        let withdraw_fee_bps = 0;
-        let reward_fee_bps = 0;
-        let num_operators = 1;
-        let slasher_amounts = vec![slash_amount];
-
-        let mut fixture = TestBuilder::new().await;
-        let ConfiguredVault {
-            mut vault_program_client,
-            restaking_program_client: _,
-            vault_config_admin,
-            vault_root,
-            restaking_config_admin: _,
-            ncn_root,
-            operator_roots,
-            slashers_amounts,
-        } = fixture
-            .setup_vault_with_ncn_and_operators(
-                deposit_fee_bps,
-                withdraw_fee_bps,
-                reward_fee_bps,
-                num_operators,
-                &slasher_amounts,
-            )
-            .await
-            .unwrap();
-
-        // Initial deposit + mint
-        let depositor = Keypair::new();
-        vault_program_client
-            .configure_depositor(&vault_root, &depositor.pubkey(), MINT_AMOUNT)
-            .await
-            .unwrap();
-        vault_program_client
-            .do_mint_to(&vault_root, &depositor, MINT_AMOUNT, MINT_AMOUNT)
-            .await
-            .unwrap();
-
-        let config = vault_program_client
-            .get_config(&Config::find_program_address(&jito_vault_program::id()).0)
-            .await
-            .unwrap();
-        fixture
-            .warp_slot_incremental(2 * config.epoch_length())
-            .await
-            .unwrap();
-
-        vault_program_client
-            .do_full_vault_update(
-                &vault_root.vault_pubkey,
-                &[operator_roots[0].operator_pubkey],
-            )
-            .await
-            .unwrap();
-
-        // Delegate all funds to the operator
-        vault_program_client
-            .do_add_delegation(&vault_root, &operator_roots[0].operator_pubkey, MINT_AMOUNT)
-            .await
-            .unwrap();
-
-        fixture
-            .warp_slot_incremental(2 * config.epoch_length())
-            .await
-            .unwrap();
-        let operator_root_pubkeys: Vec<_> =
-            operator_roots.iter().map(|r| r.operator_pubkey).collect();
-        vault_program_client
-            .do_full_vault_update(&vault_root.vault_pubkey, &operator_root_pubkeys)
-            .await
-            .unwrap();
-
-        let vault = vault_program_client
-            .get_vault(&vault_root.vault_pubkey)
-            .await
-            .unwrap();
-
-        assert_eq!(
-            vault.delegation_state.total_security().unwrap(),
-            MINT_AMOUNT
-        );
-
-        let min_amount_out = vault
-            .calculate_min_supported_mint_out(withdraw_amount, Vault::MIN_WITHDRAWAL_SLIPPAGE_BPS)
-            .unwrap();
-
-        let VaultStakerWithdrawalTicketRoot { base } = vault_program_client
-            .do_enqueue_withdraw(&vault_root, &depositor, withdraw_amount, min_amount_out)
-            .await
-            .unwrap();
-
-        let operator_root = &operator_roots[0];
-
-        let config = vault_program_client
-            .get_config(&Config::find_program_address(&jito_vault_program::id()).0)
-            .await
-            .unwrap();
-        fixture
-            .warp_slot_incremental(2 * config.epoch_length())
-            .await
-            .unwrap();
-        let operator_root_pubkeys: Vec<_> =
-            operator_roots.iter().map(|r| r.operator_pubkey).collect();
-        vault_program_client
-            .do_full_vault_update(&vault_root.vault_pubkey, &operator_root_pubkeys)
-            .await
-            .unwrap();
-
-        let vault = vault_program_client
-            .get_vault(&vault_root.vault_pubkey)
-            .await
-            .unwrap();
-
-        // configure slasher and slash
-        let slasher = &slashers_amounts[0].0;
-        fixture
-            .create_ata(&vault.supported_mint, &slasher.pubkey())
-            .await
-            .unwrap();
-        let epoch = fixture.get_current_slot().await.unwrap() / config.epoch_length();
-        vault_program_client
-            .initialize_vault_ncn_slasher_operator_ticket(
-                &Config::find_program_address(&jito_vault_program::id()).0,
-                &vault_root.vault_pubkey,
-                &ncn_root.ncn_pubkey,
-                &slasher.pubkey(),
-                &operator_root.operator_pubkey,
-                &VaultNcnSlasherTicket::find_program_address(
-                    &jito_vault_program::id(),
-                    &vault_root.vault_pubkey,
-                    &ncn_root.ncn_pubkey,
-                    &slasher.pubkey(),
-                )
-                .0,
-                &VaultNcnSlasherOperatorTicket::find_program_address(
-                    &jito_vault_program::id(),
-                    &vault_root.vault_pubkey,
-                    &ncn_root.ncn_pubkey,
-                    &slasher.pubkey(),
-                    &operator_root.operator_pubkey,
-                    epoch,
-                )
-                .0,
-                &vault_config_admin,
-            )
-            .await
-            .unwrap();
-
-        vault_program_client
-            .do_slash(
-                &vault_root,
-                &ncn_root.ncn_pubkey,
-                slasher,
-                &operator_root.operator_pubkey,
-                slash_amount,
-            )
-            .await
-            .unwrap();
-
-        let result = vault_program_client
-            .do_burn_withdrawal_ticket(&vault_root, &depositor, &base)
-            .await;
-
-        assert_vault_error(result, VaultError::SlippageError);
-    }
-
-    #[tokio::test]
-    async fn test_burn_withdrawal_ticket_wrong_staker_token_account_fails() {
-        const MINT_AMOUNT: u64 = 100_000;
-
         let deposit_fee_bps = 0;
         let withdrawal_fee_bps = 0;
         let reward_fee_bps = 0;
@@ -733,11 +547,7 @@
             .unwrap();
 
         let VaultStakerWithdrawalTicketRoot { base } = vault_program_client
-<<<<<<< HEAD
-            .do_enqueue_withdraw(&vault_root, &depositor, MINT_AMOUNT, min_amount_out)
-=======
-            .do_enqueue_withdrawal(&vault_root, &depositor, MINT_AMOUNT)
->>>>>>> 743a649d
+            .do_enqueue_withdrawal(&vault_root, &depositor, MINT_AMOUNT, min_amount_out)
             .await
             .unwrap();
 
