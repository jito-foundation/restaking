--- conflicted
+++ resolved
@@ -36,14 +36,6 @@
             operator_roots,
             slashers_amounts: _,
         } = fixture
-<<<<<<< HEAD
-            .setup_vault_with_ncn_and_operators(0, 0, 1, 1, &[])
-            .await
-            .unwrap();
-
-        let vault = vault_program_client
-            .get_vault(&vault_root.vault_pubkey)
-=======
             .setup_vault_with_ncn_and_operators(
                 deposit_fee_bps,
                 withdraw_fee_bps,
@@ -51,7 +43,6 @@
                 num_operators,
                 &slasher_amounts,
             )
->>>>>>> c46712f4
             .await
             .unwrap();
 
@@ -125,14 +116,6 @@
             operator_roots,
             slashers_amounts: _,
         } = fixture
-<<<<<<< HEAD
-            .setup_vault_with_ncn_and_operators(0, 0, 1, 1, &[])
-            .await
-            .unwrap();
-
-        let vault = vault_program_client
-            .get_vault(&vault_root.vault_pubkey)
-=======
             .setup_vault_with_ncn_and_operators(
                 deposit_fee_bps,
                 withdraw_fee_bps,
@@ -140,7 +123,6 @@
                 num_operators,
                 &slasher_amounts,
             )
->>>>>>> c46712f4
             .await
             .unwrap();
 
@@ -230,14 +212,6 @@
             operator_roots,
             slashers_amounts: _,
         } = fixture
-<<<<<<< HEAD
-            .setup_vault_with_ncn_and_operators(0, 0, 1, 1, &[])
-            .await
-            .unwrap();
-
-        let vault = vault_program_client
-            .get_vault(&vault_root.vault_pubkey)
-=======
             .setup_vault_with_ncn_and_operators(
                 deposit_fee_bps,
                 withdraw_fee_bps,
@@ -245,7 +219,6 @@
                 num_operators,
                 &slasher_amounts,
             )
->>>>>>> c46712f4
             .await
             .unwrap();
 
@@ -371,9 +344,6 @@
             operator_roots,
             slashers_amounts: _,
         } = fixture
-<<<<<<< HEAD
-            .setup_vault_with_ncn_and_operators(0, 0, 1, 1, &[])
-=======
             .setup_vault_with_ncn_and_operators(
                 deposit_fee_bps,
                 withdraw_fee_bps,
@@ -381,7 +351,6 @@
                 num_operators,
                 &slasher_amounts,
             )
->>>>>>> c46712f4
             .await
             .unwrap();
 
@@ -497,14 +466,6 @@
         assert_eq!(vault.vrt_cooling_down_amount, 0);
     }
 
-<<<<<<< HEAD
-    /// Tests basic withdraw ticket with no rewards or slashing incidents
-    #[tokio::test]
-    async fn test_burn_withdrawal_ticket_withdrawal_exceeds_fails() {
-        const MINT_AMOUNT: u64 = 100_000;
-        const MIN_AMOUNT_OUT: u64 = 100_000;
-        const EPOCH_WITHDRAW_CAP_BPS: u16 = 2500; // (25%)
-=======
     #[tokio::test]
     async fn test_burn_withdrawal_ticket_wrong_staker_token_account_fails() {
         const MINT_AMOUNT: u64 = 100_000;
@@ -515,7 +476,6 @@
         let reward_fee_bps = 0;
         let num_operators = 1;
         let slasher_amounts = vec![];
->>>>>>> c46712f4
 
         let mut fixture = TestBuilder::new().await;
         let ConfiguredVault {
@@ -528,14 +488,6 @@
             operator_roots,
             slashers_amounts: _,
         } = fixture
-<<<<<<< HEAD
-            .setup_vault_with_ncn_and_operators(0, 0, EPOCH_WITHDRAW_CAP_BPS, 1, &[])
-            .await
-            .unwrap();
-
-        let vault = vault_program_client
-            .get_vault(&vault_root.vault_pubkey)
-=======
             .setup_vault_with_ncn_and_operators(
                 deposit_fee_bps,
                 withdraw_fee_bps,
@@ -543,74 +495,17 @@
                 num_operators,
                 &slasher_amounts,
             )
->>>>>>> c46712f4
             .await
             .unwrap();
 
         // Initial deposit + mint
         let depositor = Keypair::new();
-<<<<<<< HEAD
-        fixture.transfer(&depositor.pubkey(), 100.0).await.unwrap();
-        fixture
-            .mint_spl_to(&vault.supported_mint, &depositor.pubkey(), MINT_AMOUNT)
-            .await
-            .unwrap();
-        fixture
-            .create_ata(&vault.vrt_mint, &depositor.pubkey())
-            .await
-            .unwrap();
-        vault_program_client
-            .mint_to(
-                &vault_root.vault_pubkey,
-                &vault.vrt_mint,
-                &depositor,
-                &get_associated_token_address(&depositor.pubkey(), &vault.supported_mint),
-                &get_associated_token_address(&vault_root.vault_pubkey, &vault.supported_mint),
-                &get_associated_token_address(&depositor.pubkey(), &vault.vrt_mint),
-                &get_associated_token_address(&vault.fee_wallet, &vault.vrt_mint),
-                None,
-                MINT_AMOUNT,
-                MIN_AMOUNT_OUT,
-            )
-            .await
-            .unwrap();
-
-        let config = vault_program_client
-            .get_config(&Config::find_program_address(&jito_vault_program::id()).0)
-            .await
-            .unwrap();
-        fixture
-            .warp_slot_incremental(2 * config.epoch_length)
-            .await
-            .unwrap();
-
-        vault_program_client
-            .do_full_vault_update(
-                &vault_root.vault_pubkey,
-                &[operator_roots[0].operator_pubkey],
-            )
-            .await
-            .unwrap();
-        let mut vault = vault_program_client
-            .get_vault(&vault_root.vault_pubkey)
-            .await
-            .unwrap();
-
-        assert_eq!(vault.epoch_withdraw_cap_bps, EPOCH_WITHDRAW_CAP_BPS);
-        assert_eq!(vault.epoch_withdraw_amount, 0);
-        assert_eq!(vault.epoch_snapshot_amount, 0);
-
-        // Delegate all funds to the operator
-        vault_program_client
-            .do_add_delegation(&vault_root, &operator_roots[0].operator_pubkey, MINT_AMOUNT)
-=======
         vault_program_client
             .configure_depositor(&vault_root, &depositor.pubkey(), MINT_AMOUNT)
             .await
             .unwrap();
         vault_program_client
             .do_mint_to(&vault_root, &depositor, MINT_AMOUNT, MINT_AMOUNT)
->>>>>>> c46712f4
             .await
             .unwrap();
 
@@ -619,441 +514,28 @@
             .await
             .unwrap();
 
-<<<<<<< HEAD
-        vault_program_client
-            .do_cooldown_delegation(&vault_root, &operator_roots[0].operator_pubkey, MINT_AMOUNT)
-            .await
-            .unwrap();
-
-=======
->>>>>>> c46712f4
-        let config = vault_program_client
-            .get_config(&Config::find_program_address(&jito_vault_program::id()).0)
-            .await
-            .unwrap();
-        fixture
-<<<<<<< HEAD
-            .warp_slot_incremental(config.epoch_length)
-            .await
-            .unwrap();
-        vault_program_client
-            .do_full_vault_update(
-                &vault_root.vault_pubkey,
-                &[operator_roots[0].operator_pubkey],
-            )
-            .await
-            .unwrap();
-        fixture
-            .warp_slot_incremental(config.epoch_length)
-            .await
-            .unwrap();
-=======
+        let config = vault_program_client
+            .get_config(&Config::find_program_address(&jito_vault_program::id()).0)
+            .await
+            .unwrap();
+        fixture
             .warp_slot_incremental(2 * config.epoch_length)
             .await
             .unwrap();
 
->>>>>>> c46712f4
-        vault_program_client
-            .do_full_vault_update(
-                &vault_root.vault_pubkey,
-                &[operator_roots[0].operator_pubkey],
-            )
-            .await
-            .unwrap();
-
-<<<<<<< HEAD
-        vault = vault_program_client
-=======
+        vault_program_client
+            .do_full_vault_update(
+                &vault_root.vault_pubkey,
+                &[operator_roots[0].operator_pubkey],
+            )
+            .await
+            .unwrap();
+
         let vault = vault_program_client
->>>>>>> c46712f4
             .get_vault(&vault_root.vault_pubkey)
             .await
             .unwrap();
 
-<<<<<<< HEAD
-        assert_eq!(vault.epoch_withdraw_cap_bps, EPOCH_WITHDRAW_CAP_BPS);
-        assert_eq!(vault.epoch_withdraw_amount, 0);
-        assert_eq!(vault.epoch_snapshot_amount, MINT_AMOUNT); // 100_000
-
-        vault_program_client
-            .do_burn_withdrawal_ticket(&vault_root, &depositor, &base, MINT_AMOUNT)
-            .await
-            .unwrap();
-
-        vault = vault_program_client
-            .get_vault(&vault_root.vault_pubkey)
-            .await
-            .unwrap();
-
-        assert_eq!(vault.epoch_withdraw_cap_bps, EPOCH_WITHDRAW_CAP_BPS);
-        assert_eq!(vault.epoch_withdraw_amount, MINT_AMOUNT);
-        assert_eq!(vault.epoch_snapshot_amount, MINT_AMOUNT);
-    }
-
-    // /// The user withdrew at some ratio of the vault, but rewards were accrued so the amount of
-    // /// assets the user gets back shall be larger than the amount set aside for withdrawal.
-    // /// The rewards were not staked, so they can be fully withdrawn from the vault.
-    // #[tokio::test]
-    // #[ignore]
-    // async fn test_burn_withdrawal_ticket_with_unstaked_rewards() {
-    //     let mut fixture = TestBuilder::new().await;
-    //     let mut vault_program_client = fixture.vault_program_client();
-    //     let mut restaking_program_client = fixture.restaking_program_client();
-    //
-    //     let PreparedWithdrawalTicket {
-    //         vault_root,
-    //         ncn_root: _,
-    //         operator_root,
-    //         depositor,
-    //         withdrawal_ticket_base,
-    //         slasher: _,
-    //     } = setup_withdrawal_ticket(
-    //         &mut fixture,
-    //         &mut vault_program_client,
-    //         &mut restaking_program_client,
-    //         0,
-    //         0,
-    //         1000,
-    //         1000,
-    //         1000,
-    //         1000,
-    //         100,
-    //     )
-    //     .await;
-    //
-    //     // send 100 tokens to vault as rewards, increasing value of it by 10%
-    //     let vault = vault_program_client
-    //         .get_vault(&vault_root.vault_pubkey)
-    //         .await
-    //         .unwrap();
-    //     fixture
-    //         .mint_to(&vault.supported_mint, &vault_root.vault_pubkey, 100)
-    //         .await
-    //         .unwrap();
-    //
-    //     let config = vault_program_client
-    //         .get_config(&Config::find_program_address(&jito_vault_program::id()).0)
-    //         .await
-    //         .unwrap();
-    //     fixture
-    //         .warp_slot_incremental(2 * config.epoch_length)
-    //         .await
-    //         .unwrap();
-    //     vault_program_client
-    //         .do_full_vault_update(&vault_root.vault_pubkey, &[operator_root.operator_pubkey])
-    //         .await
-    //         .unwrap();
-    //
-    //     vault_program_client
-    //         .do_burn_withdrawal_ticket(&vault_root, &depositor, &withdrawal_ticket_base)
-    //         .await
-    //         .unwrap();
-    //
-    //     // user should have 1100 tokens
-    //     let depositor_token_account = fixture
-    //         .get_token_account(&get_associated_token_address(
-    //             &depositor.pubkey(),
-    //             &vault.supported_mint,
-    //         ))
-    //         .await
-    //         .unwrap();
-    //     assert_eq!(depositor_token_account.amount, 1100);
-    // }
-    //
-    // /// The user withdrew at some ratio of the vault, but rewards were accrued so the amount of
-    // /// assets the user gets back shall be larger than the amount set aside for withdrawal. However,
-    // /// those rewards were staked, so the user can't receive them. In this case, they shall receive
-    // /// back the amount set aside for withdraw and the excess VRT tokens.
-    // #[tokio::test]
-    // #[ignore]
-    // async fn test_burn_withdrawal_ticket_with_staked_rewards() {
-    //     let mut fixture = TestBuilder::new().await;
-    //     let mut vault_program_client = fixture.vault_program_client();
-    //     let mut restaking_program_client = fixture.restaking_program_client();
-    //
-    //     let PreparedWithdrawalTicket {
-    //         vault_root,
-    //         ncn_root: _,
-    //         operator_root,
-    //         depositor,
-    //         withdrawal_ticket_base,
-    //         slasher: _,
-    //     } = setup_withdrawal_ticket(
-    //         &mut fixture,
-    //         &mut vault_program_client,
-    //         &mut restaking_program_client,
-    //         0,
-    //         0,
-    //         1000,
-    //         1000,
-    //         1000,
-    //         1000,
-    //         100,
-    //     )
-    //     .await;
-    //
-    //     let vault = vault_program_client
-    //         .get_vault(&vault_root.vault_pubkey)
-    //         .await
-    //         .unwrap();
-    //
-    //     // send 100 tokens to vault as rewards, increasing value of it by 10%
-    //     // but delegate those to the operator. they won't be available for withdraw
-    //     fixture
-    //         .mint_to(&vault.supported_mint, &vault_root.vault_pubkey, 100)
-    //         .await
-    //         .unwrap();
-    //
-    //     vault_program_client
-    //         .do_full_vault_update(&vault_root.vault_pubkey, &[operator_root.operator_pubkey])
-    //         .await
-    //         .unwrap();
-    //     vault_program_client
-    //         .do_add_delegation(&vault_root, &operator_root.operator_pubkey, 100)
-    //         .await
-    //         .unwrap();
-    //
-    //     let config = vault_program_client
-    //         .get_config(&Config::find_program_address(&jito_vault_program::id()).0)
-    //         .await
-    //         .unwrap();
-    //
-    //     fixture
-    //         .warp_slot_incremental(2 * config.epoch_length)
-    //         .await
-    //         .unwrap();
-    //     vault_program_client
-    //         .do_full_vault_update(&vault_root.vault_pubkey, &[operator_root.operator_pubkey])
-    //         .await
-    //         .unwrap();
-    //
-    //     vault_program_client
-    //         .do_burn_withdrawal_ticket(&vault_root, &depositor, &withdrawal_ticket_base)
-    //         .await
-    //         .unwrap();
-    //
-    //     // user should have 1000 tokens and should also get back excess VRT tokens
-    //     let depositor_token_account = fixture
-    //         .get_token_account(&get_associated_token_address(
-    //             &depositor.pubkey(),
-    //             &vault.supported_mint,
-    //         ))
-    //         .await
-    //         .unwrap();
-    //     assert_eq!(depositor_token_account.amount, 1000);
-    //
-    //     let depositor_vrt_token_account = fixture
-    //         .get_token_account(&get_associated_token_address(
-    //             &depositor.pubkey(),
-    //             &vault.vrt_mint,
-    //         ))
-    //         .await
-    //         .unwrap();
-    //     assert_eq!(depositor_vrt_token_account.amount, 91);
-    //
-    //     let vault_token_account = fixture
-    //         .get_token_account(&get_associated_token_address(
-    //             &vault_root.vault_pubkey,
-    //             &vault.supported_mint,
-    //         ))
-    //         .await
-    //         .unwrap();
-    //     assert_eq!(vault_token_account.amount, 100);
-    // }
-    //
-    // // /// The user withdrew at some ratio of the vault, but a slashing took place while the withdrawal ticket
-    // // /// was maturing. The user gets back less than they originally anticipated and the amount of withdrawal
-    // // /// set aside is reduced to 0.
-    // // ///
-    // // /// This test is more complicated because the withdrawal amount reserved stored in the vault delegation list
-    // // /// won't match the withdrawal amount reserved in the withdrawal ticket.
-    // // #[tokio::test]
-    // // async fn test_burn_withdrawal_ticket_with_slashing_before_update() {
-    // //     let mut fixture = TestBuilder::new().await;
-    // //     let mut vault_program_client = fixture.vault_program_client();
-    // //     let mut restaking_program_client = fixture.restaking_program_client();
-    // //
-    // //     let PreparedWithdrawalTicket {
-    // //         vault_root,
-    // //         ncn_root,
-    // //         operator_root,
-    // //         depositor,
-    // //         withdrawal_ticket_base,
-    // //         slasher,
-    // //     } = setup_withdrawal_ticket(
-    // //         &mut fixture,
-    // //         &mut vault_program_client,
-    // //         &mut restaking_program_client,
-    // //         0,
-    // //         0,
-    // //         1000,
-    // //         1000,
-    // //         1000,
-    // //         1000,
-    // //         100,
-    // //     )
-    // //     .await;
-    // //
-    // //     let vault = vault_program_client
-    // //         .get_vault(&vault_root.vault_pubkey)
-    // //         .await
-    // //         .unwrap();
-    // //
-    // //     let config = vault_program_client
-    // //         .get_config(&Config::find_program_address(&jito_vault_program::id()).0)
-    // //         .await
-    // //         .unwrap();
-    // //
-    // //     vault_program_client
-    // //         .setup_vault_ncn_slasher_operator_ticket(
-    // //             &vault_root,
-    // //             &ncn_root.ncn_pubkey,
-    // //             &slasher.pubkey(),
-    // //             &operator_root.operator_pubkey,
-    // //         )
-    // //         .await
-    // //         .unwrap();
-    // //
-    // //     vault_program_client
-    // //         .do_update_vault(&vault_root.vault_pubkey)
-    // //         .await
-    // //         .unwrap();
-    // //
-    // //     vault_program_client
-    // //         .do_slash(
-    // //             &vault_root,
-    // //             &ncn_root.ncn_pubkey,
-    // //             &slasher,
-    // //             &operator_root.operator_pubkey,
-    // //             100,
-    // //         )
-    // //         .await
-    // //         .unwrap();
-    // //
-    // //     let config = vault_program_client
-    // //         .get_config(&Config::find_program_address(&jito_vault_program::id()).0)
-    // //         .await
-    // //         .unwrap();
-    // //     fixture
-    // //         .warp_slot_incremental(2 * config.epoch_length)
-    // //         .await
-    // //         .unwrap();
-    // //
-    // //     vault_program_client
-    // //         .do_update_vault(&vault_root.vault_pubkey)
-    // //         .await
-    // //         .unwrap();
-    // //
-    // //     vault_program_client
-    // //         .do_burn_withdrawal_ticket(&vault_root, &depositor, &withdrawal_ticket_base)
-    // //         .await
-    // //         .unwrap();
-    // // }
-    //
-    // /// The user withdrew at some ratio of the vault, but a slashing took place after the withdrawal ticket
-    // /// had matured. The user gets back less than they originally anticipated and the amount of withdrawal
-    // /// set aside is reduced to 0.
-    // #[tokio::test]
-    // #[ignore]
-    // async fn test_burn_withdrawal_ticket_with_slashing_after_update() {
-    //     let mut fixture = TestBuilder::new().await;
-    //     let mut vault_program_client = fixture.vault_program_client();
-    //     let mut restaking_program_client = fixture.restaking_program_client();
-    //
-    //     let PreparedWithdrawalTicket {
-    //         vault_root,
-    //         ncn_root,
-    //         operator_root,
-    //         depositor,
-    //         withdrawal_ticket_base,
-    //         slasher,
-    //     } = setup_withdrawal_ticket(
-    //         &mut fixture,
-    //         &mut vault_program_client,
-    //         &mut restaking_program_client,
-    //         0,
-    //         0,
-    //         1000,
-    //         1000,
-    //         1000,
-    //         900,
-    //         100,
-    //         10_000,
-    //     )
-    //     .await;
-    //
-    //     let vault = vault_program_client
-    //         .get_vault(&vault_root.vault_pubkey)
-    //         .await
-    //         .unwrap();
-    //
-    //     let config = vault_program_client
-    //         .get_config(&Config::find_program_address(&jito_vault_program::id()).0)
-    //         .await
-    //         .unwrap();
-    //     fixture
-    //         .warp_slot_incremental(2 * config.epoch_length)
-    //         .await
-    //         .unwrap();
-    //
-    //     vault_program_client
-    //         .do_full_vault_update(&vault_root.vault_pubkey, &[operator_root.operator_pubkey])
-    //         .await
-    //         .unwrap();
-    //
-    //     vault_program_client
-    //         .setup_vault_ncn_slasher_operator_ticket(
-    //             &vault_root,
-    //             &ncn_root.ncn_pubkey,
-    //             &slasher.pubkey(),
-    //             &operator_root.operator_pubkey,
-    //         )
-    //         .await
-    //         .unwrap();
-    //     vault_program_client
-    //         .do_slash(
-    //             &vault_root,
-    //             &ncn_root.ncn_pubkey,
-    //             &slasher,
-    //             &operator_root.operator_pubkey,
-    //             100,
-    //         )
-    //         .await
-    //         .unwrap();
-    //
-    //     vault_program_client
-    //         .do_burn_withdrawal_ticket(&vault_root, &depositor, &withdrawal_ticket_base)
-    //         .await
-    //         .unwrap();
-    //
-    //     let depositor_token_account = fixture
-    //         .get_token_account(&get_associated_token_address(
-    //             &depositor.pubkey(),
-    //             &vault.supported_mint,
-    //         ))
-    //         .await
-    //         .unwrap();
-    //     assert_eq!(depositor_token_account.amount, 810);
-    //
-    //     let depositor_vrt_token_account = fixture
-    //         .get_token_account(&get_associated_token_address(
-    //             &depositor.pubkey(),
-    //             &vault.vrt_mint,
-    //         ))
-    //         .await
-    //         .unwrap();
-    //     assert_eq!(depositor_vrt_token_account.amount, 100);
-    //
-    //     let vault_token_account = fixture
-    //         .get_token_account(&get_associated_token_address(
-    //             &vault_root.vault_pubkey,
-    //             &vault.supported_mint,
-    //         ))
-    //         .await
-    //         .unwrap();
-    //     assert_eq!(vault_token_account.amount, 90);
-    // }
-=======
         let random_pubkey = Pubkey::new_unique();
         fixture
             .create_ata(&vault.supported_mint, &random_pubkey)
@@ -1083,5 +565,4 @@
             .await;
         assert_vault_error(result, VaultError::VaultStakerWithdrawalTicketInvalidStaker);
     }
->>>>>>> c46712f4
 }