#[cfg(test)]
mod tests {
    use jito_vault_core::{config::Config, vault_update_state_tracker::VaultUpdateStateTracker};
    use jito_vault_sdk::error::VaultError;
    use rstest::rstest;
    use solana_program::instruction::InstructionError;
<<<<<<< HEAD
    use solana_sdk::{pubkey::Pubkey, transaction::TransactionError};
=======
>>>>>>> ddcb69ff

    use crate::fixtures::{
        assert_ix_error, fixture::TestBuilder, vault_client::assert_vault_error,
    };

    #[rstest]
    #[case(spl_token::id())]
    #[case(spl_token_2022::id())]
    #[tokio::test]
    async fn test_initialize_vault_update_state_tracker_ok(#[case] token_program: Pubkey) {
        let mut fixture = TestBuilder::new().await;

        let mut vault_program_client = fixture.vault_program_client();
        let (_vault_config_admin, vault_root) = vault_program_client
            .setup_config_and_vault(&token_program, 0, 0, 0)
            .await
            .unwrap();
        let vault_config = vault_program_client
            .get_config(&Config::find_program_address(&jito_vault_program::id()).0)
            .await
            .unwrap();

        let mut restaking_program_client = fixture.restaking_program_client();
        restaking_program_client
            .do_initialize_config()
            .await
            .unwrap();

        // create ncn operator state + warmup the ncn <> operator relationship
        let operator_root = restaking_program_client
            .do_initialize_operator()
            .await
            .unwrap();
        restaking_program_client
            .do_initialize_operator_vault_ticket(&operator_root, &vault_root.vault_pubkey)
            .await
            .unwrap();
        vault_program_client
            .do_initialize_vault_operator_delegation(&vault_root, &operator_root.operator_pubkey)
            .await
            .unwrap();

        fixture
            .warp_slot_incremental(2 * vault_config.epoch_length())
            .await
            .unwrap();

        let slot = fixture.get_current_slot().await.unwrap();
        vault_program_client
            .initialize_vault_update_state_tracker(
                &vault_root.vault_pubkey,
                &VaultUpdateStateTracker::find_program_address(
                    &jito_vault_program::id(),
                    &vault_root.vault_pubkey,
                    slot / vault_config.epoch_length(),
                )
                .0,
            )
            .await
            .unwrap();

        let vault_update_state_tracker = vault_program_client
            .get_vault_update_state_tracker(
                &vault_root.vault_pubkey,
                slot / vault_config.epoch_length(),
            )
            .await
            .unwrap();

        assert_eq!(vault_update_state_tracker.vault, vault_root.vault_pubkey);
        assert_eq!(
            vault_update_state_tracker.ncn_epoch(),
            slot / vault_config.epoch_length()
        );
        assert_eq!(vault_update_state_tracker.last_updated_index(), u64::MAX);
        assert_eq!(
            vault_update_state_tracker
                .delegation_state
                .total_security()
                .unwrap(),
            0
        );
    }

    #[rstest]
    #[case(spl_token::id())]
    #[case(spl_token_2022::id())]
    #[tokio::test]
    async fn test_initialize_vault_update_state_tracker_no_operators_fails(
        #[case] token_program: Pubkey,
    ) {
        let mut fixture = TestBuilder::new().await;

        let mut vault_program_client = fixture.vault_program_client();
        let (_vault_config_admin, vault_root) = vault_program_client
            .setup_config_and_vault(&token_program, 0, 0, 0)
            .await
            .unwrap();
        let vault_config = vault_program_client
            .get_config(&Config::find_program_address(&jito_vault_program::id()).0)
            .await
            .unwrap();

        let slot = fixture.get_current_slot().await.unwrap();
        let result = vault_program_client
            .initialize_vault_update_state_tracker(
                &vault_root.vault_pubkey,
                &VaultUpdateStateTracker::find_program_address(
                    &jito_vault_program::id(),
                    &vault_root.vault_pubkey,
                    slot / vault_config.epoch_length(),
                )
                .0,
            )
            .await;
        assert_vault_error(result, VaultError::VaultIsUpdated);
    }

    #[rstest]
    #[case(spl_token::id())]
    #[case(spl_token_2022::id())]
    #[tokio::test]
    async fn test_initialize_vault_update_state_tracker_already_initialized_fails(
        #[case] token_program: Pubkey,
    ) {
        let mut fixture = TestBuilder::new().await;

        let mut vault_program_client = fixture.vault_program_client();
        let (_vault_config_admin, vault_root) = vault_program_client
            .setup_config_and_vault(&token_program, 0, 0, 0)
            .await
            .unwrap();
        let vault_config = vault_program_client
            .get_config(&Config::find_program_address(&jito_vault_program::id()).0)
            .await
            .unwrap();

        let mut restaking_program_client = fixture.restaking_program_client();
        restaking_program_client
            .do_initialize_config()
            .await
            .unwrap();

        // create ncn operator state + warmup the ncn <> operator relationship
        let operator_root = restaking_program_client
            .do_initialize_operator()
            .await
            .unwrap();
        restaking_program_client
            .do_initialize_operator_vault_ticket(&operator_root, &vault_root.vault_pubkey)
            .await
            .unwrap();
        vault_program_client
            .do_initialize_vault_operator_delegation(&vault_root, &operator_root.operator_pubkey)
            .await
            .unwrap();

        fixture
            .warp_slot_incremental(2 * vault_config.epoch_length())
            .await
            .unwrap();

        let slot = fixture.get_current_slot().await.unwrap();
        vault_program_client
            .initialize_vault_update_state_tracker(
                &vault_root.vault_pubkey,
                &VaultUpdateStateTracker::find_program_address(
                    &jito_vault_program::id(),
                    &vault_root.vault_pubkey,
                    slot / vault_config.epoch_length(),
                )
                .0,
            )
            .await
            .unwrap();

        fixture.warp_slot_incremental(1).await.unwrap();

        let result = vault_program_client
            .initialize_vault_update_state_tracker(
                &vault_root.vault_pubkey,
                &VaultUpdateStateTracker::find_program_address(
                    &jito_vault_program::id(),
                    &vault_root.vault_pubkey,
                    slot / vault_config.epoch_length(),
                )
                .0,
            )
            .await;

        assert_ix_error(result, InstructionError::InvalidAccountOwner);
    }
}<|MERGE_RESOLUTION|>--- conflicted
+++ resolved
@@ -4,10 +4,7 @@
     use jito_vault_sdk::error::VaultError;
     use rstest::rstest;
     use solana_program::instruction::InstructionError;
-<<<<<<< HEAD
     use solana_sdk::{pubkey::Pubkey, transaction::TransactionError};
-=======
->>>>>>> ddcb69ff
 
     use crate::fixtures::{
         assert_ix_error, fixture::TestBuilder, vault_client::assert_vault_error,
