--- conflicted
+++ resolved
@@ -26,9 +26,6 @@
             operator_roots,
             ..
         } = fixture
-<<<<<<< HEAD
-            .setup_vault_with_ncn_and_operators(0, 0, 1, 1, &[])
-=======
             .setup_vault_with_ncn_and_operators(
                 deposit_fee_bps,
                 withdraw_fee_bps,
@@ -36,7 +33,6 @@
                 num_operators,
                 &slasher_amounts,
             )
->>>>>>> c46712f4
             .await
             .unwrap();
 
@@ -106,9 +102,6 @@
             operator_roots,
             ..
         } = fixture
-<<<<<<< HEAD
-            .setup_vault_with_ncn_and_operators(0, 0, 1, 1, &[])
-=======
             .setup_vault_with_ncn_and_operators(
                 deposit_fee_bps,
                 withdraw_fee_bps,
@@ -116,7 +109,6 @@
                 num_operators,
                 &slasher_amounts,
             )
->>>>>>> c46712f4
             .await
             .unwrap();
 
