--- conflicted
+++ resolved
@@ -1,104 +1,3 @@
-<<<<<<< HEAD
-use jito_vault_sdk::{error::VaultError, inline_mpl_token_metadata};
-use solana_sdk::signature::Keypair;
-
-use crate::fixtures::{
-    fixture::TestBuilder,
-    vault_client::{assert_vault_error, VaultRoot},
-};
-
-#[tokio::test]
-async fn test_create_token_metadata_ok() {
-    let fixture = TestBuilder::new().await;
-
-    let mut vault_program_client = fixture.vault_program_client();
-
-    let (
-        _config_admin,
-        VaultRoot {
-            vault_pubkey,
-            vault_admin,
-        },
-    ) = vault_program_client
-        .setup_config_and_vault(99, 100, 0, 0)
-        .await
-        .unwrap();
-
-    let vault = vault_program_client.get_vault(&vault_pubkey).await.unwrap();
-
-    // Create token metadata
-    let name = "restaking JTO";
-    let symbol = "rJTO";
-    let uri = "https://www.jito.network/restaking/";
-
-    let metadata_pubkey = inline_mpl_token_metadata::pda::find_metadata_account(&vault.vrt_mint).0;
-
-    vault_program_client
-        .create_token_metadata(
-            &vault_pubkey,
-            &vault_admin,
-            &vault.vrt_mint,
-            &vault_admin,
-            &metadata_pubkey,
-            name.to_string(),
-            symbol.to_string(),
-            uri.to_string(),
-        )
-        .await
-        .unwrap();
-
-    let token_metadata = vault_program_client
-        .get_token_metadata(&vault.vrt_mint)
-        .await
-        .unwrap();
-
-    assert!(token_metadata.name.starts_with(name));
-    assert!(token_metadata.symbol.starts_with(symbol));
-    assert!(token_metadata.uri.starts_with(uri));
-}
-
-#[tokio::test]
-async fn test_wrong_admin_signed() {
-    let fixture = TestBuilder::new().await;
-
-    let mut vault_program_client = fixture.vault_program_client();
-
-    let (
-        _config_admin,
-        VaultRoot {
-            vault_pubkey,
-            vault_admin,
-        },
-    ) = vault_program_client
-        .setup_config_and_vault(99, 100, 0, 0)
-        .await
-        .unwrap();
-
-    let vault = vault_program_client.get_vault(&vault_pubkey).await.unwrap();
-
-    // Create token metadata
-    let name = "restaking JTO";
-    let symbol = "rJTO";
-    let uri = "https://www.jito.network/restaking/";
-
-    let metadata_pubkey = inline_mpl_token_metadata::pda::find_metadata_account(&vault.vrt_mint).0;
-
-    let bad_admin = Keypair::new();
-    let response = vault_program_client
-        .create_token_metadata(
-            &vault_pubkey,
-            &bad_admin,
-            &vault.vrt_mint,
-            &vault_admin,
-            &metadata_pubkey,
-            name.to_string(),
-            symbol.to_string(),
-            uri.to_string(),
-        )
-        .await;
-
-    assert_vault_error(response, VaultError::VaultAdminInvalid);
-=======
 #[cfg(test)]
 mod tests {
     use jito_vault_sdk::{error::VaultError, inline_mpl_token_metadata};
@@ -118,16 +17,16 @@
 
         let mut vault_program_client = fixture.vault_program_client();
 
-        let (
-            _config_admin,
-            VaultRoot {
-                vault_pubkey,
-                vault_admin,
-            },
-        ) = vault_program_client
-            .setup_config_and_vault(99, 100, 0)
-            .await
-            .unwrap();
+    let (
+        _config_admin,
+        VaultRoot {
+            vault_pubkey,
+            vault_admin,
+        },
+    ) = vault_program_client
+        .setup_config_and_vault(99, 100, 0, 0)
+        .await
+        .unwrap();
 
         let vault = vault_program_client.get_vault(&vault_pubkey).await.unwrap();
 
@@ -176,7 +75,7 @@
                 vault_admin,
             },
         ) = vault_program_client
-            .setup_config_and_vault(99, 100, 0)
+            .setup_config_and_vault(99, 100, 0, 0)
             .await
             .unwrap();
 
@@ -225,7 +124,7 @@
                 vault_admin,
             },
         ) = vault_program_client
-            .setup_config_and_vault(99, 100, 0)
+            .setup_config_and_vault(99, 100, 0, 0)
             .await
             .unwrap();
 
@@ -265,7 +164,7 @@
                 vault_admin,
             },
         ) = vault_program_client
-            .setup_config_and_vault(99, 100, 0)
+            .setup_config_and_vault(99, 100, 0, 0)
             .await
             .unwrap();
 
@@ -295,5 +194,4 @@
 
         assert_vault_error(response, VaultError::VaultAdminInvalid);
     }
->>>>>>> a93fdbb0
 }