#[cfg(test)]
mod tests {
    use jito_vault_core::config::Config;
    use jito_vault_sdk::error::VaultError;
    use solana_sdk::{
        instruction::InstructionError,
        signature::{Keypair, Signer},
        transaction::TransactionError,
    };
    use spl_associated_token_account::get_associated_token_address;

    use crate::fixtures::{
        fixture::{ConfiguredVault, TestBuilder},
        vault_client::VaultStakerWithdrawalTicketRoot,
    };

    #[tokio::test]
    async fn test_enqueue_withdraw_with_fee_success() {
        const MINT_AMOUNT: u64 = 100_000;
        const DEPOSIT_FEE_BPS: u16 = 100;
        const WITHDRAW_FEE_BPS: u16 = 100;
        let min_amount_out: u64 = MINT_AMOUNT * (10_000 - DEPOSIT_FEE_BPS) as u64 / 10_000;

        let deposit_fee_bps = DEPOSIT_FEE_BPS;
        let withdraw_fee_bps = WITHDRAW_FEE_BPS;
        let reward_fee_bps = 0;
        let num_operators = 1;
        let slasher_amounts = vec![];

        let mut fixture = TestBuilder::new().await;
        let ConfiguredVault {
            mut vault_program_client,
            vault_root,
            operator_roots,
            ..
        } = fixture
            .setup_vault_with_ncn_and_operators(
                deposit_fee_bps,
                withdraw_fee_bps,
                reward_fee_bps,
                num_operators,
                &slasher_amounts,
            )
            .await
            .unwrap();

        let vault = vault_program_client
            .get_vault(&vault_root.vault_pubkey)
            .await
            .unwrap();

        let depositor = Keypair::new();
<<<<<<< HEAD
        fixture.transfer(&depositor.pubkey(), 100.0).await.unwrap();
        fixture
            .mint_spl_to(
                &vault.supported_mint,
                &depositor.pubkey(),
                MINT_AMOUNT,
                &spl_token::id(),
            )
            .await
            .unwrap();
        fixture
            .create_ata(&vault.vrt_mint, &depositor.pubkey())
=======
        vault_program_client
            .configure_depositor(&vault_root, &depositor.pubkey(), MINT_AMOUNT)
>>>>>>> c2beadee
            .await
            .unwrap();
        vault_program_client
            .do_mint_to(&vault_root, &depositor, MINT_AMOUNT, min_amount_out)
            .await
            .unwrap();

        let vault_vrt_account = fixture
            .get_token_account(&get_associated_token_address(
                &depositor.pubkey(),
                &vault.vrt_mint,
            ))
            .await
            .unwrap();
        assert_eq!(
            vault_vrt_account.amount,
            MINT_AMOUNT * (10_000 - DEPOSIT_FEE_BPS) as u64 / 10_000
        );

        let vault_fee_account = fixture
            .get_token_account(&get_associated_token_address(
                &vault.fee_wallet,
                &vault.vrt_mint,
            ))
            .await
            .unwrap();
        assert_eq!(
            vault_fee_account.amount,
            MINT_AMOUNT * DEPOSIT_FEE_BPS as u64 / 10_000
        );

        // let vault operator ticket warmup
        let config = vault_program_client
            .get_config(&Config::find_program_address(&jito_vault_program::id()).0)
            .await
            .unwrap();
        fixture
            .warp_slot_incremental(2 * config.epoch_length())
            .await
            .unwrap();

        let operator_root_pubkeys: Vec<_> = operator_roots
            .iter()
            .map(|root| root.operator_pubkey)
            .collect();
        vault_program_client
            .do_full_vault_update(&vault_root.vault_pubkey, &operator_root_pubkeys)
            .await
            .unwrap();

        let operator_root = operator_roots.first().unwrap();
        vault_program_client
            .do_add_delegation(&vault_root, &operator_root.operator_pubkey, MINT_AMOUNT)
            .await
            .unwrap();

        let vault_operator_delegation = vault_program_client
            .get_vault_operator_delegation(&vault_root.vault_pubkey, &operator_root.operator_pubkey)
            .await
            .unwrap();
        assert_eq!(
            vault_operator_delegation.delegation_state.staked_amount(),
            MINT_AMOUNT
        );

        // the user is withdrawing 99,000 VRT tokens, there is a 1% fee on withdraws, so
        // 98010 tokens will be undeleged for withdraw
        let amount_to_dequeue = MINT_AMOUNT * (10_000 - WITHDRAW_FEE_BPS) as u64 / 10_000;
        let VaultStakerWithdrawalTicketRoot { base } = vault_program_client
            .do_enqueue_withdraw(&vault_root, &depositor, amount_to_dequeue)
            .await
            .unwrap();

        let vault_staker_withdrawal_ticket = vault_program_client
            .get_vault_staker_withdrawal_ticket(
                &vault_root.vault_pubkey,
                &depositor.pubkey(),
                &base,
            )
            .await
            .unwrap();
        assert_eq!(
            vault_staker_withdrawal_ticket.vrt_amount(),
            amount_to_dequeue
        );

        let vault = vault_program_client
            .get_vault(&vault_root.vault_pubkey)
            .await
            .unwrap();
        assert_eq!(vault.vrt_enqueued_for_cooldown_amount(), amount_to_dequeue);
    }

    #[tokio::test]
    async fn test_enqueue_withdraw_zero_fails() {
        let mut fixture = TestBuilder::new().await;
        let ConfiguredVault {
            mut vault_program_client,
            vault_root,
            operator_roots,
            ..
        } = fixture
            .setup_vault_with_ncn_and_operators(0, 0, 0, 1, &[])
            .await
            .unwrap();

        let depositor = Keypair::new();
        vault_program_client
            .configure_depositor(&vault_root, &depositor.pubkey(), 100)
            .await
            .unwrap();
        vault_program_client
            .do_mint_to(&vault_root, &depositor, 100, 100)
            .await
            .unwrap();

        // let vault operator ticket warmup
        let config = vault_program_client
            .get_config(&Config::find_program_address(&jito_vault_program::id()).0)
            .await
            .unwrap();
        fixture
            .warp_slot_incremental(2 * config.epoch_length())
            .await
            .unwrap();

        let operator_root_pubkeys: Vec<_> = operator_roots
            .iter()
            .map(|root| root.operator_pubkey)
            .collect();
        vault_program_client
            .do_full_vault_update(&vault_root.vault_pubkey, &operator_root_pubkeys)
            .await
            .unwrap();

        let err = vault_program_client
            .do_enqueue_withdraw(&vault_root, &depositor, 0)
            .await
            .unwrap_err()
            .to_transaction_error()
            .unwrap();
        assert_eq!(
            err,
            TransactionError::InstructionError(
                0,
                InstructionError::Custom(VaultError::VaultEnqueueWithdrawalAmountZero as u32)
            )
        );
    }
}<|MERGE_RESOLUTION|>--- conflicted
+++ resolved
@@ -50,23 +50,8 @@
             .unwrap();
 
         let depositor = Keypair::new();
-<<<<<<< HEAD
-        fixture.transfer(&depositor.pubkey(), 100.0).await.unwrap();
-        fixture
-            .mint_spl_to(
-                &vault.supported_mint,
-                &depositor.pubkey(),
-                MINT_AMOUNT,
-                &spl_token::id(),
-            )
-            .await
-            .unwrap();
-        fixture
-            .create_ata(&vault.vrt_mint, &depositor.pubkey())
-=======
         vault_program_client
             .configure_depositor(&vault_root, &depositor.pubkey(), MINT_AMOUNT)
->>>>>>> c2beadee
             .await
             .unwrap();
         vault_program_client
