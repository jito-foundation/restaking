--- conflicted
+++ resolved
@@ -115,8 +115,7 @@
 
         // the user is withdrawing 99,000 VRT tokens, there is a 1% fee on withdraws, so
         // 98010 tokens will be undeleged for withdraw
-<<<<<<< HEAD
-        let amount_to_dequeue = MINT_AMOUNT * (10_000 - WITHDRAW_FEE_BPS) as u64 / 10_000;
+        let amount_to_dequeue = MINT_AMOUNT * (10_000 - WITHDRAWAL_FEE_BPS) as u64 / 10_000;
 
         let vault = vault_program_client
             .get_vault(&vault_root.vault_pubkey)
@@ -128,12 +127,7 @@
             .unwrap();
 
         let VaultStakerWithdrawalTicketRoot { base } = vault_program_client
-            .do_enqueue_withdraw(&vault_root, &depositor, amount_to_dequeue, min_amount_out)
-=======
-        let amount_to_dequeue = MINT_AMOUNT * (10_000 - WITHDRAWAL_FEE_BPS) as u64 / 10_000;
-        let VaultStakerWithdrawalTicketRoot { base } = vault_program_client
-            .do_enqueue_withdrawal(&vault_root, &depositor, amount_to_dequeue)
->>>>>>> 743a649d
+            .do_enqueue_withdrawal(&vault_root, &depositor, amount_to_dequeue, min_amount_out)
             .await
             .unwrap();
 
@@ -200,11 +194,7 @@
             .unwrap();
 
         let err = vault_program_client
-<<<<<<< HEAD
-            .do_enqueue_withdraw(&vault_root, &depositor, 0, 0)
-=======
-            .do_enqueue_withdrawal(&vault_root, &depositor, 0)
->>>>>>> 743a649d
+            .do_enqueue_withdrawal(&vault_root, &depositor, 0, 0)
             .await;
 
         assert_vault_error(err, VaultError::VaultEnqueueWithdrawalAmountZero);
