--- conflicted
+++ resolved
@@ -29,9 +29,6 @@
             operator_roots,
             ..
         } = fixture
-<<<<<<< HEAD
-            .setup_vault_with_ncn_and_operators(DEPOSIT_FEE_BPS, WITHDRAW_FEE_BPS, 1, 1, &[])
-=======
             .setup_vault_with_ncn_and_operators(
                 deposit_fee_bps,
                 withdraw_fee_bps,
@@ -39,7 +36,6 @@
                 num_operators,
                 &slasher_amounts,
             )
->>>>>>> c46712f4
             .await
             .unwrap();
 
