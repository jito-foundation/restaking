--- conflicted
+++ resolved
@@ -4,127 +4,6 @@
     use solana_sdk::signature::{Keypair, Signer};
     use spl_associated_token_account::get_associated_token_address;
 
-<<<<<<< HEAD
-    use crate::fixtures::{fixture::TestBuilder, vault_client::VaultStakerWithdrawalTicketRoot};
-
-    #[tokio::test]
-    async fn test_enqueue_withdraw_more_than_staked_fails() {
-        let mut fixture = TestBuilder::new().await;
-
-        let mut vault_program_client = fixture.vault_program_client();
-
-        let (_vault_config_admin, vault_root) = vault_program_client
-            .setup_config_and_vault(100, 100, 1000)
-            .await
-            .unwrap();
-
-        let vault = vault_program_client
-            .get_vault(&vault_root.vault_pubkey)
-            .await
-            .unwrap();
-
-        let depositor = Keypair::new();
-        fixture.transfer(&depositor.pubkey(), 100.0).await.unwrap();
-        fixture
-            .mint_to(&vault.supported_mint, &depositor.pubkey(), 100_000)
-            .await
-            .unwrap();
-
-        fixture
-            .create_ata(&vault.vrt_mint, &depositor.pubkey())
-            .await
-            .unwrap();
-
-        let depositor_vrt_token_account =
-            get_associated_token_address(&depositor.pubkey(), &vault.vrt_mint);
-        vault_program_client
-            .mint_to(
-                &vault_root.vault_pubkey,
-                &vault.vrt_mint,
-                &depositor,
-                &get_associated_token_address(&depositor.pubkey(), &vault.supported_mint),
-                &get_associated_token_address(&vault_root.vault_pubkey, &vault.supported_mint),
-                &get_associated_token_address(&depositor.pubkey(), &vault.vrt_mint),
-                &get_associated_token_address(&vault.fee_wallet, &vault.vrt_mint),
-                None,
-                100_000,
-            )
-            .await
-            .unwrap();
-
-        let depositor_ata = fixture
-            .get_token_account(&depositor_vrt_token_account)
-            .await
-            .unwrap();
-        assert_eq!(depositor_ata.amount, 99_000);
-
-        let transaction_error = vault_program_client
-            .do_enqueue_withdraw(&vault_root, &depositor, 49_500)
-            .await
-            .unwrap_err()
-            .to_transaction_error()
-            .unwrap();
-        assert_eq!(
-            transaction_error,
-            TransactionError::InstructionError(
-                0,
-                InstructionError::Custom(VaultError::VaultDelegationListUnderflow as u32)
-            )
-        );
-    }
-
-    #[tokio::test]
-    async fn test_enqueue_withdraw_with_fee_success() {
-        let mut fixture = TestBuilder::new().await;
-
-        let mut vault_program_client = fixture.vault_program_client();
-        let mut restaking_program_client = fixture.restaking_program_client();
-
-        let (_vault_config_admin, vault_root) = vault_program_client
-            .setup_config_and_vault(100, 100, 100_000)
-            .await
-            .unwrap();
-
-        let _restaking_config_admin = restaking_program_client
-            .do_initialize_config()
-            .await
-            .unwrap();
-
-        let operator_root = restaking_program_client
-            .do_initialize_operator()
-            .await
-            .unwrap();
-        let ncn_root = restaking_program_client.do_initialize_ncn().await.unwrap();
-
-        let restaking_config = restaking_program_client
-            .get_config(&Config::find_program_address(&jito_restaking_program::id()).0)
-            .await
-            .unwrap();
-
-        restaking_program_client
-            .do_initialize_operator_ncn_ticket(&operator_root, &ncn_root.ncn_pubkey)
-            .await
-            .unwrap();
-
-        fixture
-            .warp_slot_incremental(2 * restaking_config.epoch_length)
-            .await
-            .unwrap();
-
-        restaking_program_client
-            .ncn_operator_opt_in(&ncn_root, &operator_root.operator_pubkey)
-            .await
-            .unwrap();
-
-        restaking_program_client
-            .do_initialize_ncn_vault_ticket(&ncn_root, &vault_root.vault_pubkey)
-            .await
-            .unwrap();
-        restaking_program_client
-            .operator_vault_opt_in(&operator_root, &vault_root.vault_pubkey)
-            .await
-            .unwrap();
-=======
     use crate::fixtures::{
         fixture::{ConfiguredVault, TestBuilder},
         vault_client::VaultStakerWithdrawalTicketRoot,
@@ -135,7 +14,6 @@
         const MINT_AMOUNT: u64 = 100_000;
         const DEPOSIT_FEE_BPS: u16 = 100;
         const WITHDRAW_FEE_BPS: u16 = 100;
->>>>>>> 16689c56
 
         let mut fixture = TestBuilder::new().await;
         let ConfiguredVault {
@@ -202,58 +80,6 @@
             vault_fee_account.amount,
             MINT_AMOUNT * DEPOSIT_FEE_BPS as u64 / 10_000
         );
-<<<<<<< HEAD
-    }
-
-    #[tokio::test]
-    async fn test_enqueue_withdraw_with_reward_ok() {
-        let mut fixture = TestBuilder::new().await;
-        let mut vault_program_client = fixture.vault_program_client();
-        let mut restaking_program_client = fixture.restaking_program_client();
-
-        // Setup vault with initial deposit
-        let (_vault_config_admin, vault_root) = vault_program_client
-            .setup_config_and_vault(0, 0, 100_000)
-            .await
-            .unwrap();
-        let _restaking_config_admin = restaking_program_client
-            .do_initialize_config()
-            .await
-            .unwrap();
-
-        // Setup operator and NCN
-        let operator_root = restaking_program_client
-            .do_initialize_operator()
-            .await
-            .unwrap();
-        let ncn_root = restaking_program_client.do_initialize_ncn().await.unwrap();
-
-        let restaking_config = restaking_program_client
-            .get_config(&Config::find_program_address(&jito_restaking_program::id()).0)
-            .await
-            .unwrap();
-
-        // Setup necessary relationships
-        restaking_program_client
-            .do_initialize_operator_ncn_ticket(&operator_root, &ncn_root.ncn_pubkey)
-            .await
-            .unwrap();
-
-        fixture
-            .warp_slot_incremental(2 * restaking_config.epoch_length)
-            .await
-            .unwrap();
-
-        restaking_program_client
-            .ncn_operator_opt_in(&ncn_root, &operator_root.operator_pubkey)
-            .await
-            .unwrap();
-        restaking_program_client
-            .do_initialize_ncn_vault_ticket(&ncn_root, &vault_root.vault_pubkey)
-            .await
-            .unwrap();
-=======
->>>>>>> 16689c56
 
         // let vault operator ticket warmup
         let config = vault_program_client
