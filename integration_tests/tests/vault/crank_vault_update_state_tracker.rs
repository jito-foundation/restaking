#[cfg(test)]
mod tests {
    use jito_vault_core::{
        config::Config, delegation_state::DelegationState,
        vault_update_state_tracker::VaultUpdateStateTracker,
    };
    use jito_vault_sdk::error::VaultError;
    use solana_sdk::signature::{Keypair, Signer};
    use spl_associated_token_account::get_associated_token_address;

    use crate::fixtures::{
        fixture::{ConfiguredVault, TestBuilder},
        vault_client::{assert_vault_error, VaultStakerWithdrawalTicketRoot},
    };

    #[tokio::test]
    async fn test_crank_vault_update_state_tracker_ok() {
        let mut fixture = TestBuilder::new().await;

        let deposit_fee_bps = 0;
        let withdrawal_fee_bps = 0;
        let reward_fee_bps = 0;
        let num_operators = 1;
        let slasher_amounts = vec![];

        let ConfiguredVault {
            mut vault_program_client,
            vault_root,
            operator_roots,
            ..
        } = fixture
            .setup_vault_with_ncn_and_operators(
                deposit_fee_bps,
                withdrawal_fee_bps,
                reward_fee_bps,
                num_operators,
                &slasher_amounts,
            )
            .await
            .unwrap();

        let depositor = Keypair::new();
        vault_program_client
            .configure_depositor(&vault_root, &depositor.pubkey(), 100_000)
            .await
            .unwrap();
        vault_program_client
            .do_mint_to(&vault_root, &depositor, 100_000, 100_000)
            .await
            .unwrap();

        let config = vault_program_client
            .get_config(&Config::find_program_address(&jito_vault_program::id()).0)
            .await
            .unwrap();

        // go to next epoch to force update
        fixture
            .warp_slot_incremental(config.epoch_length())
            .await
            .unwrap();

        let slot = fixture.get_current_slot().await.unwrap();
        let ncn_epoch = slot / config.epoch_length();
        vault_program_client
            .initialize_vault_update_state_tracker(
                &vault_root.vault_pubkey,
                &VaultUpdateStateTracker::find_program_address(
                    &jito_vault_program::id(),
                    &vault_root.vault_pubkey,
                    ncn_epoch,
                )
                .0,
            )
            .await
            .unwrap();

        let vault_update_state_tracker = vault_program_client
            .get_vault_update_state_tracker(&vault_root.vault_pubkey, ncn_epoch)
            .await
            .unwrap();
        assert_eq!(vault_update_state_tracker.vault, vault_root.vault_pubkey);
        assert_eq!(vault_update_state_tracker.ncn_epoch(), ncn_epoch);
        assert_eq!(vault_update_state_tracker.last_updated_index(), u64::MAX);
        assert_eq!(
            vault_update_state_tracker.delegation_state,
            DelegationState::default()
        );

        vault_program_client
            .do_crank_vault_update_state_tracker(
                &vault_root.vault_pubkey,
                &operator_roots[0].operator_pubkey,
            )
            .await
            .unwrap();
        let vault_update_state_tracker = vault_program_client
            .get_vault_update_state_tracker(&vault_root.vault_pubkey, ncn_epoch)
            .await
            .unwrap();
        assert_eq!(vault_update_state_tracker.last_updated_index(), 0);
        assert_eq!(
            vault_update_state_tracker.delegation_state,
            DelegationState::default()
        );

        let operator_delegation = vault_program_client
            .get_vault_operator_delegation(
                &vault_root.vault_pubkey,
                &operator_roots[0].operator_pubkey,
            )
            .await
            .unwrap();
        let slot = fixture.get_current_slot().await.unwrap();
        assert_eq!(operator_delegation.vault, vault_root.vault_pubkey);
        assert_eq!(
            operator_delegation.operator,
            operator_roots[0].operator_pubkey
        );
        assert_eq!(
            operator_delegation.delegation_state,
            DelegationState::default()
        );
        assert_eq!(operator_delegation.last_update_slot(), slot);
    }

    #[tokio::test]
    async fn test_crank_vault_update_state_tracker_multiple_operators_ok() {
        let mut fixture = TestBuilder::new().await;

        let deposit_fee_bps = 0;
        let withdrawal_fee_bps = 0;
        let reward_fee_bps = 0;
        let num_operators = 2;
        let slasher_amounts = vec![];

        let ConfiguredVault {
            mut vault_program_client,
            vault_root,
            operator_roots,
            ..
        } = fixture
            .setup_vault_with_ncn_and_operators(
                deposit_fee_bps,
                withdrawal_fee_bps,
                reward_fee_bps,
                num_operators,
                &slasher_amounts,
            )
            .await
            .unwrap();

        let depositor = Keypair::new();
        vault_program_client
            .configure_depositor(&vault_root, &depositor.pubkey(), 100_000)
            .await
            .unwrap();
        vault_program_client
            .do_mint_to(&vault_root, &depositor, 100_000, 100_000)
            .await
            .unwrap();

        vault_program_client
            .do_add_delegation(&vault_root, &operator_roots[0].operator_pubkey, 50_000)
            .await
            .unwrap();
        vault_program_client
            .do_add_delegation(&vault_root, &operator_roots[1].operator_pubkey, 50_000)
            .await
            .unwrap();

        let config = vault_program_client
            .get_config(&Config::find_program_address(&jito_vault_program::id()).0)
            .await
            .unwrap();
        fixture
            .warp_slot_incremental(config.epoch_length())
            .await
            .unwrap();

        let slot = fixture.get_current_slot().await.unwrap();
        let ncn_epoch = slot / config.epoch_length();

        let vault_update_state_tracker_pubkey = VaultUpdateStateTracker::find_program_address(
            &jito_vault_program::id(),
            &vault_root.vault_pubkey,
            ncn_epoch,
        )
        .0;
        vault_program_client
            .initialize_vault_update_state_tracker(
                &vault_root.vault_pubkey,
                &vault_update_state_tracker_pubkey,
            )
            .await
            .unwrap();

        vault_program_client
            .do_crank_vault_update_state_tracker(
                &vault_root.vault_pubkey,
                &operator_roots[0].operator_pubkey,
            )
            .await
            .unwrap();
        let vault_update_state_tracker = vault_program_client
            .get_vault_update_state_tracker(&vault_root.vault_pubkey, ncn_epoch)
            .await
            .unwrap();
        assert_eq!(vault_update_state_tracker.last_updated_index(), 0);
        assert_eq!(
            vault_update_state_tracker.delegation_state,
            DelegationState::new(50000, 0, 0)
        );

        vault_program_client
            .do_crank_vault_update_state_tracker(
                &vault_root.vault_pubkey,
                &operator_roots[1].operator_pubkey,
            )
            .await
            .unwrap();
        let vault_update_state_tracker = vault_program_client
            .get_vault_update_state_tracker(&vault_root.vault_pubkey, ncn_epoch)
            .await
            .unwrap();
        assert_eq!(vault_update_state_tracker.last_updated_index(), 1);
        assert_eq!(
            vault_update_state_tracker.delegation_state,
            DelegationState::new(100000, 0, 0)
        );
    }

    #[tokio::test]
    async fn test_crank_vault_update_state_tracker_same_index_twice_fails() {
        let mut fixture = TestBuilder::new().await;

        let deposit_fee_bps = 0;
        let withdrawal_fee_bps = 0;
        let reward_fee_bps = 0;
        let num_operators = 2;
        let slasher_amounts = vec![];

        let ConfiguredVault {
            mut vault_program_client,
            vault_root,
            operator_roots,
            ..
        } = fixture
            .setup_vault_with_ncn_and_operators(
                deposit_fee_bps,
                withdrawal_fee_bps,
                reward_fee_bps,
                num_operators,
                &slasher_amounts,
            )
            .await
            .unwrap();

        let depositor = Keypair::new();
        vault_program_client
            .configure_depositor(&vault_root, &depositor.pubkey(), 100_000)
            .await
            .unwrap();
        vault_program_client
            .do_mint_to(&vault_root, &depositor, 100_000, 100_000)
            .await
            .unwrap();

        vault_program_client
            .do_add_delegation(&vault_root, &operator_roots[0].operator_pubkey, 50_000)
            .await
            .unwrap();
        vault_program_client
            .do_add_delegation(&vault_root, &operator_roots[1].operator_pubkey, 50_000)
            .await
            .unwrap();

        let config = vault_program_client
            .get_config(&Config::find_program_address(&jito_vault_program::id()).0)
            .await
            .unwrap();
        fixture
            .warp_slot_incremental(config.epoch_length())
            .await
            .unwrap();

        let slot = fixture.get_current_slot().await.unwrap();
        let ncn_epoch = slot / config.epoch_length();

        let vault_update_state_tracker_pubkey = VaultUpdateStateTracker::find_program_address(
            &jito_vault_program::id(),
            &vault_root.vault_pubkey,
            ncn_epoch,
        )
        .0;
        vault_program_client
            .initialize_vault_update_state_tracker(
                &vault_root.vault_pubkey,
                &vault_update_state_tracker_pubkey,
            )
            .await
            .unwrap();

        vault_program_client
            .do_crank_vault_update_state_tracker(
                &vault_root.vault_pubkey,
                &operator_roots[0].operator_pubkey,
            )
            .await
            .unwrap();

        fixture.warp_slot_incremental(1).await.unwrap();

        let result = vault_program_client
            .do_crank_vault_update_state_tracker(
                &vault_root.vault_pubkey,
                &operator_roots[0].operator_pubkey,
            )
            .await;
        assert_vault_error(result, VaultError::VaultOperatorDelegationIsUpdated);
    }

    #[tokio::test]
    async fn test_crank_vault_update_state_tracker_skip_zero_fails() {
        let mut fixture = TestBuilder::new().await;

        let deposit_fee_bps = 0;
        let withdrawal_fee_bps = 0;
        let reward_fee_bps = 0;
        let num_operators = 2;
        let slasher_amounts = vec![];

        let ConfiguredVault {
            mut vault_program_client,
            vault_root,
            operator_roots,
            ..
        } = fixture
            .setup_vault_with_ncn_and_operators(
                deposit_fee_bps,
                withdrawal_fee_bps,
                reward_fee_bps,
                num_operators,
                &slasher_amounts,
            )
            .await
            .unwrap();

        let depositor = Keypair::new();
        vault_program_client
            .configure_depositor(&vault_root, &depositor.pubkey(), 100_000)
            .await
            .unwrap();
        vault_program_client
            .do_mint_to(&vault_root, &depositor, 100_000, 100_000)
            .await
            .unwrap();

        vault_program_client
            .do_add_delegation(&vault_root, &operator_roots[0].operator_pubkey, 50_000)
            .await
            .unwrap();
        vault_program_client
            .do_add_delegation(&vault_root, &operator_roots[1].operator_pubkey, 50_000)
            .await
            .unwrap();

        let config = vault_program_client
            .get_config(&Config::find_program_address(&jito_vault_program::id()).0)
            .await
            .unwrap();
        fixture
            .warp_slot_incremental(config.epoch_length())
            .await
            .unwrap();

        let slot = fixture.get_current_slot().await.unwrap();
        let ncn_epoch = slot / config.epoch_length();

        let vault_update_state_tracker_pubkey = VaultUpdateStateTracker::find_program_address(
            &jito_vault_program::id(),
            &vault_root.vault_pubkey,
            ncn_epoch,
        )
        .0;
        vault_program_client
            .initialize_vault_update_state_tracker(
                &vault_root.vault_pubkey,
                &vault_update_state_tracker_pubkey,
            )
            .await
            .unwrap();

        let result = vault_program_client
            .do_crank_vault_update_state_tracker(
                &vault_root.vault_pubkey,
                &operator_roots[1].operator_pubkey,
            )
            .await;
        assert_vault_error(result, VaultError::VaultUpdateIncorrectIndex);
    }

    #[tokio::test]
    async fn test_crank_vault_update_state_tracker_skip_index_fails() {
        let mut fixture = TestBuilder::new().await;

        let deposit_fee_bps = 0;
        let withdrawal_fee_bps = 0;
        let reward_fee_bps = 0;
        let num_operators = 3;
        let slasher_amounts = vec![];

        let ConfiguredVault {
            mut vault_program_client,
            vault_root,
            operator_roots,
            ..
        } = fixture
            .setup_vault_with_ncn_and_operators(
                deposit_fee_bps,
                withdrawal_fee_bps,
                reward_fee_bps,
                num_operators,
                &slasher_amounts,
            )
            .await
            .unwrap();

        let depositor = Keypair::new();
        vault_program_client
            .configure_depositor(&vault_root, &depositor.pubkey(), 100_000)
            .await
            .unwrap();
        vault_program_client
            .do_mint_to(&vault_root, &depositor, 100_000, 100_000)
            .await
            .unwrap();

        vault_program_client
            .do_add_delegation(&vault_root, &operator_roots[0].operator_pubkey, 50_000)
            .await
            .unwrap();
        vault_program_client
            .do_add_delegation(&vault_root, &operator_roots[1].operator_pubkey, 50_000)
            .await
            .unwrap();

        let config = vault_program_client
            .get_config(&Config::find_program_address(&jito_vault_program::id()).0)
            .await
            .unwrap();
        fixture
            .warp_slot_incremental(config.epoch_length())
            .await
            .unwrap();

        let slot = fixture.get_current_slot().await.unwrap();
        let ncn_epoch = slot / config.epoch_length();

        let vault_update_state_tracker_pubkey = VaultUpdateStateTracker::find_program_address(
            &jito_vault_program::id(),
            &vault_root.vault_pubkey,
            ncn_epoch,
        )
        .0;
        vault_program_client
            .initialize_vault_update_state_tracker(
                &vault_root.vault_pubkey,
                &vault_update_state_tracker_pubkey,
            )
            .await
            .unwrap();

        vault_program_client
            .do_crank_vault_update_state_tracker(
                &vault_root.vault_pubkey,
                &operator_roots[0].operator_pubkey,
            )
            .await
            .unwrap();

        let result = vault_program_client
            .do_crank_vault_update_state_tracker(
                &vault_root.vault_pubkey,
                &operator_roots[2].operator_pubkey,
            )
            .await;
        assert_vault_error(result, VaultError::VaultUpdateIncorrectIndex);
    }

    #[tokio::test]
    async fn test_crank_vault_update_state_tracker_partial_update_previous_epoch_ok() {
        let mut fixture = TestBuilder::new().await;

        let deposit_fee_bps = 0;
        let withdrawal_fee_bps = 0;
        let reward_fee_bps = 0;
        let num_operators = 2;
        let slasher_amounts = vec![];

        let ConfiguredVault {
            mut vault_program_client,
            vault_root,
            operator_roots,
            ..
        } = fixture
            .setup_vault_with_ncn_and_operators(
                deposit_fee_bps,
                withdrawal_fee_bps,
                reward_fee_bps,
                num_operators,
                &slasher_amounts,
            )
            .await
            .unwrap();

        let depositor = Keypair::new();
        vault_program_client
            .configure_depositor(&vault_root, &depositor.pubkey(), 100_000)
            .await
            .unwrap();
        vault_program_client
            .do_mint_to(&vault_root, &depositor, 100_000, 100_000)
            .await
            .unwrap();

        // 25k active, 25k cooling down on operator 0 and 1
        vault_program_client
            .do_add_delegation(&vault_root, &operator_roots[0].operator_pubkey, 50_000)
            .await
            .unwrap();
        vault_program_client
            .do_cooldown_delegation(&vault_root, &operator_roots[0].operator_pubkey, 25_000)
            .await
            .unwrap();
        vault_program_client
            .do_add_delegation(&vault_root, &operator_roots[1].operator_pubkey, 50_000)
            .await
            .unwrap();
        vault_program_client
            .do_cooldown_delegation(&vault_root, &operator_roots[1].operator_pubkey, 25_000)
            .await
            .unwrap();

        let config = vault_program_client
            .get_config(&Config::find_program_address(&jito_vault_program::id()).0)
            .await
            .unwrap();
        fixture
            .warp_slot_incremental(config.epoch_length())
            .await
            .unwrap();

        // enqueued for cool down assets are now cooling down

        let slot = fixture.get_current_slot().await.unwrap();
        let ncn_epoch = slot / config.epoch_length();

        let vault_update_state_tracker_pubkey = VaultUpdateStateTracker::find_program_address(
            &jito_vault_program::id(),
            &vault_root.vault_pubkey,
            ncn_epoch,
        )
        .0;
        vault_program_client
            .initialize_vault_update_state_tracker(
                &vault_root.vault_pubkey,
                &vault_update_state_tracker_pubkey,
            )
            .await
            .unwrap();

        vault_program_client
            .do_crank_vault_update_state_tracker(
                &vault_root.vault_pubkey,
                &operator_roots[0].operator_pubkey,
            )
            .await
            .unwrap();
        // skip index 1, advance to next epoch

        fixture
            .warp_slot_incremental(config.epoch_length())
            .await
            .unwrap();

        // cooldown assets are now inactive

        let slot = fixture.get_current_slot().await.unwrap();
        let ncn_epoch = slot / config.epoch_length();
        let vault_update_state_tracker_pubkey = VaultUpdateStateTracker::find_program_address(
            &jito_vault_program::id(),
            &vault_root.vault_pubkey,
            ncn_epoch,
        )
        .0;
        vault_program_client
            .initialize_vault_update_state_tracker(
                &vault_root.vault_pubkey,
                &vault_update_state_tracker_pubkey,
            )
            .await
            .unwrap();
        vault_program_client
            .do_crank_vault_update_state_tracker(
                &vault_root.vault_pubkey,
                &operator_roots[0].operator_pubkey,
            )
            .await
            .unwrap();
        let vault_update_state_tracker = vault_program_client
            .get_vault_update_state_tracker(&vault_root.vault_pubkey, ncn_epoch)
            .await
            .unwrap();
        assert_eq!(vault_update_state_tracker.last_updated_index(), 0);
        assert_eq!(
            vault_update_state_tracker.delegation_state,
            DelegationState::new(25000, 0, 0)
        );

        // active -> cooldown (2 epochs since last update)
        vault_program_client
            .do_crank_vault_update_state_tracker(
                &vault_root.vault_pubkey,
                &operator_roots[1].operator_pubkey,
            )
            .await
            .unwrap();
        let vault_update_state_tracker = vault_program_client
            .get_vault_update_state_tracker(&vault_root.vault_pubkey, ncn_epoch)
            .await
            .unwrap();
        assert_eq!(vault_update_state_tracker.last_updated_index(), 1);
        assert_eq!(
            vault_update_state_tracker.delegation_state,
            DelegationState::new(50000, 0, 0)
        );
    }

<<<<<<< HEAD
    #[tokio::test]
    async fn test_crank_vault_update_state_tracker_vault_is_paused_fails() {
        let mut fixture = TestBuilder::new().await;
=======
    /// Test that the vrt withdrawal process if updating with normal crank operations
    #[tokio::test]
    async fn test_withdraw_state_crank_ok() {
        const MINT_AMOUNT: u64 = 100_000;
>>>>>>> 78463b21

        let deposit_fee_bps = 0;
        let withdraw_fee_bps = 0;
        let reward_fee_bps = 0;
<<<<<<< HEAD
        let num_operators = 3;
        let slasher_amounts = vec![];

        let ConfiguredVault {
            mut vault_program_client,
            vault_root,
            operator_roots,
            ..
=======
        let num_operators = 1;
        let slasher_amounts = vec![];

        let mut fixture = TestBuilder::new().await;
        let ConfiguredVault {
            mut vault_program_client,
            restaking_program_client: _,
            vault_config_admin: _,
            vault_root,
            restaking_config_admin: _,
            ncn_root: _,
            operator_roots,
            slashers_amounts: _,
>>>>>>> 78463b21
        } = fixture
            .setup_vault_with_ncn_and_operators(
                deposit_fee_bps,
                withdraw_fee_bps,
                reward_fee_bps,
                num_operators,
                &slasher_amounts,
            )
            .await
            .unwrap();

<<<<<<< HEAD
        let depositor = Keypair::new();
        vault_program_client
            .configure_depositor(&vault_root, &depositor.pubkey(), 100_000)
            .await
            .unwrap();
        vault_program_client
            .do_mint_to(&vault_root, &depositor, 100_000, 100_000)
            .await
            .unwrap();

        vault_program_client
            .do_add_delegation(&vault_root, &operator_roots[0].operator_pubkey, 50_000)
            .await
            .unwrap();
        vault_program_client
            .do_add_delegation(&vault_root, &operator_roots[1].operator_pubkey, 50_000)
            .await
            .unwrap();

        let config = vault_program_client
            .get_config(&Config::find_program_address(&jito_vault_program::id()).0)
            .await
            .unwrap();
=======
        // Initial deposit + mint
        let depositor = Keypair::new();
        vault_program_client
            .configure_depositor(&vault_root, &depositor.pubkey(), MINT_AMOUNT)
            .await
            .unwrap();
        vault_program_client
            .do_mint_to(&vault_root, &depositor, MINT_AMOUNT, MINT_AMOUNT)
            .await
            .unwrap();

        let config = vault_program_client
            .get_config(&Config::find_program_address(&jito_vault_program::id()).0)
            .await
            .unwrap();

        // Delegate all funds to the operator
        vault_program_client
            .do_add_delegation(&vault_root, &operator_roots[0].operator_pubkey, MINT_AMOUNT)
            .await
            .unwrap();

        let VaultStakerWithdrawalTicketRoot { base } = vault_program_client
            .do_enqueue_withdrawal(&vault_root, &depositor, MINT_AMOUNT)
            .await
            .unwrap();

        vault_program_client
            .do_cooldown_delegation(&vault_root, &operator_roots[0].operator_pubkey, MINT_AMOUNT)
            .await
            .unwrap();

        let vault = vault_program_client
            .get_vault(&vault_root.vault_pubkey)
            .await
            .unwrap();

        assert_eq!(vault.vrt_enqueued_for_cooldown_amount(), MINT_AMOUNT);

>>>>>>> 78463b21
        fixture
            .warp_slot_incremental(config.epoch_length())
            .await
            .unwrap();
<<<<<<< HEAD

        let slot = fixture.get_current_slot().await.unwrap();
        let ncn_epoch = slot / config.epoch_length();

        let vault_update_state_tracker_pubkey = VaultUpdateStateTracker::find_program_address(
            &jito_vault_program::id(),
            &vault_root.vault_pubkey,
            ncn_epoch,
        )
        .0;
        vault_program_client
            .initialize_vault_update_state_tracker(
                &vault_root.vault_pubkey,
                &vault_update_state_tracker_pubkey,
=======
        vault_program_client
            .do_full_vault_update(
                &vault_root.vault_pubkey,
                &[operator_roots[0].operator_pubkey],
            )
            .await
            .unwrap();

        let vault = vault_program_client
            .get_vault(&vault_root.vault_pubkey)
            .await
            .unwrap();

        assert_eq!(vault.vrt_enqueued_for_cooldown_amount(), 0);
        assert_eq!(vault.vrt_cooling_down_amount(), MINT_AMOUNT);

        fixture
            .warp_slot_incremental(config.epoch_length())
            .await
            .unwrap();
        vault_program_client
            .do_full_vault_update(
                &vault_root.vault_pubkey,
                &[operator_roots[0].operator_pubkey],
            )
            .await
            .unwrap();

        let vault = vault_program_client
            .get_vault(&vault_root.vault_pubkey)
            .await
            .unwrap();

        assert_eq!(vault.vrt_enqueued_for_cooldown_amount(), 0);
        assert_eq!(vault.vrt_cooling_down_amount(), 0);
        assert_eq!(vault.vrt_ready_to_claim_amount(), MINT_AMOUNT);

        vault_program_client
            .do_burn_withdrawal_ticket(&vault_root, &depositor, &base, MINT_AMOUNT)
            .await
            .unwrap();

        let vault = vault_program_client
            .get_vault(&vault_root.vault_pubkey)
            .await
            .unwrap();
        assert_eq!(vault.tokens_deposited(), 0);
        assert_eq!(vault.vrt_supply(), 0);
        assert_eq!(vault.delegation_state, DelegationState::default());
        assert_eq!(vault.vrt_enqueued_for_cooldown_amount(), 0);
        assert_eq!(vault.vrt_ready_to_claim_amount(), 0);
        assert_eq!(vault.vrt_cooling_down_amount(), 0);

        let depositor_token_account = fixture
            .get_token_account(&get_associated_token_address(
                &depositor.pubkey(),
                &vault.supported_mint,
            ))
            .await
            .unwrap();
        assert_eq!(depositor_token_account.amount, MINT_AMOUNT);
    }

    /// Test that the vrt withdrawal process if updating when skipping one epoch
    #[tokio::test]
    async fn test_withdraw_state_crank_skip_one_update_epoch_ok() {
        const MINT_AMOUNT: u64 = 100_000;

        let deposit_fee_bps = 0;
        let withdraw_fee_bps = 0;
        let reward_fee_bps = 0;
        let num_operators = 1;
        let slasher_amounts = vec![];

        let mut fixture = TestBuilder::new().await;
        let ConfiguredVault {
            mut vault_program_client,
            restaking_program_client: _,
            vault_config_admin: _,
            vault_root,
            restaking_config_admin: _,
            ncn_root: _,
            operator_roots,
            slashers_amounts: _,
        } = fixture
            .setup_vault_with_ncn_and_operators(
                deposit_fee_bps,
                withdraw_fee_bps,
                reward_fee_bps,
                num_operators,
                &slasher_amounts,
>>>>>>> 78463b21
            )
            .await
            .unwrap();

<<<<<<< HEAD
        vault_program_client
            .set_is_paused(&vault_root.vault_pubkey, &vault_root.vault_admin, true)
            .await
            .unwrap();

        let test_error = vault_program_client
            .do_crank_vault_update_state_tracker(
                &vault_root.vault_pubkey,
                &operator_roots[2].operator_pubkey,
            )
            .await;

        assert_vault_error(test_error, VaultError::VaultIsPaused);
=======
        // Initial deposit + mint
        let depositor = Keypair::new();
        vault_program_client
            .configure_depositor(&vault_root, &depositor.pubkey(), MINT_AMOUNT)
            .await
            .unwrap();
        vault_program_client
            .do_mint_to(&vault_root, &depositor, MINT_AMOUNT, MINT_AMOUNT)
            .await
            .unwrap();

        let config = vault_program_client
            .get_config(&Config::find_program_address(&jito_vault_program::id()).0)
            .await
            .unwrap();

        // Delegate all funds to the operator
        vault_program_client
            .do_add_delegation(&vault_root, &operator_roots[0].operator_pubkey, MINT_AMOUNT)
            .await
            .unwrap();

        let VaultStakerWithdrawalTicketRoot { base } = vault_program_client
            .do_enqueue_withdrawal(&vault_root, &depositor, MINT_AMOUNT)
            .await
            .unwrap();

        vault_program_client
            .do_cooldown_delegation(&vault_root, &operator_roots[0].operator_pubkey, MINT_AMOUNT)
            .await
            .unwrap();

        let vault = vault_program_client
            .get_vault(&vault_root.vault_pubkey)
            .await
            .unwrap();

        assert_eq!(vault.vrt_enqueued_for_cooldown_amount(), MINT_AMOUNT);

        fixture
            .warp_slot_incremental(config.epoch_length() * 2)
            .await
            .unwrap();
        vault_program_client
            .do_full_vault_update(
                &vault_root.vault_pubkey,
                &[operator_roots[0].operator_pubkey],
            )
            .await
            .unwrap();

        let vault = vault_program_client
            .get_vault(&vault_root.vault_pubkey)
            .await
            .unwrap();

        assert_eq!(vault.vrt_enqueued_for_cooldown_amount(), 0);
        assert_eq!(vault.vrt_cooling_down_amount(), 0);
        assert_eq!(vault.vrt_ready_to_claim_amount(), MINT_AMOUNT);

        vault_program_client
            .do_burn_withdrawal_ticket(&vault_root, &depositor, &base, MINT_AMOUNT)
            .await
            .unwrap();

        let vault = vault_program_client
            .get_vault(&vault_root.vault_pubkey)
            .await
            .unwrap();
        assert_eq!(vault.tokens_deposited(), 0);
        assert_eq!(vault.vrt_supply(), 0);
        assert_eq!(vault.delegation_state, DelegationState::default());
        assert_eq!(vault.vrt_enqueued_for_cooldown_amount(), 0);
        assert_eq!(vault.vrt_ready_to_claim_amount(), 0);
        assert_eq!(vault.vrt_cooling_down_amount(), 0);

        let depositor_token_account = fixture
            .get_token_account(&get_associated_token_address(
                &depositor.pubkey(),
                &vault.supported_mint,
            ))
            .await
            .unwrap();
        assert_eq!(depositor_token_account.amount, MINT_AMOUNT);
    }

    /// Test that the vrt withdrawal process if updating with normal crank operations
    #[tokio::test]
    async fn test_withdraw_state_crank_skip_many_update_epochs_ok() {
        const MINT_AMOUNT: u64 = 100_000;

        let deposit_fee_bps = 0;
        let withdraw_fee_bps = 0;
        let reward_fee_bps = 0;
        let num_operators = 1;
        let slasher_amounts = vec![];

        let mut fixture = TestBuilder::new().await;
        let ConfiguredVault {
            mut vault_program_client,
            restaking_program_client: _,
            vault_config_admin: _,
            vault_root,
            restaking_config_admin: _,
            ncn_root: _,
            operator_roots,
            slashers_amounts: _,
        } = fixture
            .setup_vault_with_ncn_and_operators(
                deposit_fee_bps,
                withdraw_fee_bps,
                reward_fee_bps,
                num_operators,
                &slasher_amounts,
            )
            .await
            .unwrap();

        // Initial deposit + mint
        let depositor = Keypair::new();
        vault_program_client
            .configure_depositor(&vault_root, &depositor.pubkey(), MINT_AMOUNT)
            .await
            .unwrap();
        vault_program_client
            .do_mint_to(&vault_root, &depositor, MINT_AMOUNT, MINT_AMOUNT)
            .await
            .unwrap();

        let config = vault_program_client
            .get_config(&Config::find_program_address(&jito_vault_program::id()).0)
            .await
            .unwrap();

        // Delegate all funds to the operator
        vault_program_client
            .do_add_delegation(&vault_root, &operator_roots[0].operator_pubkey, MINT_AMOUNT)
            .await
            .unwrap();

        let VaultStakerWithdrawalTicketRoot { base } = vault_program_client
            .do_enqueue_withdrawal(&vault_root, &depositor, MINT_AMOUNT)
            .await
            .unwrap();

        vault_program_client
            .do_cooldown_delegation(&vault_root, &operator_roots[0].operator_pubkey, MINT_AMOUNT)
            .await
            .unwrap();

        let vault = vault_program_client
            .get_vault(&vault_root.vault_pubkey)
            .await
            .unwrap();

        assert_eq!(vault.vrt_enqueued_for_cooldown_amount(), MINT_AMOUNT);

        fixture
            .warp_slot_incremental(config.epoch_length() * 500)
            .await
            .unwrap();
        vault_program_client
            .do_full_vault_update(
                &vault_root.vault_pubkey,
                &[operator_roots[0].operator_pubkey],
            )
            .await
            .unwrap();

        let vault = vault_program_client
            .get_vault(&vault_root.vault_pubkey)
            .await
            .unwrap();

        assert_eq!(vault.vrt_enqueued_for_cooldown_amount(), 0);
        assert_eq!(vault.vrt_cooling_down_amount(), 0);
        assert_eq!(vault.vrt_ready_to_claim_amount(), MINT_AMOUNT);

        vault_program_client
            .do_burn_withdrawal_ticket(&vault_root, &depositor, &base, MINT_AMOUNT)
            .await
            .unwrap();

        let vault = vault_program_client
            .get_vault(&vault_root.vault_pubkey)
            .await
            .unwrap();
        assert_eq!(vault.tokens_deposited(), 0);
        assert_eq!(vault.vrt_supply(), 0);
        assert_eq!(vault.delegation_state, DelegationState::default());
        assert_eq!(vault.vrt_enqueued_for_cooldown_amount(), 0);
        assert_eq!(vault.vrt_ready_to_claim_amount(), 0);
        assert_eq!(vault.vrt_cooling_down_amount(), 0);

        let depositor_token_account = fixture
            .get_token_account(&get_associated_token_address(
                &depositor.pubkey(),
                &vault.supported_mint,
            ))
            .await
            .unwrap();
        assert_eq!(depositor_token_account.amount, MINT_AMOUNT);
>>>>>>> 78463b21
    }
}<|MERGE_RESOLUTION|>--- conflicted
+++ resolved
@@ -637,206 +637,9 @@
         );
     }
 
-<<<<<<< HEAD
-    #[tokio::test]
-    async fn test_crank_vault_update_state_tracker_vault_is_paused_fails() {
-        let mut fixture = TestBuilder::new().await;
-=======
     /// Test that the vrt withdrawal process if updating with normal crank operations
     #[tokio::test]
     async fn test_withdraw_state_crank_ok() {
-        const MINT_AMOUNT: u64 = 100_000;
->>>>>>> 78463b21
-
-        let deposit_fee_bps = 0;
-        let withdraw_fee_bps = 0;
-        let reward_fee_bps = 0;
-<<<<<<< HEAD
-        let num_operators = 3;
-        let slasher_amounts = vec![];
-
-        let ConfiguredVault {
-            mut vault_program_client,
-            vault_root,
-            operator_roots,
-            ..
-=======
-        let num_operators = 1;
-        let slasher_amounts = vec![];
-
-        let mut fixture = TestBuilder::new().await;
-        let ConfiguredVault {
-            mut vault_program_client,
-            restaking_program_client: _,
-            vault_config_admin: _,
-            vault_root,
-            restaking_config_admin: _,
-            ncn_root: _,
-            operator_roots,
-            slashers_amounts: _,
->>>>>>> 78463b21
-        } = fixture
-            .setup_vault_with_ncn_and_operators(
-                deposit_fee_bps,
-                withdraw_fee_bps,
-                reward_fee_bps,
-                num_operators,
-                &slasher_amounts,
-            )
-            .await
-            .unwrap();
-
-<<<<<<< HEAD
-        let depositor = Keypair::new();
-        vault_program_client
-            .configure_depositor(&vault_root, &depositor.pubkey(), 100_000)
-            .await
-            .unwrap();
-        vault_program_client
-            .do_mint_to(&vault_root, &depositor, 100_000, 100_000)
-            .await
-            .unwrap();
-
-        vault_program_client
-            .do_add_delegation(&vault_root, &operator_roots[0].operator_pubkey, 50_000)
-            .await
-            .unwrap();
-        vault_program_client
-            .do_add_delegation(&vault_root, &operator_roots[1].operator_pubkey, 50_000)
-            .await
-            .unwrap();
-
-        let config = vault_program_client
-            .get_config(&Config::find_program_address(&jito_vault_program::id()).0)
-            .await
-            .unwrap();
-=======
-        // Initial deposit + mint
-        let depositor = Keypair::new();
-        vault_program_client
-            .configure_depositor(&vault_root, &depositor.pubkey(), MINT_AMOUNT)
-            .await
-            .unwrap();
-        vault_program_client
-            .do_mint_to(&vault_root, &depositor, MINT_AMOUNT, MINT_AMOUNT)
-            .await
-            .unwrap();
-
-        let config = vault_program_client
-            .get_config(&Config::find_program_address(&jito_vault_program::id()).0)
-            .await
-            .unwrap();
-
-        // Delegate all funds to the operator
-        vault_program_client
-            .do_add_delegation(&vault_root, &operator_roots[0].operator_pubkey, MINT_AMOUNT)
-            .await
-            .unwrap();
-
-        let VaultStakerWithdrawalTicketRoot { base } = vault_program_client
-            .do_enqueue_withdrawal(&vault_root, &depositor, MINT_AMOUNT)
-            .await
-            .unwrap();
-
-        vault_program_client
-            .do_cooldown_delegation(&vault_root, &operator_roots[0].operator_pubkey, MINT_AMOUNT)
-            .await
-            .unwrap();
-
-        let vault = vault_program_client
-            .get_vault(&vault_root.vault_pubkey)
-            .await
-            .unwrap();
-
-        assert_eq!(vault.vrt_enqueued_for_cooldown_amount(), MINT_AMOUNT);
-
->>>>>>> 78463b21
-        fixture
-            .warp_slot_incremental(config.epoch_length())
-            .await
-            .unwrap();
-<<<<<<< HEAD
-
-        let slot = fixture.get_current_slot().await.unwrap();
-        let ncn_epoch = slot / config.epoch_length();
-
-        let vault_update_state_tracker_pubkey = VaultUpdateStateTracker::find_program_address(
-            &jito_vault_program::id(),
-            &vault_root.vault_pubkey,
-            ncn_epoch,
-        )
-        .0;
-        vault_program_client
-            .initialize_vault_update_state_tracker(
-                &vault_root.vault_pubkey,
-                &vault_update_state_tracker_pubkey,
-=======
-        vault_program_client
-            .do_full_vault_update(
-                &vault_root.vault_pubkey,
-                &[operator_roots[0].operator_pubkey],
-            )
-            .await
-            .unwrap();
-
-        let vault = vault_program_client
-            .get_vault(&vault_root.vault_pubkey)
-            .await
-            .unwrap();
-
-        assert_eq!(vault.vrt_enqueued_for_cooldown_amount(), 0);
-        assert_eq!(vault.vrt_cooling_down_amount(), MINT_AMOUNT);
-
-        fixture
-            .warp_slot_incremental(config.epoch_length())
-            .await
-            .unwrap();
-        vault_program_client
-            .do_full_vault_update(
-                &vault_root.vault_pubkey,
-                &[operator_roots[0].operator_pubkey],
-            )
-            .await
-            .unwrap();
-
-        let vault = vault_program_client
-            .get_vault(&vault_root.vault_pubkey)
-            .await
-            .unwrap();
-
-        assert_eq!(vault.vrt_enqueued_for_cooldown_amount(), 0);
-        assert_eq!(vault.vrt_cooling_down_amount(), 0);
-        assert_eq!(vault.vrt_ready_to_claim_amount(), MINT_AMOUNT);
-
-        vault_program_client
-            .do_burn_withdrawal_ticket(&vault_root, &depositor, &base, MINT_AMOUNT)
-            .await
-            .unwrap();
-
-        let vault = vault_program_client
-            .get_vault(&vault_root.vault_pubkey)
-            .await
-            .unwrap();
-        assert_eq!(vault.tokens_deposited(), 0);
-        assert_eq!(vault.vrt_supply(), 0);
-        assert_eq!(vault.delegation_state, DelegationState::default());
-        assert_eq!(vault.vrt_enqueued_for_cooldown_amount(), 0);
-        assert_eq!(vault.vrt_ready_to_claim_amount(), 0);
-        assert_eq!(vault.vrt_cooling_down_amount(), 0);
-
-        let depositor_token_account = fixture
-            .get_token_account(&get_associated_token_address(
-                &depositor.pubkey(),
-                &vault.supported_mint,
-            ))
-            .await
-            .unwrap();
-        assert_eq!(depositor_token_account.amount, MINT_AMOUNT);
-    }
-
-    /// Test that the vrt withdrawal process if updating when skipping one epoch
-    #[tokio::test]
-    async fn test_withdraw_state_crank_skip_one_update_epoch_ok() {
         const MINT_AMOUNT: u64 = 100_000;
 
         let deposit_fee_bps = 0;
@@ -862,26 +665,10 @@
                 reward_fee_bps,
                 num_operators,
                 &slasher_amounts,
->>>>>>> 78463b21
-            )
-            .await
-            .unwrap();
-
-<<<<<<< HEAD
-        vault_program_client
-            .set_is_paused(&vault_root.vault_pubkey, &vault_root.vault_admin, true)
-            .await
-            .unwrap();
-
-        let test_error = vault_program_client
-            .do_crank_vault_update_state_tracker(
-                &vault_root.vault_pubkey,
-                &operator_roots[2].operator_pubkey,
-            )
-            .await;
-
-        assert_vault_error(test_error, VaultError::VaultIsPaused);
-=======
+            )
+            .await
+            .unwrap();
+
         // Initial deposit + mint
         let depositor = Keypair::new();
         vault_program_client
@@ -922,7 +709,27 @@
         assert_eq!(vault.vrt_enqueued_for_cooldown_amount(), MINT_AMOUNT);
 
         fixture
-            .warp_slot_incremental(config.epoch_length() * 2)
+            .warp_slot_incremental(config.epoch_length())
+            .await
+            .unwrap();
+        vault_program_client
+            .do_full_vault_update(
+                &vault_root.vault_pubkey,
+                &[operator_roots[0].operator_pubkey],
+            )
+            .await
+            .unwrap();
+
+        let vault = vault_program_client
+            .get_vault(&vault_root.vault_pubkey)
+            .await
+            .unwrap();
+
+        assert_eq!(vault.vrt_enqueued_for_cooldown_amount(), 0);
+        assert_eq!(vault.vrt_cooling_down_amount(), MINT_AMOUNT);
+
+        fixture
+            .warp_slot_incremental(config.epoch_length())
             .await
             .unwrap();
         vault_program_client
@@ -968,9 +775,9 @@
         assert_eq!(depositor_token_account.amount, MINT_AMOUNT);
     }
 
-    /// Test that the vrt withdrawal process if updating with normal crank operations
+    /// Test that the vrt withdrawal process if updating when skipping one epoch
     #[tokio::test]
-    async fn test_withdraw_state_crank_skip_many_update_epochs_ok() {
+    async fn test_withdraw_state_crank_skip_one_update_epoch_ok() {
         const MINT_AMOUNT: u64 = 100_000;
 
         let deposit_fee_bps = 0;
@@ -1040,7 +847,7 @@
         assert_eq!(vault.vrt_enqueued_for_cooldown_amount(), MINT_AMOUNT);
 
         fixture
-            .warp_slot_incremental(config.epoch_length() * 500)
+            .warp_slot_incremental(config.epoch_length() * 2)
             .await
             .unwrap();
         vault_program_client
@@ -1084,6 +891,209 @@
             .await
             .unwrap();
         assert_eq!(depositor_token_account.amount, MINT_AMOUNT);
->>>>>>> 78463b21
+    }
+
+    /// Test that the vrt withdrawal process if updating with normal crank operations
+    #[tokio::test]
+    async fn test_withdraw_state_crank_skip_many_update_epochs_ok() {
+        const MINT_AMOUNT: u64 = 100_000;
+
+        let deposit_fee_bps = 0;
+        let withdraw_fee_bps = 0;
+        let reward_fee_bps = 0;
+        let num_operators = 1;
+        let slasher_amounts = vec![];
+
+        let mut fixture = TestBuilder::new().await;
+        let ConfiguredVault {
+            mut vault_program_client,
+            restaking_program_client: _,
+            vault_config_admin: _,
+            vault_root,
+            restaking_config_admin: _,
+            ncn_root: _,
+            operator_roots,
+            slashers_amounts: _,
+        } = fixture
+            .setup_vault_with_ncn_and_operators(
+                deposit_fee_bps,
+                withdraw_fee_bps,
+                reward_fee_bps,
+                num_operators,
+                &slasher_amounts,
+            )
+            .await
+            .unwrap();
+
+        // Initial deposit + mint
+        let depositor = Keypair::new();
+        vault_program_client
+            .configure_depositor(&vault_root, &depositor.pubkey(), MINT_AMOUNT)
+            .await
+            .unwrap();
+        vault_program_client
+            .do_mint_to(&vault_root, &depositor, MINT_AMOUNT, MINT_AMOUNT)
+            .await
+            .unwrap();
+
+        let config = vault_program_client
+            .get_config(&Config::find_program_address(&jito_vault_program::id()).0)
+            .await
+            .unwrap();
+
+        // Delegate all funds to the operator
+        vault_program_client
+            .do_add_delegation(&vault_root, &operator_roots[0].operator_pubkey, MINT_AMOUNT)
+            .await
+            .unwrap();
+
+        let VaultStakerWithdrawalTicketRoot { base } = vault_program_client
+            .do_enqueue_withdrawal(&vault_root, &depositor, MINT_AMOUNT)
+            .await
+            .unwrap();
+
+        vault_program_client
+            .do_cooldown_delegation(&vault_root, &operator_roots[0].operator_pubkey, MINT_AMOUNT)
+            .await
+            .unwrap();
+
+        let vault = vault_program_client
+            .get_vault(&vault_root.vault_pubkey)
+            .await
+            .unwrap();
+
+        assert_eq!(vault.vrt_enqueued_for_cooldown_amount(), MINT_AMOUNT);
+
+        fixture
+            .warp_slot_incremental(config.epoch_length() * 500)
+            .await
+            .unwrap();
+        vault_program_client
+            .do_full_vault_update(
+                &vault_root.vault_pubkey,
+                &[operator_roots[0].operator_pubkey],
+            )
+            .await
+            .unwrap();
+
+        let vault = vault_program_client
+            .get_vault(&vault_root.vault_pubkey)
+            .await
+            .unwrap();
+
+        assert_eq!(vault.vrt_enqueued_for_cooldown_amount(), 0);
+        assert_eq!(vault.vrt_cooling_down_amount(), 0);
+        assert_eq!(vault.vrt_ready_to_claim_amount(), MINT_AMOUNT);
+
+        vault_program_client
+            .do_burn_withdrawal_ticket(&vault_root, &depositor, &base, MINT_AMOUNT)
+            .await
+            .unwrap();
+
+        let vault = vault_program_client
+            .get_vault(&vault_root.vault_pubkey)
+            .await
+            .unwrap();
+        assert_eq!(vault.tokens_deposited(), 0);
+        assert_eq!(vault.vrt_supply(), 0);
+        assert_eq!(vault.delegation_state, DelegationState::default());
+        assert_eq!(vault.vrt_enqueued_for_cooldown_amount(), 0);
+        assert_eq!(vault.vrt_ready_to_claim_amount(), 0);
+        assert_eq!(vault.vrt_cooling_down_amount(), 0);
+
+        let depositor_token_account = fixture
+            .get_token_account(&get_associated_token_address(
+                &depositor.pubkey(),
+                &vault.supported_mint,
+            ))
+            .await
+            .unwrap();
+        assert_eq!(depositor_token_account.amount, MINT_AMOUNT);
+    }
+
+    #[tokio::test]
+    async fn test_crank_vault_update_state_tracker_vault_is_paused_fails() {
+        let mut fixture = TestBuilder::new().await;
+
+        let deposit_fee_bps = 0;
+        let withdraw_fee_bps = 0;
+        let reward_fee_bps = 0;
+        let num_operators = 3;
+        let slasher_amounts = vec![];
+
+        let ConfiguredVault {
+            mut vault_program_client,
+            vault_root,
+            operator_roots,
+            ..
+        } = fixture
+            .setup_vault_with_ncn_and_operators(
+                deposit_fee_bps,
+                withdraw_fee_bps,
+                reward_fee_bps,
+                num_operators,
+                &slasher_amounts,
+            )
+            .await
+            .unwrap();
+
+        let depositor = Keypair::new();
+        vault_program_client
+            .configure_depositor(&vault_root, &depositor.pubkey(), 100_000)
+            .await
+            .unwrap();
+        vault_program_client
+            .do_mint_to(&vault_root, &depositor, 100_000, 100_000)
+            .await
+            .unwrap();
+
+        vault_program_client
+            .do_add_delegation(&vault_root, &operator_roots[0].operator_pubkey, 50_000)
+            .await
+            .unwrap();
+        vault_program_client
+            .do_add_delegation(&vault_root, &operator_roots[1].operator_pubkey, 50_000)
+            .await
+            .unwrap();
+
+        let config = vault_program_client
+            .get_config(&Config::find_program_address(&jito_vault_program::id()).0)
+            .await
+            .unwrap();
+        fixture
+            .warp_slot_incremental(config.epoch_length())
+            .await
+            .unwrap();
+
+        let slot = fixture.get_current_slot().await.unwrap();
+        let ncn_epoch = slot / config.epoch_length();
+
+        let vault_update_state_tracker_pubkey = VaultUpdateStateTracker::find_program_address(
+            &jito_vault_program::id(),
+            &vault_root.vault_pubkey,
+            ncn_epoch,
+        )
+        .0;
+        vault_program_client
+            .initialize_vault_update_state_tracker(
+                &vault_root.vault_pubkey,
+                &vault_update_state_tracker_pubkey,
+            )
+            .await
+            .unwrap();
+
+        vault_program_client
+            .set_is_paused(&vault_root.vault_pubkey, &vault_root.vault_admin, true)
+            .await
+            .unwrap();
+
+        let test_error = vault_program_client
+            .do_crank_vault_update_state_tracker(
+                &vault_root.vault_pubkey,
+                &operator_roots[2].operator_pubkey,
+            )
+            .await;
+
+        assert_vault_error(test_error, VaultError::VaultIsPaused);
     }
 }