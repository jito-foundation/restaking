#[cfg(test)]
mod tests {
    use jito_vault_core::{
        config::Config, delegation_state::DelegationState, vault::Vault,
        vault_update_state_tracker::VaultUpdateStateTracker,
    };
    use jito_vault_sdk::error::VaultError;
    use solana_sdk::signature::{Keypair, Signer};
    use spl_associated_token_account::get_associated_token_address;

    use crate::fixtures::{
        fixture::{ConfiguredVault, TestBuilder},
        vault_client::{assert_vault_error, VaultStakerWithdrawalTicketRoot},
    };

    #[tokio::test]
    async fn test_crank_vault_update_state_tracker_ok() {
        let mut fixture = TestBuilder::new().await;

        let deposit_fee_bps = 0;
        let withdrawal_fee_bps = 0;
        let reward_fee_bps = 0;
        let epoch_withdraw_cap_bps = 2500; // 25%
        let num_operators = 1;
        let slasher_amounts = vec![];

        let ConfiguredVault {
            mut vault_program_client,
            vault_root,
            operator_roots,
            ..
        } = fixture
            .setup_vault_with_ncn_and_operators(
                deposit_fee_bps,
                withdrawal_fee_bps,
                reward_fee_bps,
                epoch_withdraw_cap_bps,
                num_operators,
                &slasher_amounts,
            )
            .await
            .unwrap();

        let depositor = Keypair::new();
        vault_program_client
            .configure_depositor(&vault_root, &depositor.pubkey(), 100_000)
            .await
            .unwrap();
        vault_program_client
            .do_mint_to(&vault_root, &depositor, 100_000, 100_000)
            .await
            .unwrap();

        let config = vault_program_client
            .get_config(&Config::find_program_address(&jito_vault_program::id()).0)
            .await
            .unwrap();

        // go to next epoch to force update
        fixture
            .warp_slot_incremental(config.epoch_length())
            .await
            .unwrap();

        let slot = fixture.get_current_slot().await.unwrap();
        let ncn_epoch = slot / config.epoch_length();
        vault_program_client
            .initialize_vault_update_state_tracker(
                &vault_root.vault_pubkey,
                &VaultUpdateStateTracker::find_program_address(
                    &jito_vault_program::id(),
                    &vault_root.vault_pubkey,
                    ncn_epoch,
                )
                .0,
            )
            .await
            .unwrap();

        let vault_update_state_tracker = vault_program_client
            .get_vault_update_state_tracker(&vault_root.vault_pubkey, ncn_epoch)
            .await
            .unwrap();
        assert_eq!(vault_update_state_tracker.vault, vault_root.vault_pubkey);
        assert_eq!(vault_update_state_tracker.ncn_epoch(), ncn_epoch);
        assert_eq!(vault_update_state_tracker.last_updated_index(), u64::MAX);
        assert_eq!(
            vault_update_state_tracker.delegation_state,
            DelegationState::default()
        );

        vault_program_client
            .do_crank_vault_update_state_tracker(
                &vault_root.vault_pubkey,
                &operator_roots[0].operator_pubkey,
            )
            .await
            .unwrap();
        let vault_update_state_tracker = vault_program_client
            .get_vault_update_state_tracker(&vault_root.vault_pubkey, ncn_epoch)
            .await
            .unwrap();
        assert_eq!(vault_update_state_tracker.last_updated_index(), 0);
        assert_eq!(
            vault_update_state_tracker.delegation_state,
            DelegationState::default()
        );

        let operator_delegation = vault_program_client
            .get_vault_operator_delegation(
                &vault_root.vault_pubkey,
                &operator_roots[0].operator_pubkey,
            )
            .await
            .unwrap();
        let slot = fixture.get_current_slot().await.unwrap();
        assert_eq!(operator_delegation.vault, vault_root.vault_pubkey);
        assert_eq!(
            operator_delegation.operator,
            operator_roots[0].operator_pubkey
        );
        assert_eq!(
            operator_delegation.delegation_state,
            DelegationState::default()
        );
        assert_eq!(operator_delegation.last_update_slot(), slot);
    }

    #[tokio::test]
    async fn test_crank_vault_update_state_tracker_multiple_operators_ok() {
        let mut fixture = TestBuilder::new().await;

        let deposit_fee_bps = 0;
        let withdrawal_fee_bps = 0;
        let reward_fee_bps = 0;
        let epoch_withdraw_cap_bps = 2500; // 25%
        let num_operators = 2;
        let slasher_amounts = vec![];

        let ConfiguredVault {
            mut vault_program_client,
            vault_root,
            operator_roots,
            ..
        } = fixture
            .setup_vault_with_ncn_and_operators(
                deposit_fee_bps,
                withdrawal_fee_bps,
                reward_fee_bps,
                epoch_withdraw_cap_bps,
                num_operators,
                &slasher_amounts,
            )
            .await
            .unwrap();

        let depositor = Keypair::new();
        vault_program_client
            .configure_depositor(&vault_root, &depositor.pubkey(), 100_000)
            .await
            .unwrap();
        vault_program_client
            .do_mint_to(&vault_root, &depositor, 100_000, 100_000)
            .await
            .unwrap();

        vault_program_client
            .do_add_delegation(&vault_root, &operator_roots[0].operator_pubkey, 50_000)
            .await
            .unwrap();
        vault_program_client
            .do_add_delegation(&vault_root, &operator_roots[1].operator_pubkey, 50_000)
            .await
            .unwrap();

        let config = vault_program_client
            .get_config(&Config::find_program_address(&jito_vault_program::id()).0)
            .await
            .unwrap();
        fixture
            .warp_slot_incremental(config.epoch_length())
            .await
            .unwrap();

        let slot = fixture.get_current_slot().await.unwrap();
        let ncn_epoch = slot / config.epoch_length();

        let vault_update_state_tracker_pubkey = VaultUpdateStateTracker::find_program_address(
            &jito_vault_program::id(),
            &vault_root.vault_pubkey,
            ncn_epoch,
        )
        .0;
        vault_program_client
            .initialize_vault_update_state_tracker(
                &vault_root.vault_pubkey,
                &vault_update_state_tracker_pubkey,
            )
            .await
            .unwrap();

        vault_program_client
            .do_crank_vault_update_state_tracker(
                &vault_root.vault_pubkey,
                &operator_roots[0].operator_pubkey,
            )
            .await
            .unwrap();
        let vault_update_state_tracker = vault_program_client
            .get_vault_update_state_tracker(&vault_root.vault_pubkey, ncn_epoch)
            .await
            .unwrap();
        assert_eq!(vault_update_state_tracker.last_updated_index(), 0);
        assert_eq!(
            vault_update_state_tracker.delegation_state,
            DelegationState::new(50000, 0, 0)
        );

        vault_program_client
            .do_crank_vault_update_state_tracker(
                &vault_root.vault_pubkey,
                &operator_roots[1].operator_pubkey,
            )
            .await
            .unwrap();
        let vault_update_state_tracker = vault_program_client
            .get_vault_update_state_tracker(&vault_root.vault_pubkey, ncn_epoch)
            .await
            .unwrap();
        assert_eq!(vault_update_state_tracker.last_updated_index(), 1);
        assert_eq!(
            vault_update_state_tracker.delegation_state,
            DelegationState::new(100000, 0, 0)
        );
    }

    #[tokio::test]
    async fn test_crank_vault_update_state_tracker_same_index_twice_fails() {
        let mut fixture = TestBuilder::new().await;

        let deposit_fee_bps = 0;
        let withdrawal_fee_bps = 0;
        let reward_fee_bps = 0;
        let epoch_withdraw_cap_bps = 2500; // 25%
        let num_operators = 2;
        let slasher_amounts = vec![];

        let ConfiguredVault {
            mut vault_program_client,
            vault_root,
            operator_roots,
            ..
        } = fixture
            .setup_vault_with_ncn_and_operators(
                deposit_fee_bps,
                withdrawal_fee_bps,
                reward_fee_bps,
                epoch_withdraw_cap_bps,
                num_operators,
                &slasher_amounts,
            )
            .await
            .unwrap();

        let depositor = Keypair::new();
        vault_program_client
            .configure_depositor(&vault_root, &depositor.pubkey(), 100_000)
            .await
            .unwrap();
        vault_program_client
            .do_mint_to(&vault_root, &depositor, 100_000, 100_000)
            .await
            .unwrap();

        vault_program_client
            .do_add_delegation(&vault_root, &operator_roots[0].operator_pubkey, 50_000)
            .await
            .unwrap();
        vault_program_client
            .do_add_delegation(&vault_root, &operator_roots[1].operator_pubkey, 50_000)
            .await
            .unwrap();

        let config = vault_program_client
            .get_config(&Config::find_program_address(&jito_vault_program::id()).0)
            .await
            .unwrap();
        fixture
            .warp_slot_incremental(config.epoch_length())
            .await
            .unwrap();

        let slot = fixture.get_current_slot().await.unwrap();
        let ncn_epoch = slot / config.epoch_length();

        let vault_update_state_tracker_pubkey = VaultUpdateStateTracker::find_program_address(
            &jito_vault_program::id(),
            &vault_root.vault_pubkey,
            ncn_epoch,
        )
        .0;
        vault_program_client
            .initialize_vault_update_state_tracker(
                &vault_root.vault_pubkey,
                &vault_update_state_tracker_pubkey,
            )
            .await
            .unwrap();

        vault_program_client
            .do_crank_vault_update_state_tracker(
                &vault_root.vault_pubkey,
                &operator_roots[0].operator_pubkey,
            )
            .await
            .unwrap();

        fixture.warp_slot_incremental(1).await.unwrap();

        let result = vault_program_client
            .do_crank_vault_update_state_tracker(
                &vault_root.vault_pubkey,
                &operator_roots[0].operator_pubkey,
            )
            .await;
        assert_vault_error(result, VaultError::VaultOperatorDelegationIsUpdated);
    }

    #[tokio::test]
    async fn test_crank_vault_update_state_tracker_skip_zero_fails() {
        let mut fixture = TestBuilder::new().await;

        let deposit_fee_bps = 0;
        let withdrawal_fee_bps = 0;
        let reward_fee_bps = 0;
        let epoch_withdraw_cap_bps = 2500; // 25%
        let num_operators = 2;
        let slasher_amounts = vec![];

        let ConfiguredVault {
            mut vault_program_client,
            vault_root,
            operator_roots,
            ..
        } = fixture
            .setup_vault_with_ncn_and_operators(
                deposit_fee_bps,
                withdrawal_fee_bps,
                reward_fee_bps,
                epoch_withdraw_cap_bps,
                num_operators,
                &slasher_amounts,
            )
            .await
            .unwrap();

        let depositor = Keypair::new();
        vault_program_client
            .configure_depositor(&vault_root, &depositor.pubkey(), 100_000)
            .await
            .unwrap();
        vault_program_client
            .do_mint_to(&vault_root, &depositor, 100_000, 100_000)
            .await
            .unwrap();

        vault_program_client
            .do_add_delegation(&vault_root, &operator_roots[0].operator_pubkey, 50_000)
            .await
            .unwrap();
        vault_program_client
            .do_add_delegation(&vault_root, &operator_roots[1].operator_pubkey, 50_000)
            .await
            .unwrap();

        let config = vault_program_client
            .get_config(&Config::find_program_address(&jito_vault_program::id()).0)
            .await
            .unwrap();
        fixture
            .warp_slot_incremental(config.epoch_length())
            .await
            .unwrap();

        let slot = fixture.get_current_slot().await.unwrap();
        let ncn_epoch = slot / config.epoch_length();

        let vault_update_state_tracker_pubkey = VaultUpdateStateTracker::find_program_address(
            &jito_vault_program::id(),
            &vault_root.vault_pubkey,
            ncn_epoch,
        )
        .0;
        vault_program_client
            .initialize_vault_update_state_tracker(
                &vault_root.vault_pubkey,
                &vault_update_state_tracker_pubkey,
            )
            .await
            .unwrap();

        let result = vault_program_client
            .do_crank_vault_update_state_tracker(
                &vault_root.vault_pubkey,
                &operator_roots[1].operator_pubkey,
            )
            .await;
        assert_vault_error(result, VaultError::VaultUpdateIncorrectIndex);
    }

    #[tokio::test]
    async fn test_crank_vault_update_state_tracker_skip_index_fails() {
        let mut fixture = TestBuilder::new().await;

        let deposit_fee_bps = 0;
        let withdrawal_fee_bps = 0;
        let reward_fee_bps = 0;
        let epoch_withdraw_cap_bps = 2500; // 25%
        let num_operators = 3;
        let slasher_amounts = vec![];

        let ConfiguredVault {
            mut vault_program_client,
            vault_root,
            operator_roots,
            ..
        } = fixture
            .setup_vault_with_ncn_and_operators(
                deposit_fee_bps,
                withdrawal_fee_bps,
                reward_fee_bps,
                epoch_withdraw_cap_bps,
                num_operators,
                &slasher_amounts,
            )
            .await
            .unwrap();

        let depositor = Keypair::new();
        vault_program_client
            .configure_depositor(&vault_root, &depositor.pubkey(), 100_000)
            .await
            .unwrap();
        vault_program_client
            .do_mint_to(&vault_root, &depositor, 100_000, 100_000)
            .await
            .unwrap();

        vault_program_client
            .do_add_delegation(&vault_root, &operator_roots[0].operator_pubkey, 50_000)
            .await
            .unwrap();
        vault_program_client
            .do_add_delegation(&vault_root, &operator_roots[1].operator_pubkey, 50_000)
            .await
            .unwrap();

        let config = vault_program_client
            .get_config(&Config::find_program_address(&jito_vault_program::id()).0)
            .await
            .unwrap();
        fixture
            .warp_slot_incremental(config.epoch_length())
            .await
            .unwrap();

        let slot = fixture.get_current_slot().await.unwrap();
        let ncn_epoch = slot / config.epoch_length();

        let vault_update_state_tracker_pubkey = VaultUpdateStateTracker::find_program_address(
            &jito_vault_program::id(),
            &vault_root.vault_pubkey,
            ncn_epoch,
        )
        .0;
        vault_program_client
            .initialize_vault_update_state_tracker(
                &vault_root.vault_pubkey,
                &vault_update_state_tracker_pubkey,
            )
            .await
            .unwrap();

        vault_program_client
            .do_crank_vault_update_state_tracker(
                &vault_root.vault_pubkey,
                &operator_roots[0].operator_pubkey,
            )
            .await
            .unwrap();

        let result = vault_program_client
            .do_crank_vault_update_state_tracker(
                &vault_root.vault_pubkey,
                &operator_roots[2].operator_pubkey,
            )
            .await;
        assert_vault_error(result, VaultError::VaultUpdateIncorrectIndex);
    }

    #[tokio::test]
    async fn test_crank_vault_update_state_tracker_partial_update_previous_epoch_ok() {
        let mut fixture = TestBuilder::new().await;

        let deposit_fee_bps = 0;
        let withdrawal_fee_bps = 0;
        let reward_fee_bps = 0;
        let epoch_withdraw_cap_bps = 2500; // 25%
        let num_operators = 2;
        let slasher_amounts = vec![];

        let ConfiguredVault {
            mut vault_program_client,
            vault_root,
            operator_roots,
            ..
        } = fixture
            .setup_vault_with_ncn_and_operators(
                deposit_fee_bps,
                withdrawal_fee_bps,
                reward_fee_bps,
                epoch_withdraw_cap_bps,
                num_operators,
                &slasher_amounts,
            )
            .await
            .unwrap();

        let depositor = Keypair::new();
        vault_program_client
            .configure_depositor(&vault_root, &depositor.pubkey(), 100_000)
            .await
            .unwrap();
        vault_program_client
            .do_mint_to(&vault_root, &depositor, 100_000, 100_000)
            .await
            .unwrap();

        // 25k active, 25k cooling down on operator 0 and 1
        vault_program_client
            .do_add_delegation(&vault_root, &operator_roots[0].operator_pubkey, 50_000)
            .await
            .unwrap();
        vault_program_client
            .do_cooldown_delegation(&vault_root, &operator_roots[0].operator_pubkey, 25_000)
            .await
            .unwrap();
        vault_program_client
            .do_add_delegation(&vault_root, &operator_roots[1].operator_pubkey, 50_000)
            .await
            .unwrap();
        vault_program_client
            .do_cooldown_delegation(&vault_root, &operator_roots[1].operator_pubkey, 25_000)
            .await
            .unwrap();

        let config = vault_program_client
            .get_config(&Config::find_program_address(&jito_vault_program::id()).0)
            .await
            .unwrap();
        fixture
            .warp_slot_incremental(config.epoch_length())
            .await
            .unwrap();

        // enqueued for cool down assets are now cooling down

        let slot = fixture.get_current_slot().await.unwrap();
        let ncn_epoch = slot / config.epoch_length();

        let vault_update_state_tracker_pubkey = VaultUpdateStateTracker::find_program_address(
            &jito_vault_program::id(),
            &vault_root.vault_pubkey,
            ncn_epoch,
        )
        .0;
        vault_program_client
            .initialize_vault_update_state_tracker(
                &vault_root.vault_pubkey,
                &vault_update_state_tracker_pubkey,
            )
            .await
            .unwrap();

        vault_program_client
            .do_crank_vault_update_state_tracker(
                &vault_root.vault_pubkey,
                &operator_roots[0].operator_pubkey,
            )
            .await
            .unwrap();
        // skip index 1, advance to next epoch

        fixture
            .warp_slot_incremental(config.epoch_length())
            .await
            .unwrap();

        // cooldown assets are now inactive

        let slot = fixture.get_current_slot().await.unwrap();
        let ncn_epoch = slot / config.epoch_length();
        let vault_update_state_tracker_pubkey = VaultUpdateStateTracker::find_program_address(
            &jito_vault_program::id(),
            &vault_root.vault_pubkey,
            ncn_epoch,
        )
        .0;
        vault_program_client
            .initialize_vault_update_state_tracker(
                &vault_root.vault_pubkey,
                &vault_update_state_tracker_pubkey,
            )
            .await
            .unwrap();
        vault_program_client
            .do_crank_vault_update_state_tracker(
                &vault_root.vault_pubkey,
                &operator_roots[0].operator_pubkey,
            )
            .await
            .unwrap();
        let vault_update_state_tracker = vault_program_client
            .get_vault_update_state_tracker(&vault_root.vault_pubkey, ncn_epoch)
            .await
            .unwrap();
        assert_eq!(vault_update_state_tracker.last_updated_index(), 0);
        assert_eq!(
            vault_update_state_tracker.delegation_state,
            DelegationState::new(25000, 0, 0)
        );

        // active -> cooldown (2 epochs since last update)
        vault_program_client
            .do_crank_vault_update_state_tracker(
                &vault_root.vault_pubkey,
                &operator_roots[1].operator_pubkey,
            )
            .await
            .unwrap();
        let vault_update_state_tracker = vault_program_client
            .get_vault_update_state_tracker(&vault_root.vault_pubkey, ncn_epoch)
            .await
            .unwrap();
        assert_eq!(vault_update_state_tracker.last_updated_index(), 1);
        assert_eq!(
            vault_update_state_tracker.delegation_state,
            DelegationState::new(50000, 0, 0)
        );
    }

    /// Test that the vrt withdrawal process if updating with normal crank operations
    #[tokio::test]
    async fn test_withdraw_state_crank_ok() {
        const MINT_AMOUNT: u64 = 100_000;

        let deposit_fee_bps = 0;
        let withdraw_fee_bps = 0;
        let reward_fee_bps = 0;
        let epoch_withdraw_cap_bps = 10_000; // 100%
        let num_operators = 1;
        let slasher_amounts = vec![];

        let mut fixture = TestBuilder::new().await;
        let ConfiguredVault {
            mut vault_program_client,
            restaking_program_client: _,
            vault_config_admin: _,
            vault_root,
            restaking_config_admin: _,
            ncn_root: _,
            operator_roots,
            slashers_amounts: _,
        } = fixture
            .setup_vault_with_ncn_and_operators(
                deposit_fee_bps,
                withdraw_fee_bps,
                reward_fee_bps,
                epoch_withdraw_cap_bps,
                num_operators,
                &slasher_amounts,
            )
            .await
            .unwrap();

        // Initial deposit + mint
        let depositor = Keypair::new();
        vault_program_client
            .configure_depositor(&vault_root, &depositor.pubkey(), MINT_AMOUNT)
            .await
            .unwrap();
        vault_program_client
            .do_mint_to(&vault_root, &depositor, MINT_AMOUNT, MINT_AMOUNT)
            .await
            .unwrap();

        let config = vault_program_client
            .get_config(&Config::find_program_address(&jito_vault_program::id()).0)
            .await
            .unwrap();

        // Delegate all funds to the operator
        vault_program_client
            .do_add_delegation(&vault_root, &operator_roots[0].operator_pubkey, MINT_AMOUNT)
            .await
            .unwrap();

<<<<<<< HEAD
        fixture
            .warp_slot_incremental(config.epoch_length())
            .await
            .unwrap();

        vault_program_client
            .do_full_vault_update(
                &vault_root.vault_pubkey,
                &[operator_roots[0].operator_pubkey],
            )
            .await
=======
        let vault = vault_program_client
            .get_vault(&vault_root.vault_pubkey)
            .await
            .unwrap();

        let min_amount_out = vault
            .calculate_min_supported_mint_out(
                MINT_AMOUNT,
                Vault::MIN_WITHDRAWAL_SLIPPAGE_BPS,
                config.program_fee_bps(),
            )
>>>>>>> f2cad7bd
            .unwrap();

        let VaultStakerWithdrawalTicketRoot { base } = vault_program_client
            .do_enqueue_withdrawal(&vault_root, &depositor, MINT_AMOUNT, min_amount_out)
            .await
            .unwrap();

        vault_program_client
            .do_cooldown_delegation(&vault_root, &operator_roots[0].operator_pubkey, MINT_AMOUNT)
            .await
            .unwrap();

        let vault = vault_program_client
            .get_vault(&vault_root.vault_pubkey)
            .await
            .unwrap();

        assert_eq!(vault.vrt_enqueued_for_cooldown_amount(), MINT_AMOUNT);

        fixture
            .warp_slot_incremental(config.epoch_length())
            .await
            .unwrap();
        vault_program_client
            .do_full_vault_update(
                &vault_root.vault_pubkey,
                &[operator_roots[0].operator_pubkey],
            )
            .await
            .unwrap();

        let vault = vault_program_client
            .get_vault(&vault_root.vault_pubkey)
            .await
            .unwrap();

        assert_eq!(vault.vrt_enqueued_for_cooldown_amount(), 0);
        assert_eq!(vault.vrt_cooling_down_amount(), MINT_AMOUNT);

        fixture
            .warp_slot_incremental(config.epoch_length())
            .await
            .unwrap();
        vault_program_client
            .do_full_vault_update(
                &vault_root.vault_pubkey,
                &[operator_roots[0].operator_pubkey],
            )
            .await
            .unwrap();

        let vault = vault_program_client
            .get_vault(&vault_root.vault_pubkey)
            .await
            .unwrap();

        assert_eq!(vault.vrt_enqueued_for_cooldown_amount(), 0);
        assert_eq!(vault.vrt_cooling_down_amount(), 0);
        assert_eq!(vault.vrt_ready_to_claim_amount(), MINT_AMOUNT);

        vault_program_client
            .do_burn_withdrawal_ticket(&vault_root, &depositor, &base, &config.program_fee_wallet)
            .await
            .unwrap();

        let vault = vault_program_client
            .get_vault(&vault_root.vault_pubkey)
            .await
            .unwrap();
        assert_eq!(vault.tokens_deposited(), 0);
        assert_eq!(vault.vrt_supply(), 0);
        assert_eq!(vault.delegation_state, DelegationState::default());
        assert_eq!(vault.vrt_enqueued_for_cooldown_amount(), 0);
        assert_eq!(vault.vrt_ready_to_claim_amount(), 0);
        assert_eq!(vault.vrt_cooling_down_amount(), 0);

        let depositor_token_account = fixture
            .get_token_account(&get_associated_token_address(
                &depositor.pubkey(),
                &vault.supported_mint,
            ))
            .await
            .unwrap();
        assert_eq!(depositor_token_account.amount, MINT_AMOUNT);
    }

    /// Test that the vrt withdrawal process if updating when skipping one epoch
    #[tokio::test]
    async fn test_withdraw_state_crank_skip_one_update_epoch_ok() {
        const MINT_AMOUNT: u64 = 100_000;

        let deposit_fee_bps = 0;
        let withdraw_fee_bps = 0;
        let reward_fee_bps = 0;
        let epoch_withdraw_cap_bps = 10_000; // 100%
        let num_operators = 1;
        let slasher_amounts = vec![];

        let mut fixture = TestBuilder::new().await;
        let ConfiguredVault {
            mut vault_program_client,
            restaking_program_client: _,
            vault_config_admin: _,
            vault_root,
            restaking_config_admin: _,
            ncn_root: _,
            operator_roots,
            slashers_amounts: _,
        } = fixture
            .setup_vault_with_ncn_and_operators(
                deposit_fee_bps,
                withdraw_fee_bps,
                reward_fee_bps,
                epoch_withdraw_cap_bps,
                num_operators,
                &slasher_amounts,
            )
            .await
            .unwrap();

        // Initial deposit + mint
        let depositor = Keypair::new();
        vault_program_client
            .configure_depositor(&vault_root, &depositor.pubkey(), MINT_AMOUNT)
            .await
            .unwrap();
        vault_program_client
            .do_mint_to(&vault_root, &depositor, MINT_AMOUNT, MINT_AMOUNT)
            .await
            .unwrap();

        let config = vault_program_client
            .get_config(&Config::find_program_address(&jito_vault_program::id()).0)
            .await
            .unwrap();

        // Delegate all funds to the operator
        vault_program_client
            .do_add_delegation(&vault_root, &operator_roots[0].operator_pubkey, MINT_AMOUNT)
            .await
            .unwrap();

<<<<<<< HEAD
        fixture
            .warp_slot_incremental(config.epoch_length())
            .await
            .unwrap();

        vault_program_client
            .do_full_vault_update(
                &vault_root.vault_pubkey,
                &[operator_roots[0].operator_pubkey],
            )
            .await
=======
        let vault = vault_program_client
            .get_vault(&vault_root.vault_pubkey)
            .await
            .unwrap();

        let min_amount_out = vault
            .calculate_min_supported_mint_out(
                MINT_AMOUNT,
                Vault::MIN_WITHDRAWAL_SLIPPAGE_BPS,
                config.program_fee_bps(),
            )
>>>>>>> f2cad7bd
            .unwrap();

        let VaultStakerWithdrawalTicketRoot { base } = vault_program_client
            .do_enqueue_withdrawal(&vault_root, &depositor, MINT_AMOUNT, min_amount_out)
            .await
            .unwrap();

        vault_program_client
            .do_cooldown_delegation(&vault_root, &operator_roots[0].operator_pubkey, MINT_AMOUNT)
            .await
            .unwrap();

        let vault = vault_program_client
            .get_vault(&vault_root.vault_pubkey)
            .await
            .unwrap();

        assert_eq!(vault.vrt_enqueued_for_cooldown_amount(), MINT_AMOUNT);

        fixture
            .warp_slot_incremental(config.epoch_length() * 2)
            .await
            .unwrap();
        vault_program_client
            .do_full_vault_update(
                &vault_root.vault_pubkey,
                &[operator_roots[0].operator_pubkey],
            )
            .await
            .unwrap();

        let vault = vault_program_client
            .get_vault(&vault_root.vault_pubkey)
            .await
            .unwrap();

        assert_eq!(vault.vrt_enqueued_for_cooldown_amount(), 0);
        assert_eq!(vault.vrt_cooling_down_amount(), 0);
        assert_eq!(vault.vrt_ready_to_claim_amount(), MINT_AMOUNT);

        vault_program_client
            .do_burn_withdrawal_ticket(&vault_root, &depositor, &base, &config.program_fee_wallet)
            .await
            .unwrap();

        let vault = vault_program_client
            .get_vault(&vault_root.vault_pubkey)
            .await
            .unwrap();
        assert_eq!(vault.tokens_deposited(), 0);
        assert_eq!(vault.vrt_supply(), 0);
        assert_eq!(vault.delegation_state, DelegationState::default());
        assert_eq!(vault.vrt_enqueued_for_cooldown_amount(), 0);
        assert_eq!(vault.vrt_ready_to_claim_amount(), 0);
        assert_eq!(vault.vrt_cooling_down_amount(), 0);

        let depositor_token_account = fixture
            .get_token_account(&get_associated_token_address(
                &depositor.pubkey(),
                &vault.supported_mint,
            ))
            .await
            .unwrap();
        assert_eq!(depositor_token_account.amount, MINT_AMOUNT);
    }

    /// Test that the vrt withdrawal process if updating with normal crank operations
    #[tokio::test]
    async fn test_withdraw_state_crank_skip_many_update_epochs_ok() {
        const MINT_AMOUNT: u64 = 100_000;

        let deposit_fee_bps = 0;
        let withdraw_fee_bps = 0;
        let reward_fee_bps = 0;
        let epoch_withdraw_cap_bps = 10_000; // 100%
        let num_operators = 1;
        let slasher_amounts = vec![];

        let mut fixture = TestBuilder::new().await;
        let ConfiguredVault {
            mut vault_program_client,
            restaking_program_client: _,
            vault_config_admin: _,
            vault_root,
            restaking_config_admin: _,
            ncn_root: _,
            operator_roots,
            slashers_amounts: _,
        } = fixture
            .setup_vault_with_ncn_and_operators(
                deposit_fee_bps,
                withdraw_fee_bps,
                reward_fee_bps,
                epoch_withdraw_cap_bps,
                num_operators,
                &slasher_amounts,
            )
            .await
            .unwrap();

        // Initial deposit + mint
        let depositor = Keypair::new();
        vault_program_client
            .configure_depositor(&vault_root, &depositor.pubkey(), MINT_AMOUNT)
            .await
            .unwrap();
        vault_program_client
            .do_mint_to(&vault_root, &depositor, MINT_AMOUNT, MINT_AMOUNT)
            .await
            .unwrap();

        let config = vault_program_client
            .get_config(&Config::find_program_address(&jito_vault_program::id()).0)
            .await
            .unwrap();

        // Delegate all funds to the operator
        vault_program_client
            .do_add_delegation(&vault_root, &operator_roots[0].operator_pubkey, MINT_AMOUNT)
            .await
            .unwrap();

<<<<<<< HEAD
        fixture
            .warp_slot_incremental(config.epoch_length())
            .await
            .unwrap();

        vault_program_client
            .do_full_vault_update(
                &vault_root.vault_pubkey,
                &[operator_roots[0].operator_pubkey],
            )
            .await
=======
        let vault = vault_program_client
            .get_vault(&vault_root.vault_pubkey)
            .await
            .unwrap();

        let min_amount_out = vault
            .calculate_min_supported_mint_out(
                MINT_AMOUNT,
                Vault::MIN_WITHDRAWAL_SLIPPAGE_BPS,
                config.program_fee_bps(),
            )
>>>>>>> f2cad7bd
            .unwrap();

        let VaultStakerWithdrawalTicketRoot { base } = vault_program_client
            .do_enqueue_withdrawal(&vault_root, &depositor, MINT_AMOUNT, min_amount_out)
            .await
            .unwrap();

        vault_program_client
            .do_cooldown_delegation(&vault_root, &operator_roots[0].operator_pubkey, MINT_AMOUNT)
            .await
            .unwrap();

        let vault = vault_program_client
            .get_vault(&vault_root.vault_pubkey)
            .await
            .unwrap();

        assert_eq!(vault.vrt_enqueued_for_cooldown_amount(), MINT_AMOUNT);

        fixture
            .warp_slot_incremental(config.epoch_length() * 500)
            .await
            .unwrap();
        vault_program_client
            .do_full_vault_update(
                &vault_root.vault_pubkey,
                &[operator_roots[0].operator_pubkey],
            )
            .await
            .unwrap();

        let vault = vault_program_client
            .get_vault(&vault_root.vault_pubkey)
            .await
            .unwrap();

        assert_eq!(vault.vrt_enqueued_for_cooldown_amount(), 0);
        assert_eq!(vault.vrt_cooling_down_amount(), 0);
        assert_eq!(vault.vrt_ready_to_claim_amount(), MINT_AMOUNT);

        vault_program_client
            .do_burn_withdrawal_ticket(&vault_root, &depositor, &base, &config.program_fee_wallet)
            .await
            .unwrap();

        let vault = vault_program_client
            .get_vault(&vault_root.vault_pubkey)
            .await
            .unwrap();
        assert_eq!(vault.tokens_deposited(), 0);
        assert_eq!(vault.vrt_supply(), 0);
        assert_eq!(vault.delegation_state, DelegationState::default());
        assert_eq!(vault.vrt_enqueued_for_cooldown_amount(), 0);
        assert_eq!(vault.vrt_ready_to_claim_amount(), 0);
        assert_eq!(vault.vrt_cooling_down_amount(), 0);

        let depositor_token_account = fixture
            .get_token_account(&get_associated_token_address(
                &depositor.pubkey(),
                &vault.supported_mint,
            ))
            .await
            .unwrap();
        assert_eq!(depositor_token_account.amount, MINT_AMOUNT);
    }

    #[tokio::test]
    async fn test_crank_vault_update_state_tracker_vault_is_paused_fails() {
        let mut fixture = TestBuilder::new().await;

        let deposit_fee_bps = 0;
        let withdraw_fee_bps = 0;
        let reward_fee_bps = 0;
        let num_operators = 3;
        let slasher_amounts = vec![];

        let ConfiguredVault {
            mut vault_program_client,
            vault_root,
            operator_roots,
            ..
        } = fixture
            .setup_vault_with_ncn_and_operators(
                deposit_fee_bps,
                withdraw_fee_bps,
                reward_fee_bps,
                num_operators,
                &slasher_amounts,
            )
            .await
            .unwrap();

        let depositor = Keypair::new();
        vault_program_client
            .configure_depositor(&vault_root, &depositor.pubkey(), 100_000)
            .await
            .unwrap();
        vault_program_client
            .do_mint_to(&vault_root, &depositor, 100_000, 100_000)
            .await
            .unwrap();

        vault_program_client
            .do_add_delegation(&vault_root, &operator_roots[0].operator_pubkey, 50_000)
            .await
            .unwrap();
        vault_program_client
            .do_add_delegation(&vault_root, &operator_roots[1].operator_pubkey, 50_000)
            .await
            .unwrap();

        let config = vault_program_client
            .get_config(&Config::find_program_address(&jito_vault_program::id()).0)
            .await
            .unwrap();
        fixture
            .warp_slot_incremental(config.epoch_length())
            .await
            .unwrap();

        let slot = fixture.get_current_slot().await.unwrap();
        let ncn_epoch = slot / config.epoch_length();

        let vault_update_state_tracker_pubkey = VaultUpdateStateTracker::find_program_address(
            &jito_vault_program::id(),
            &vault_root.vault_pubkey,
            ncn_epoch,
        )
        .0;
        vault_program_client
            .initialize_vault_update_state_tracker(
                &vault_root.vault_pubkey,
                &vault_update_state_tracker_pubkey,
            )
            .await
            .unwrap();

        vault_program_client
            .set_is_paused(&vault_root.vault_pubkey, &vault_root.vault_admin, true)
            .await
            .unwrap();

        let test_error = vault_program_client
            .do_crank_vault_update_state_tracker(
                &vault_root.vault_pubkey,
                &operator_roots[2].operator_pubkey,
            )
            .await;

        assert_vault_error(test_error, VaultError::VaultIsPaused);
    }
}<|MERGE_RESOLUTION|>--- conflicted
+++ resolved
@@ -705,7 +705,6 @@
             .await
             .unwrap();
 
-<<<<<<< HEAD
         fixture
             .warp_slot_incremental(config.epoch_length())
             .await
@@ -717,7 +716,7 @@
                 &[operator_roots[0].operator_pubkey],
             )
             .await
-=======
+            .unwrap();
         let vault = vault_program_client
             .get_vault(&vault_root.vault_pubkey)
             .await
@@ -729,7 +728,6 @@
                 Vault::MIN_WITHDRAWAL_SLIPPAGE_BPS,
                 config.program_fee_bps(),
             )
->>>>>>> f2cad7bd
             .unwrap();
 
         let VaultStakerWithdrawalTicketRoot { base } = vault_program_client
@@ -872,7 +870,6 @@
             .await
             .unwrap();
 
-<<<<<<< HEAD
         fixture
             .warp_slot_incremental(config.epoch_length())
             .await
@@ -884,7 +881,7 @@
                 &[operator_roots[0].operator_pubkey],
             )
             .await
-=======
+            .unwrap();
         let vault = vault_program_client
             .get_vault(&vault_root.vault_pubkey)
             .await
@@ -896,7 +893,6 @@
                 Vault::MIN_WITHDRAWAL_SLIPPAGE_BPS,
                 config.program_fee_bps(),
             )
->>>>>>> f2cad7bd
             .unwrap();
 
         let VaultStakerWithdrawalTicketRoot { base } = vault_program_client
@@ -1019,7 +1015,6 @@
             .await
             .unwrap();
 
-<<<<<<< HEAD
         fixture
             .warp_slot_incremental(config.epoch_length())
             .await
@@ -1031,7 +1026,7 @@
                 &[operator_roots[0].operator_pubkey],
             )
             .await
-=======
+            .unwrap();
         let vault = vault_program_client
             .get_vault(&vault_root.vault_pubkey)
             .await
@@ -1043,7 +1038,6 @@
                 Vault::MIN_WITHDRAWAL_SLIPPAGE_BPS,
                 config.program_fee_bps(),
             )
->>>>>>> f2cad7bd
             .unwrap();
 
         let VaultStakerWithdrawalTicketRoot { base } = vault_program_client
