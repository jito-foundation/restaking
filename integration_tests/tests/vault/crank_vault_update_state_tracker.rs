#[cfg(test)]
mod tests {
    use jito_vault_core::{
        config::Config, delegation_state::DelegationState,
        vault_update_state_tracker::VaultUpdateStateTracker,
    };
    use jito_vault_sdk::error::VaultError;
    use solana_sdk::signature::{Keypair, Signer};

    use crate::fixtures::{
        fixture::{ConfiguredVault, TestBuilder},
        vault_client::assert_vault_error,
    };

    #[tokio::test]
    async fn test_crank_vault_update_state_tracker_ok() {
        let mut fixture = TestBuilder::new().await;

        let deposit_fee_bps = 0;
        let withdraw_fee_bps = 0;
        let reward_fee_bps = 0;
        let num_operators = 1;
        let slasher_amounts = vec![];

        let ConfiguredVault {
            mut vault_program_client,
            vault_root,
            operator_roots,
            ..
        } = fixture
<<<<<<< HEAD
            .setup_vault_with_ncn_and_operators(0, 0, 1, 1, &[])
=======
            .setup_vault_with_ncn_and_operators(
                deposit_fee_bps,
                withdraw_fee_bps,
                reward_fee_bps,
                num_operators,
                &slasher_amounts,
            )
>>>>>>> c46712f4
            .await
            .unwrap();

        let depositor = Keypair::new();
        vault_program_client
            .configure_depositor(&vault_root, &depositor.pubkey(), 100_000)
            .await
            .unwrap();
        vault_program_client
            .do_mint_to(&vault_root, &depositor, 100_000, 100_000)
            .await
            .unwrap();

        let config = vault_program_client
            .get_config(&Config::find_program_address(&jito_vault_program::id()).0)
            .await
            .unwrap();

        // go to next epoch to force update
        fixture
            .warp_slot_incremental(config.epoch_length)
            .await
            .unwrap();

        let slot = fixture.get_current_slot().await.unwrap();
        let ncn_epoch = slot / config.epoch_length;
        vault_program_client
            .initialize_vault_update_state_tracker(
                &vault_root.vault_pubkey,
                &VaultUpdateStateTracker::find_program_address(
                    &jito_vault_program::id(),
                    &vault_root.vault_pubkey,
                    ncn_epoch,
                )
                .0,
            )
            .await
            .unwrap();

        let vault_update_state_tracker = vault_program_client
            .get_vault_update_state_tracker(&vault_root.vault_pubkey, ncn_epoch)
            .await
            .unwrap();
        assert_eq!(vault_update_state_tracker.vault, vault_root.vault_pubkey);
        assert_eq!(vault_update_state_tracker.ncn_epoch, ncn_epoch);
        assert_eq!(vault_update_state_tracker.last_updated_index, u64::MAX);
        assert_eq!(
            vault_update_state_tracker.delegation_state,
            DelegationState::default()
        );

        vault_program_client
            .do_crank_vault_update_state_tracker(
                &vault_root.vault_pubkey,
                &operator_roots[0].operator_pubkey,
            )
            .await
            .unwrap();
        let vault_update_state_tracker = vault_program_client
            .get_vault_update_state_tracker(&vault_root.vault_pubkey, ncn_epoch)
            .await
            .unwrap();
        assert_eq!(vault_update_state_tracker.last_updated_index, 0);
        assert_eq!(
            vault_update_state_tracker.delegation_state,
            DelegationState::default()
        );

        let operator_delegation = vault_program_client
            .get_vault_operator_delegation(
                &vault_root.vault_pubkey,
                &operator_roots[0].operator_pubkey,
            )
            .await
            .unwrap();
        let slot = fixture.get_current_slot().await.unwrap();
        assert_eq!(operator_delegation.vault, vault_root.vault_pubkey);
        assert_eq!(
            operator_delegation.operator,
            operator_roots[0].operator_pubkey
        );
        assert_eq!(
            operator_delegation.delegation_state,
            DelegationState::default()
        );
        assert_eq!(operator_delegation.last_update_slot, slot);
    }

    #[tokio::test]
    async fn test_crank_vault_update_state_tracker_multiple_operators_ok() {
        let mut fixture = TestBuilder::new().await;

        let deposit_fee_bps = 0;
        let withdraw_fee_bps = 0;
        let reward_fee_bps = 0;
        let num_operators = 2;
        let slasher_amounts = vec![];

        let ConfiguredVault {
            mut vault_program_client,
            vault_root,
            operator_roots,
            ..
        } = fixture
<<<<<<< HEAD
            .setup_vault_with_ncn_and_operators(0, 0, 1, 2, &[])
=======
            .setup_vault_with_ncn_and_operators(
                deposit_fee_bps,
                withdraw_fee_bps,
                reward_fee_bps,
                num_operators,
                &slasher_amounts,
            )
>>>>>>> c46712f4
            .await
            .unwrap();

        let depositor = Keypair::new();
        vault_program_client
            .configure_depositor(&vault_root, &depositor.pubkey(), 100_000)
            .await
            .unwrap();
        vault_program_client
            .do_mint_to(&vault_root, &depositor, 100_000, 100_000)
            .await
            .unwrap();

        vault_program_client
            .do_add_delegation(&vault_root, &operator_roots[0].operator_pubkey, 50_000)
            .await
            .unwrap();
        vault_program_client
            .do_add_delegation(&vault_root, &operator_roots[1].operator_pubkey, 50_000)
            .await
            .unwrap();

        let config = vault_program_client
            .get_config(&Config::find_program_address(&jito_vault_program::id()).0)
            .await
            .unwrap();
        fixture
            .warp_slot_incremental(config.epoch_length)
            .await
            .unwrap();

        let slot = fixture.get_current_slot().await.unwrap();
        let ncn_epoch = slot / config.epoch_length;

        let vault_update_state_tracker_pubkey = VaultUpdateStateTracker::find_program_address(
            &jito_vault_program::id(),
            &vault_root.vault_pubkey,
            ncn_epoch,
        )
        .0;
        vault_program_client
            .initialize_vault_update_state_tracker(
                &vault_root.vault_pubkey,
                &vault_update_state_tracker_pubkey,
            )
            .await
            .unwrap();

        vault_program_client
            .do_crank_vault_update_state_tracker(
                &vault_root.vault_pubkey,
                &operator_roots[0].operator_pubkey,
            )
            .await
            .unwrap();
        let vault_update_state_tracker = vault_program_client
            .get_vault_update_state_tracker(&vault_root.vault_pubkey, ncn_epoch)
            .await
            .unwrap();
        assert_eq!(vault_update_state_tracker.last_updated_index, 0);
        assert_eq!(
            vault_update_state_tracker.delegation_state,
            DelegationState {
                staked_amount: 50_000,
                enqueued_for_cooldown_amount: 0,
                cooling_down_amount: 0,
            }
        );

        vault_program_client
            .do_crank_vault_update_state_tracker(
                &vault_root.vault_pubkey,
                &operator_roots[1].operator_pubkey,
            )
            .await
            .unwrap();
        let vault_update_state_tracker = vault_program_client
            .get_vault_update_state_tracker(&vault_root.vault_pubkey, ncn_epoch)
            .await
            .unwrap();
        assert_eq!(vault_update_state_tracker.last_updated_index, 1);
        assert_eq!(
            vault_update_state_tracker.delegation_state,
            DelegationState {
                staked_amount: 100_000,
                enqueued_for_cooldown_amount: 0,
                cooling_down_amount: 0,
            }
        );
    }

    #[tokio::test]
    async fn test_crank_vault_update_state_tracker_same_index_twice_fails() {
        let mut fixture = TestBuilder::new().await;

        let deposit_fee_bps = 0;
        let withdraw_fee_bps = 0;
        let reward_fee_bps = 0;
        let num_operators = 2;
        let slasher_amounts = vec![];

        let ConfiguredVault {
            mut vault_program_client,
            vault_root,
            operator_roots,
            ..
        } = fixture
<<<<<<< HEAD
            .setup_vault_with_ncn_and_operators(0, 0, 1, 2, &[])
=======
            .setup_vault_with_ncn_and_operators(
                deposit_fee_bps,
                withdraw_fee_bps,
                reward_fee_bps,
                num_operators,
                &slasher_amounts,
            )
>>>>>>> c46712f4
            .await
            .unwrap();

        let depositor = Keypair::new();
        vault_program_client
            .configure_depositor(&vault_root, &depositor.pubkey(), 100_000)
            .await
            .unwrap();
        vault_program_client
            .do_mint_to(&vault_root, &depositor, 100_000, 100_000)
            .await
            .unwrap();

        vault_program_client
            .do_add_delegation(&vault_root, &operator_roots[0].operator_pubkey, 50_000)
            .await
            .unwrap();
        vault_program_client
            .do_add_delegation(&vault_root, &operator_roots[1].operator_pubkey, 50_000)
            .await
            .unwrap();

        let config = vault_program_client
            .get_config(&Config::find_program_address(&jito_vault_program::id()).0)
            .await
            .unwrap();
        fixture
            .warp_slot_incremental(config.epoch_length)
            .await
            .unwrap();

        let slot = fixture.get_current_slot().await.unwrap();
        let ncn_epoch = slot / config.epoch_length;

        let vault_update_state_tracker_pubkey = VaultUpdateStateTracker::find_program_address(
            &jito_vault_program::id(),
            &vault_root.vault_pubkey,
            ncn_epoch,
        )
        .0;
        vault_program_client
            .initialize_vault_update_state_tracker(
                &vault_root.vault_pubkey,
                &vault_update_state_tracker_pubkey,
            )
            .await
            .unwrap();

        vault_program_client
            .do_crank_vault_update_state_tracker(
                &vault_root.vault_pubkey,
                &operator_roots[0].operator_pubkey,
            )
            .await
            .unwrap();
        fixture.warp_slot_incremental(1).await.unwrap();
        let result = vault_program_client
            .do_crank_vault_update_state_tracker(
                &vault_root.vault_pubkey,
                &operator_roots[0].operator_pubkey,
            )
            .await;
        assert_vault_error(result, VaultError::VaultUpdateIncorrectIndex);
    }

    #[tokio::test]
    async fn test_crank_vault_update_state_tracker_skip_zero_fails() {
        let mut fixture = TestBuilder::new().await;

        let deposit_fee_bps = 0;
        let withdraw_fee_bps = 0;
        let reward_fee_bps = 0;
        let num_operators = 2;
        let slasher_amounts = vec![];

        let ConfiguredVault {
            mut vault_program_client,
            vault_root,
            operator_roots,
            ..
        } = fixture
<<<<<<< HEAD
            .setup_vault_with_ncn_and_operators(0, 0, 1, 2, &[])
=======
            .setup_vault_with_ncn_and_operators(
                deposit_fee_bps,
                withdraw_fee_bps,
                reward_fee_bps,
                num_operators,
                &slasher_amounts,
            )
>>>>>>> c46712f4
            .await
            .unwrap();

        let depositor = Keypair::new();
        vault_program_client
            .configure_depositor(&vault_root, &depositor.pubkey(), 100_000)
            .await
            .unwrap();
        vault_program_client
            .do_mint_to(&vault_root, &depositor, 100_000, 100_000)
            .await
            .unwrap();

        vault_program_client
            .do_add_delegation(&vault_root, &operator_roots[0].operator_pubkey, 50_000)
            .await
            .unwrap();
        vault_program_client
            .do_add_delegation(&vault_root, &operator_roots[1].operator_pubkey, 50_000)
            .await
            .unwrap();

        let config = vault_program_client
            .get_config(&Config::find_program_address(&jito_vault_program::id()).0)
            .await
            .unwrap();
        fixture
            .warp_slot_incremental(config.epoch_length)
            .await
            .unwrap();

        let slot = fixture.get_current_slot().await.unwrap();
        let ncn_epoch = slot / config.epoch_length;

        let vault_update_state_tracker_pubkey = VaultUpdateStateTracker::find_program_address(
            &jito_vault_program::id(),
            &vault_root.vault_pubkey,
            ncn_epoch,
        )
        .0;
        vault_program_client
            .initialize_vault_update_state_tracker(
                &vault_root.vault_pubkey,
                &vault_update_state_tracker_pubkey,
            )
            .await
            .unwrap();

        let result = vault_program_client
            .do_crank_vault_update_state_tracker(
                &vault_root.vault_pubkey,
                &operator_roots[1].operator_pubkey,
            )
            .await;
        assert_vault_error(result, VaultError::VaultUpdateIncorrectIndex);
    }

    #[tokio::test]
    async fn test_crank_vault_update_state_tracker_skip_index_fails() {
        let mut fixture = TestBuilder::new().await;

        let deposit_fee_bps = 0;
        let withdraw_fee_bps = 0;
        let reward_fee_bps = 0;
        let num_operators = 3;
        let slasher_amounts = vec![];

        let ConfiguredVault {
            mut vault_program_client,
            vault_root,
            operator_roots,
            ..
        } = fixture
<<<<<<< HEAD
            .setup_vault_with_ncn_and_operators(0, 0, 1, 3, &[])
=======
            .setup_vault_with_ncn_and_operators(
                deposit_fee_bps,
                withdraw_fee_bps,
                reward_fee_bps,
                num_operators,
                &slasher_amounts,
            )
>>>>>>> c46712f4
            .await
            .unwrap();

        let depositor = Keypair::new();
        vault_program_client
            .configure_depositor(&vault_root, &depositor.pubkey(), 100_000)
            .await
            .unwrap();
        vault_program_client
            .do_mint_to(&vault_root, &depositor, 100_000, 100_000)
            .await
            .unwrap();

        vault_program_client
            .do_add_delegation(&vault_root, &operator_roots[0].operator_pubkey, 50_000)
            .await
            .unwrap();
        vault_program_client
            .do_add_delegation(&vault_root, &operator_roots[1].operator_pubkey, 50_000)
            .await
            .unwrap();

        let config = vault_program_client
            .get_config(&Config::find_program_address(&jito_vault_program::id()).0)
            .await
            .unwrap();
        fixture
            .warp_slot_incremental(config.epoch_length)
            .await
            .unwrap();

        let slot = fixture.get_current_slot().await.unwrap();
        let ncn_epoch = slot / config.epoch_length;

        let vault_update_state_tracker_pubkey = VaultUpdateStateTracker::find_program_address(
            &jito_vault_program::id(),
            &vault_root.vault_pubkey,
            ncn_epoch,
        )
        .0;
        vault_program_client
            .initialize_vault_update_state_tracker(
                &vault_root.vault_pubkey,
                &vault_update_state_tracker_pubkey,
            )
            .await
            .unwrap();

        vault_program_client
            .do_crank_vault_update_state_tracker(
                &vault_root.vault_pubkey,
                &operator_roots[0].operator_pubkey,
            )
            .await
            .unwrap();

        let result = vault_program_client
            .do_crank_vault_update_state_tracker(
                &vault_root.vault_pubkey,
                &operator_roots[2].operator_pubkey,
            )
            .await;
        assert_vault_error(result, VaultError::VaultUpdateIncorrectIndex);
    }

    #[tokio::test]
    async fn test_crank_vault_update_state_tracker_partial_update_previous_epoch_ok() {
        let mut fixture = TestBuilder::new().await;

        let deposit_fee_bps = 0;
        let withdraw_fee_bps = 0;
        let reward_fee_bps = 0;
        let num_operators = 2;
        let slasher_amounts = vec![];

        let ConfiguredVault {
            mut vault_program_client,
            vault_root,
            operator_roots,
            ..
        } = fixture
<<<<<<< HEAD
            .setup_vault_with_ncn_and_operators(0, 0, 1, 2, &[])
=======
            .setup_vault_with_ncn_and_operators(
                deposit_fee_bps,
                withdraw_fee_bps,
                reward_fee_bps,
                num_operators,
                &slasher_amounts,
            )
>>>>>>> c46712f4
            .await
            .unwrap();

        let depositor = Keypair::new();
        vault_program_client
            .configure_depositor(&vault_root, &depositor.pubkey(), 100_000)
            .await
            .unwrap();
        vault_program_client
            .do_mint_to(&vault_root, &depositor, 100_000, 100_000)
            .await
            .unwrap();

        // 25k active, 25k cooling down on operator 0 and 1
        vault_program_client
            .do_add_delegation(&vault_root, &operator_roots[0].operator_pubkey, 50_000)
            .await
            .unwrap();
        vault_program_client
            .do_cooldown_delegation(&vault_root, &operator_roots[0].operator_pubkey, 25_000)
            .await
            .unwrap();
        vault_program_client
            .do_add_delegation(&vault_root, &operator_roots[1].operator_pubkey, 50_000)
            .await
            .unwrap();
        vault_program_client
            .do_cooldown_delegation(&vault_root, &operator_roots[1].operator_pubkey, 25_000)
            .await
            .unwrap();

        let config = vault_program_client
            .get_config(&Config::find_program_address(&jito_vault_program::id()).0)
            .await
            .unwrap();
        fixture
            .warp_slot_incremental(config.epoch_length)
            .await
            .unwrap();

        // enqueued for cool down assets are now cooling down

        let slot = fixture.get_current_slot().await.unwrap();
        let ncn_epoch = slot / config.epoch_length;

        let vault_update_state_tracker_pubkey = VaultUpdateStateTracker::find_program_address(
            &jito_vault_program::id(),
            &vault_root.vault_pubkey,
            ncn_epoch,
        )
        .0;
        vault_program_client
            .initialize_vault_update_state_tracker(
                &vault_root.vault_pubkey,
                &vault_update_state_tracker_pubkey,
            )
            .await
            .unwrap();

        vault_program_client
            .do_crank_vault_update_state_tracker(
                &vault_root.vault_pubkey,
                &operator_roots[0].operator_pubkey,
            )
            .await
            .unwrap();
        // skip index 1, advance to next epoch

        fixture
            .warp_slot_incremental(config.epoch_length)
            .await
            .unwrap();

        // cooldown assets are now inactive

        let slot = fixture.get_current_slot().await.unwrap();
        let ncn_epoch = slot / config.epoch_length;
        let vault_update_state_tracker_pubkey = VaultUpdateStateTracker::find_program_address(
            &jito_vault_program::id(),
            &vault_root.vault_pubkey,
            ncn_epoch,
        )
        .0;
        vault_program_client
            .initialize_vault_update_state_tracker(
                &vault_root.vault_pubkey,
                &vault_update_state_tracker_pubkey,
            )
            .await
            .unwrap();
        vault_program_client
            .do_crank_vault_update_state_tracker(
                &vault_root.vault_pubkey,
                &operator_roots[0].operator_pubkey,
            )
            .await
            .unwrap();
        let vault_update_state_tracker = vault_program_client
            .get_vault_update_state_tracker(&vault_root.vault_pubkey, ncn_epoch)
            .await
            .unwrap();
        assert_eq!(vault_update_state_tracker.last_updated_index, 0);
        assert_eq!(
            vault_update_state_tracker.delegation_state,
            DelegationState {
                staked_amount: 25_000,
                enqueued_for_cooldown_amount: 0,
                cooling_down_amount: 0,
            }
        );

        // active -> cooldown (2 epochs since last update)
        vault_program_client
            .do_crank_vault_update_state_tracker(
                &vault_root.vault_pubkey,
                &operator_roots[1].operator_pubkey,
            )
            .await
            .unwrap();
        let vault_update_state_tracker = vault_program_client
            .get_vault_update_state_tracker(&vault_root.vault_pubkey, ncn_epoch)
            .await
            .unwrap();
        assert_eq!(vault_update_state_tracker.last_updated_index, 1);
        assert_eq!(
            vault_update_state_tracker.delegation_state,
            DelegationState {
                staked_amount: 50_000,
                enqueued_for_cooldown_amount: 0,
                cooling_down_amount: 0,
            }
        );
    }
}<|MERGE_RESOLUTION|>--- conflicted
+++ resolved
@@ -28,9 +28,6 @@
             operator_roots,
             ..
         } = fixture
-<<<<<<< HEAD
-            .setup_vault_with_ncn_and_operators(0, 0, 1, 1, &[])
-=======
             .setup_vault_with_ncn_and_operators(
                 deposit_fee_bps,
                 withdraw_fee_bps,
@@ -38,7 +35,6 @@
                 num_operators,
                 &slasher_amounts,
             )
->>>>>>> c46712f4
             .await
             .unwrap();
 
@@ -143,9 +139,6 @@
             operator_roots,
             ..
         } = fixture
-<<<<<<< HEAD
-            .setup_vault_with_ncn_and_operators(0, 0, 1, 2, &[])
-=======
             .setup_vault_with_ncn_and_operators(
                 deposit_fee_bps,
                 withdraw_fee_bps,
@@ -153,7 +146,6 @@
                 num_operators,
                 &slasher_amounts,
             )
->>>>>>> c46712f4
             .await
             .unwrap();
 
@@ -261,9 +253,6 @@
             operator_roots,
             ..
         } = fixture
-<<<<<<< HEAD
-            .setup_vault_with_ncn_and_operators(0, 0, 1, 2, &[])
-=======
             .setup_vault_with_ncn_and_operators(
                 deposit_fee_bps,
                 withdraw_fee_bps,
@@ -271,7 +260,6 @@
                 num_operators,
                 &slasher_amounts,
             )
->>>>>>> c46712f4
             .await
             .unwrap();
 
@@ -353,9 +341,6 @@
             operator_roots,
             ..
         } = fixture
-<<<<<<< HEAD
-            .setup_vault_with_ncn_and_operators(0, 0, 1, 2, &[])
-=======
             .setup_vault_with_ncn_and_operators(
                 deposit_fee_bps,
                 withdraw_fee_bps,
@@ -363,7 +348,6 @@
                 num_operators,
                 &slasher_amounts,
             )
->>>>>>> c46712f4
             .await
             .unwrap();
 
@@ -437,9 +421,6 @@
             operator_roots,
             ..
         } = fixture
-<<<<<<< HEAD
-            .setup_vault_with_ncn_and_operators(0, 0, 1, 3, &[])
-=======
             .setup_vault_with_ncn_and_operators(
                 deposit_fee_bps,
                 withdraw_fee_bps,
@@ -447,7 +428,6 @@
                 num_operators,
                 &slasher_amounts,
             )
->>>>>>> c46712f4
             .await
             .unwrap();
 
@@ -529,9 +509,6 @@
             operator_roots,
             ..
         } = fixture
-<<<<<<< HEAD
-            .setup_vault_with_ncn_and_operators(0, 0, 1, 2, &[])
-=======
             .setup_vault_with_ncn_and_operators(
                 deposit_fee_bps,
                 withdraw_fee_bps,
@@ -539,7 +516,6 @@
                 num_operators,
                 &slasher_amounts,
             )
->>>>>>> c46712f4
             .await
             .unwrap();
 
