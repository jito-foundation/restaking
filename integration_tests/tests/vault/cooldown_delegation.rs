#[cfg(test)]
mod tests {
    use jito_vault_core::{config::Config, vault_operator_delegation::VaultOperatorDelegation};
    use jito_vault_sdk::error::VaultError;
    use solana_sdk::signature::{Keypair, Signer};

    use crate::fixtures::{
        fixture::{ConfiguredVault, TestBuilder},
        vault_client::assert_vault_error,
    };

    #[tokio::test]
    async fn test_cooldown_delegation_invalid_admin_fails() {
        let mut fixture = TestBuilder::new().await;

        let deposit_fee_bps = 0;
        let withdraw_fee_bps = 0;
        let reward_fee_bps = 0;
        let num_operators = 1;
        let slasher_amounts = vec![];

        let ConfiguredVault {
            mut vault_program_client,
            operator_roots,
            vault_root,
            ..
        } = fixture
<<<<<<< HEAD
            .setup_vault_with_ncn_and_operators(0, 0, 1, 1, &[])
=======
            .setup_vault_with_ncn_and_operators(
                deposit_fee_bps,
                withdraw_fee_bps,
                reward_fee_bps,
                num_operators,
                &slasher_amounts,
            )
>>>>>>> c46712f4
            .await
            .unwrap();

        let result = vault_program_client
            .cooldown_delegation(
                &Config::find_program_address(&jito_vault_program::id()).0,
                &vault_root.vault_pubkey,
                &operator_roots[0].operator_pubkey,
                &VaultOperatorDelegation::find_program_address(
                    &jito_vault_program::id(),
                    &vault_root.vault_pubkey,
                    &operator_roots[0].operator_pubkey,
                )
                .0,
                &Keypair::new(),
                1,
            )
            .await;
        assert_vault_error(result, VaultError::VaultDelegationAdminInvalid);
    }

    #[tokio::test]
    async fn test_cooldown_delegation_too_much_fails() {
        let mut fixture = TestBuilder::new().await;

        let deposit_fee_bps = 0;
        let withdraw_fee_bps = 0;
        let reward_fee_bps = 0;
        let num_operators = 1;
        let slasher_amounts = vec![];

        let ConfiguredVault {
            mut vault_program_client,
            operator_roots,
            vault_root,
            ..
        } = fixture
<<<<<<< HEAD
            .setup_vault_with_ncn_and_operators(0, 0, 1, 1, &[])
=======
            .setup_vault_with_ncn_and_operators(
                deposit_fee_bps,
                withdraw_fee_bps,
                reward_fee_bps,
                num_operators,
                &slasher_amounts,
            )
>>>>>>> c46712f4
            .await
            .unwrap();

        let depositor = Keypair::new();
        vault_program_client
            .configure_depositor(&vault_root, &depositor.pubkey(), 100_000)
            .await
            .unwrap();
        vault_program_client
            .do_mint_to(&vault_root, &depositor, 100_000, 100_000)
            .await
            .unwrap();

        vault_program_client
            .do_add_delegation(&vault_root, &operator_roots[0].operator_pubkey, 50_000)
            .await
            .unwrap();

        let result = vault_program_client
            .do_cooldown_delegation(&vault_root, &operator_roots[0].operator_pubkey, 50_001)
            .await;
        assert_vault_error(result, VaultError::VaultSecurityUnderflow);
    }

    #[tokio::test]
    async fn test_cooldown_delegation_vault_needs_updating_fails() {
        let mut fixture = TestBuilder::new().await;

        let deposit_fee_bps = 0;
        let withdraw_fee_bps = 0;
        let reward_fee_bps = 0;
        let num_operators = 1;
        let slasher_amounts = vec![];

        let ConfiguredVault {
            mut vault_program_client,
            operator_roots,
            vault_root,
            ..
        } = fixture
<<<<<<< HEAD
            .setup_vault_with_ncn_and_operators(0, 0, 1, 1, &[])
=======
            .setup_vault_with_ncn_and_operators(
                deposit_fee_bps,
                withdraw_fee_bps,
                reward_fee_bps,
                num_operators,
                &slasher_amounts,
            )
>>>>>>> c46712f4
            .await
            .unwrap();

        let depositor = Keypair::new();
        vault_program_client
            .configure_depositor(&vault_root, &depositor.pubkey(), 100_000)
            .await
            .unwrap();
        vault_program_client
            .do_mint_to(&vault_root, &depositor, 100_000, 100_000)
            .await
            .unwrap();

        vault_program_client
            .do_add_delegation(&vault_root, &operator_roots[0].operator_pubkey, 50_000)
            .await
            .unwrap();

        let config = vault_program_client
            .get_config(&Config::find_program_address(&jito_vault_program::id()).0)
            .await
            .unwrap();

        fixture
            .warp_slot_incremental(config.epoch_length)
            .await
            .unwrap();

        let result = vault_program_client
            .do_cooldown_delegation(&vault_root, &operator_roots[0].operator_pubkey, 1)
            .await;
        assert_vault_error(result, VaultError::VaultUpdateNeeded);
    }

    #[tokio::test]
    async fn test_cooldown_delegation_vault_withdrawal_ok() {
        let mut fixture = TestBuilder::new().await;

        let deposit_fee_bps = 0;
        let withdraw_fee_bps = 0;
        let reward_fee_bps = 0;
        let num_operators = 1;
        let slasher_amounts = vec![];

        let ConfiguredVault {
            mut vault_program_client,
            operator_roots,
            vault_root,
            ..
        } = fixture
<<<<<<< HEAD
            .setup_vault_with_ncn_and_operators(0, 0, 1, 1, &[])
=======
            .setup_vault_with_ncn_and_operators(
                deposit_fee_bps,
                withdraw_fee_bps,
                reward_fee_bps,
                num_operators,
                &slasher_amounts,
            )
>>>>>>> c46712f4
            .await
            .unwrap();

        let depositor = Keypair::new();
        vault_program_client
            .configure_depositor(&vault_root, &depositor.pubkey(), 100_000)
            .await
            .unwrap();
        vault_program_client
            .do_mint_to(&vault_root, &depositor, 100_000, 100_000)
            .await
            .unwrap();

        vault_program_client
            .do_add_delegation(&vault_root, &operator_roots[0].operator_pubkey, 100_000)
            .await
            .unwrap();
        vault_program_client
            .do_cooldown_delegation(&vault_root, &operator_roots[0].operator_pubkey, 50_000)
            .await
            .unwrap();

        let vault = vault_program_client
            .get_vault(&vault_root.vault_pubkey)
            .await
            .unwrap();
        assert_eq!(vault.delegation_state.total_security().unwrap(), 100_000);
        assert_eq!(vault.delegation_state.staked_amount, 50_000);
        assert_eq!(vault.delegation_state.enqueued_for_cooldown_amount, 50_000);

        let vault_operator_delegation = vault_program_client
            .get_vault_operator_delegation(
                &vault_root.vault_pubkey,
                &operator_roots[0].operator_pubkey,
            )
            .await
            .unwrap();
        assert_eq!(
            vault_operator_delegation
                .delegation_state
                .total_security()
                .unwrap(),
            100_000
        );
        assert_eq!(
            vault_operator_delegation.delegation_state.staked_amount,
            50_000
        );
        assert_eq!(
            vault_operator_delegation
                .delegation_state
                .enqueued_for_cooldown_amount,
            50_000
        );
    }

    #[tokio::test]
    async fn test_cooldown_delegation_vault_ok() {
        let mut fixture = TestBuilder::new().await;

        let deposit_fee_bps = 0;
        let withdraw_fee_bps = 0;
        let reward_fee_bps = 0;
        let num_operators = 1;
        let slasher_amounts = vec![];

        let ConfiguredVault {
            mut vault_program_client,
            operator_roots,
            vault_root,
            ..
        } = fixture
<<<<<<< HEAD
            .setup_vault_with_ncn_and_operators(0, 0, 1, 1, &[])
=======
            .setup_vault_with_ncn_and_operators(
                deposit_fee_bps,
                withdraw_fee_bps,
                reward_fee_bps,
                num_operators,
                &slasher_amounts,
            )
>>>>>>> c46712f4
            .await
            .unwrap();

        let depositor = Keypair::new();
        vault_program_client
            .configure_depositor(&vault_root, &depositor.pubkey(), 100_000)
            .await
            .unwrap();
        vault_program_client
            .do_mint_to(&vault_root, &depositor, 100_000, 100_000)
            .await
            .unwrap();

        vault_program_client
            .do_add_delegation(&vault_root, &operator_roots[0].operator_pubkey, 100_000)
            .await
            .unwrap();
        vault_program_client
            .do_cooldown_delegation(&vault_root, &operator_roots[0].operator_pubkey, 50_000)
            .await
            .unwrap();

        let vault = vault_program_client
            .get_vault(&vault_root.vault_pubkey)
            .await
            .unwrap();
        assert_eq!(vault.delegation_state.total_security().unwrap(), 100_000);
        assert_eq!(vault.delegation_state.staked_amount, 50_000);
        assert_eq!(vault.delegation_state.enqueued_for_cooldown_amount, 50_000);

        let vault_operator_delegation = vault_program_client
            .get_vault_operator_delegation(
                &vault_root.vault_pubkey,
                &operator_roots[0].operator_pubkey,
            )
            .await
            .unwrap();
        assert_eq!(
            vault_operator_delegation
                .delegation_state
                .total_security()
                .unwrap(),
            100_000
        );
        assert_eq!(
            vault_operator_delegation.delegation_state.staked_amount,
            50_000
        );
        assert_eq!(
            vault_operator_delegation
                .delegation_state
                .enqueued_for_cooldown_amount,
            50_000
        );
    }
}<|MERGE_RESOLUTION|>--- conflicted
+++ resolved
@@ -25,17 +25,13 @@
             vault_root,
             ..
         } = fixture
-<<<<<<< HEAD
-            .setup_vault_with_ncn_and_operators(0, 0, 1, 1, &[])
-=======
-            .setup_vault_with_ncn_and_operators(
-                deposit_fee_bps,
-                withdraw_fee_bps,
-                reward_fee_bps,
-                num_operators,
-                &slasher_amounts,
-            )
->>>>>>> c46712f4
+            .setup_vault_with_ncn_and_operators(
+                deposit_fee_bps,
+                withdraw_fee_bps,
+                reward_fee_bps,
+                num_operators,
+                &slasher_amounts,
+            )
             .await
             .unwrap();
 
@@ -73,17 +69,13 @@
             vault_root,
             ..
         } = fixture
-<<<<<<< HEAD
-            .setup_vault_with_ncn_and_operators(0, 0, 1, 1, &[])
-=======
-            .setup_vault_with_ncn_and_operators(
-                deposit_fee_bps,
-                withdraw_fee_bps,
-                reward_fee_bps,
-                num_operators,
-                &slasher_amounts,
-            )
->>>>>>> c46712f4
+            .setup_vault_with_ncn_and_operators(
+                deposit_fee_bps,
+                withdraw_fee_bps,
+                reward_fee_bps,
+                num_operators,
+                &slasher_amounts,
+            )
             .await
             .unwrap();
 
@@ -124,17 +116,13 @@
             vault_root,
             ..
         } = fixture
-<<<<<<< HEAD
-            .setup_vault_with_ncn_and_operators(0, 0, 1, 1, &[])
-=======
-            .setup_vault_with_ncn_and_operators(
-                deposit_fee_bps,
-                withdraw_fee_bps,
-                reward_fee_bps,
-                num_operators,
-                &slasher_amounts,
-            )
->>>>>>> c46712f4
+            .setup_vault_with_ncn_and_operators(
+                deposit_fee_bps,
+                withdraw_fee_bps,
+                reward_fee_bps,
+                num_operators,
+                &slasher_amounts,
+            )
             .await
             .unwrap();
 
@@ -185,17 +173,13 @@
             vault_root,
             ..
         } = fixture
-<<<<<<< HEAD
-            .setup_vault_with_ncn_and_operators(0, 0, 1, 1, &[])
-=======
-            .setup_vault_with_ncn_and_operators(
-                deposit_fee_bps,
-                withdraw_fee_bps,
-                reward_fee_bps,
-                num_operators,
-                &slasher_amounts,
-            )
->>>>>>> c46712f4
+            .setup_vault_with_ncn_and_operators(
+                deposit_fee_bps,
+                withdraw_fee_bps,
+                reward_fee_bps,
+                num_operators,
+                &slasher_amounts,
+            )
             .await
             .unwrap();
 
@@ -268,17 +252,13 @@
             vault_root,
             ..
         } = fixture
-<<<<<<< HEAD
-            .setup_vault_with_ncn_and_operators(0, 0, 1, 1, &[])
-=======
-            .setup_vault_with_ncn_and_operators(
-                deposit_fee_bps,
-                withdraw_fee_bps,
-                reward_fee_bps,
-                num_operators,
-                &slasher_amounts,
-            )
->>>>>>> c46712f4
+            .setup_vault_with_ncn_and_operators(
+                deposit_fee_bps,
+                withdraw_fee_bps,
+                reward_fee_bps,
+                num_operators,
+                &slasher_amounts,
+            )
             .await
             .unwrap();
 
