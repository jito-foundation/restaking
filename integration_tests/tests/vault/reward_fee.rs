--- conflicted
+++ resolved
@@ -11,7 +11,7 @@
 
         const MINT_AMOUNT: u64 = 1000;
         // Match's unit test in vault.rs: test_calculate_reward_fee
-        const EXPECTED_FEE: u64 = 52;
+        const EXPECTED_FEE: u64 = 92;
 
         let deposit_fee_bps = 0;
         let withdrawal_fee_bps = 0;
@@ -78,21 +78,15 @@
             .await
             .unwrap();
 
-<<<<<<< HEAD
-        assert_eq!(
-            MINT_AMOUNT,
+        assert_eq!(
+            MINT_AMOUNT * 2,
             vault.tokens_deposited() - Vault::INITIALIZATION_TOKEN_AMOUNT,
         );
-        assert_eq!(MINT_AMOUNT / 10, reward_fee_account.amount);
-        assert_eq!(
-            MINT_AMOUNT / 10,
+        assert_eq!(EXPECTED_FEE, reward_fee_account.amount);
+        assert_eq!(
+            MINT_AMOUNT + EXPECTED_FEE,
             vault.vrt_supply() - Vault::INITIALIZATION_TOKEN_AMOUNT,
         );
-=======
-        assert_eq!(MINT_AMOUNT * 2, vault.tokens_deposited());
-        assert_eq!(EXPECTED_FEE, reward_fee_account.amount);
-        assert_eq!(MINT_AMOUNT + EXPECTED_FEE, vault.vrt_supply());
->>>>>>> 8f68681b
     }
 
     #[tokio::test]
@@ -166,21 +160,15 @@
             .await
             .unwrap();
 
-<<<<<<< HEAD
-        assert_eq!(
-            MINT_AMOUNT,
+        assert_eq!(
+            MINT_AMOUNT * 2,
             vault.tokens_deposited() - Vault::INITIALIZATION_TOKEN_AMOUNT,
         );
         assert_eq!(MINT_AMOUNT, reward_fee_account.amount);
         assert_eq!(
-            MINT_AMOUNT,
+            MINT_AMOUNT * 2,
             vault.vrt_supply() - Vault::INITIALIZATION_TOKEN_AMOUNT,
         );
-=======
-        assert_eq!(MINT_AMOUNT * 2, vault.tokens_deposited());
-        assert_eq!(MINT_AMOUNT, reward_fee_account.amount);
-        assert_eq!(MINT_AMOUNT * 2, vault.vrt_supply());
->>>>>>> 8f68681b
     }
 
     #[tokio::test]
@@ -255,13 +243,13 @@
         assert_eq!(0, reward_fee_account.amount);
         assert_eq!(0, vault.vrt_supply() - Vault::INITIALIZATION_TOKEN_AMOUNT);
     }
-<<<<<<< HEAD
 
     #[tokio::test]
     async fn test_reward_with_non_zero_balance() {
         let mut fixture = TestBuilder::new().await;
 
         const MINT_AMOUNT: u64 = 100_000;
+        const EXPECTED_FEE: u64 = 5500;
 
         let deposit_fee_bps = 0;
         let withdrawal_fee_bps = 0;
@@ -346,12 +334,10 @@
             MINT_AMOUNT * 2,
             vault.tokens_deposited() - Vault::INITIALIZATION_TOKEN_AMOUNT,
         );
-        assert_eq!(MINT_AMOUNT / 10, reward_fee_account.amount);
-        assert_eq!(
-            MINT_AMOUNT + MINT_AMOUNT / 10,
+        assert_eq!(EXPECTED_FEE, reward_fee_account.amount);
+        assert_eq!(
+            MINT_AMOUNT + EXPECTED_FEE,
             vault.vrt_supply() - Vault::INITIALIZATION_TOKEN_AMOUNT,
         );
     }
-=======
->>>>>>> 8f68681b
 }