--- conflicted
+++ resolved
@@ -31,9 +31,6 @@
             slashers_amounts,
             ..
         } = fixture
-<<<<<<< HEAD
-            .setup_vault_with_ncn_and_operators(0, 0, 1, 1, &[MAX_SLASH_AMOUNT])
-=======
             .setup_vault_with_ncn_and_operators(
                 deposit_fee_bps,
                 withdraw_fee_bps,
@@ -41,7 +38,6 @@
                 num_operators,
                 &slasher_amounts,
             )
->>>>>>> c46712f4
             .await
             .unwrap();
 
