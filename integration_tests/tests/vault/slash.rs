--- conflicted
+++ resolved
@@ -1,6 +1,6 @@
-<<<<<<< HEAD
 #[cfg(test)]
 mod tests {
+    use jito_restaking_core::config::Config;
     use solana_sdk::signature::{Keypair, Signer};
     use spl_associated_token_account::get_associated_token_address;
 
@@ -20,11 +20,28 @@
         let avs_root = restaking_program_client.setup_avs().await.unwrap();
         let operator_root = restaking_program_client.setup_operator().await.unwrap();
 
-        // AVS <-> Vault
+        let restaking_config = restaking_program_client
+            .get_config(&Config::find_program_address(&jito_restaking_program::id()).0)
+            .await
+            .unwrap();
+
+        let slasher = Keypair::new();
+        fixture.transfer(&slasher.pubkey(), 1.0).await.unwrap();
+
         restaking_program_client
             .avs_vault_opt_in(&avs_root, &vault_root.vault_pubkey)
             .await
             .unwrap();
+        restaking_program_client
+            .operator_vault_opt_in(&operator_root, &vault_root.vault_pubkey)
+            .await
+            .unwrap();
+
+        fixture
+            .warp_slot_incremental(2 * restaking_config.epoch_length())
+            .await
+            .unwrap();
+
         vault_program_client
             .vault_avs_opt_in(&vault_root, &avs_root.avs_pubkey)
             .await
@@ -36,6 +53,10 @@
             .operator_avs_opt_in(&operator_root, &avs_root.avs_pubkey)
             .await
             .unwrap();
+        fixture
+            .warp_slot_incremental(2 * restaking_config.epoch_length())
+            .await
+            .unwrap();
         restaking_program_client
             .avs_operator_opt_in(&avs_root, &operator_root.operator_pubkey)
             .await
@@ -43,25 +64,33 @@
 
         // Vault <-> Operator
         // operator needs to opt-in first
-        restaking_program_client
-            .operator_vault_opt_in(&operator_root, &vault_root.vault_pubkey)
-            .await
-            .unwrap();
         vault_program_client
             .vault_operator_opt_in(&vault_root, &operator_root.operator_pubkey)
             .await
             .unwrap();
 
-        // AVS + vault configures slasher
-        let slasher = Keypair::new();
-        fixture.transfer(&slasher.pubkey(), 1.0).await.unwrap();
+        fixture
+            .warp_slot_incremental(2 * restaking_config.epoch_length())
+            .await
+            .unwrap();
 
         restaking_program_client
             .avs_vault_slasher_opt_in(&avs_root, &vault_root.vault_pubkey, &slasher.pubkey(), 100)
             .await
             .unwrap();
+
+        fixture
+            .warp_slot_incremental(2 * restaking_config.epoch_length())
+            .await
+            .unwrap();
+
         vault_program_client
             .vault_avs_vault_slasher_opt_in(&vault_root, &avs_root.avs_pubkey, &slasher.pubkey())
+            .await
+            .unwrap();
+
+        fixture
+            .warp_slot_incremental(2 * restaking_config.epoch_length())
             .await
             .unwrap();
 
@@ -105,6 +134,10 @@
         // user has 99_000 because 100 bips deposit fee
 
         vault_program_client
+            .do_update_vault(&vault_root.vault_pubkey)
+            .await
+            .unwrap();
+        vault_program_client
             .delegate(&vault_root, &operator_root.operator_pubkey, 10_000)
             .await
             .unwrap();
@@ -160,18 +193,19 @@
         assert_eq!(delegations[0].operator(), operator_root.operator_pubkey);
         assert_eq!(delegations[0].staked_amount(), 9_900);
 
+        let epoch = fixture.get_current_slot().await.unwrap() / restaking_config.epoch_length();
         let vault_avs_slasher_operator_ticket = vault_program_client
             .get_vault_avs_slasher_operator_ticket(
                 &vault_root.vault_pubkey,
                 &avs_root.avs_pubkey,
                 &slasher.pubkey(),
                 &operator_root.operator_pubkey,
-                0,
+                epoch,
             )
             .await
             .unwrap();
         assert_eq!(vault_avs_slasher_operator_ticket.slashed(), 100);
-        assert_eq!(vault_avs_slasher_operator_ticket.epoch(), 0);
+        assert_eq!(vault_avs_slasher_operator_ticket.epoch(), epoch);
         assert_eq!(
             vault_avs_slasher_operator_ticket.vault(),
             vault_root.vault_pubkey
@@ -186,487 +220,4 @@
             operator_root.operator_pubkey
         );
     }
-=======
-use jito_restaking_core::{
-    avs::Avs, avs_operator_ticket::AvsOperatorTicket,
-    avs_vault_slasher_ticket::AvsVaultSlasherTicket, avs_vault_ticket::AvsVaultTicket,
-    config::Config as RestakingConfig, operator::Operator, operator_avs_ticket::OperatorAvsTicket,
-    operator_vault_ticket::OperatorVaultTicket,
-};
-use jito_vault_core::{
-    config::Config as VaultConfig, vault::Vault,
-    vault_avs_slasher_operator_ticket::VaultAvsSlasherOperatorTicket,
-    vault_avs_slasher_ticket::VaultAvsSlasherTicket, vault_avs_ticket::VaultAvsTicket,
-    vault_delegation_list::VaultDelegationList, vault_operator_ticket::VaultOperatorTicket,
-};
-use solana_sdk::signature::{Keypair, Signer};
-use spl_associated_token_account::get_associated_token_address;
-
-use crate::fixtures::fixture::TestBuilder;
-
-#[tokio::test]
-async fn test_slash_ok() {
-    let mut fixture = TestBuilder::new().await;
-    let mut restaking_program_client = fixture.restaking_program_client();
-    let mut vault_program_client = fixture.vault_program_client();
-
-    // Initialize restaking config
-    let config_admin = Keypair::new();
-    let restaking_config = RestakingConfig::find_program_address(&jito_restaking_program::id()).0;
-    fixture
-        .transfer(&config_admin.pubkey(), 10.0)
-        .await
-        .unwrap();
-    restaking_program_client
-        .initialize_config(&restaking_config, &config_admin)
-        .await
-        .unwrap();
-
-    let restaking_config_account = restaking_program_client
-        .get_config(&restaking_config)
-        .await
-        .unwrap();
-
-    // Initialize AVS
-    let avs_admin = Keypair::new();
-    let avs_base = Keypair::new();
-    fixture.transfer(&avs_admin.pubkey(), 10.0).await.unwrap();
-    let avs_pubkey = Avs::find_program_address(&jito_restaking_program::id(), &avs_base.pubkey()).0;
-    restaking_program_client
-        .initialize_avs(&restaking_config, &avs_pubkey, &avs_admin, &avs_base)
-        .await
-        .unwrap();
-
-    // Initialize operator
-    let operator_admin = Keypair::new();
-    let operator_base = Keypair::new();
-    fixture
-        .transfer(&operator_admin.pubkey(), 1.0)
-        .await
-        .unwrap();
-    let operator_pubkey =
-        Operator::find_program_address(&jito_restaking_program::id(), &operator_base.pubkey()).0;
-    restaking_program_client
-        .initialize_operator(
-            &restaking_config,
-            &operator_pubkey,
-            &operator_admin,
-            &operator_base,
-        )
-        .await
-        .unwrap();
-
-    // Initialize vault config
-    let vault_config_pubkey = VaultConfig::find_program_address(&jito_vault_program::id()).0;
-    let vault_config_admin = Keypair::new();
-    fixture
-        .transfer(&vault_config_admin.pubkey(), 1.0)
-        .await
-        .unwrap();
-    vault_program_client
-        .initialize_config(&vault_config_pubkey, &vault_config_admin)
-        .await
-        .unwrap();
-
-    let vault_config_account = vault_program_client
-        .get_config(&vault_config_pubkey)
-        .await
-        .unwrap();
-
-    let max_epoch_length = restaking_config_account
-        .epoch_length()
-        .max(vault_config_account.epoch_length());
-
-    // Initialize Vault
-    let vault_base = Keypair::new();
-    let vault_pubkey =
-        Vault::find_program_address(&jito_vault_program::id(), &vault_base.pubkey()).0;
-    let vault_delegate_list_pubkey =
-        VaultDelegationList::find_program_address(&jito_vault_program::id(), &vault_pubkey).0;
-    let lrt_mint = Keypair::new();
-    let token_mint = Keypair::new();
-    let vault_admin = Keypair::new();
-
-    fixture.create_token_mint(&token_mint).await.unwrap();
-    fixture.transfer(&vault_admin.pubkey(), 1.0).await.unwrap();
-
-    vault_program_client
-        .initialize_vault(
-            &vault_config_pubkey,
-            &vault_pubkey,
-            &vault_delegate_list_pubkey,
-            &lrt_mint,
-            &token_mint,
-            &vault_admin,
-            &vault_base,
-            100,
-            100,
-        )
-        .await
-        .unwrap();
-
-    let avs_vault_ticket_pubkey = AvsVaultTicket::find_program_address(
-        &jito_restaking_program::id(),
-        &avs_pubkey,
-        &vault_pubkey,
-    )
-    .0;
-
-    // AVS adds vault
-    restaking_program_client
-        .avs_add_vault(
-            &restaking_config,
-            &avs_pubkey,
-            &vault_pubkey,
-            &avs_vault_ticket_pubkey,
-            &avs_admin,
-            &avs_admin,
-        )
-        .await
-        .unwrap();
-
-    // Operator adds vault
-    let operator_vault_ticket_pubkey = OperatorVaultTicket::find_program_address(
-        &jito_restaking_program::id(),
-        &operator_pubkey,
-        &vault_pubkey,
-    )
-    .0;
-    restaking_program_client
-        .operator_add_vault(
-            &restaking_config,
-            &operator_pubkey,
-            &vault_pubkey,
-            &operator_vault_ticket_pubkey,
-            &operator_admin,
-            &operator_admin,
-        )
-        .await
-        .unwrap();
-
-    // operator adds avs
-    let operator_avs_ticket_pubkey = OperatorAvsTicket::find_program_address(
-        &jito_restaking_program::id(),
-        &operator_pubkey,
-        &avs_pubkey,
-    )
-    .0;
-    restaking_program_client
-        .operator_add_avs(
-            &restaking_config,
-            &operator_pubkey,
-            &avs_pubkey,
-            &operator_avs_ticket_pubkey,
-            &operator_admin,
-            &operator_admin,
-        )
-        .await
-        .unwrap();
-
-    fixture
-        .warp_slot_incremental(max_epoch_length * 2)
-        .await
-        .unwrap();
-
-    // avs adds operator
-    let avs_operator_ticket_pubkey = AvsOperatorTicket::find_program_address(
-        &jito_restaking_program::id(),
-        &avs_pubkey,
-        &operator_pubkey,
-    )
-    .0;
-    restaking_program_client
-        .avs_add_operator(
-            &restaking_config,
-            &avs_pubkey,
-            &operator_pubkey,
-            &avs_operator_ticket_pubkey,
-            &operator_avs_ticket_pubkey,
-            &avs_admin,
-            &avs_admin,
-        )
-        .await
-        .unwrap();
-
-    // vault adds avs
-    let vault_avs_ticket_pubkey =
-        VaultAvsTicket::find_program_address(&jito_vault_program::id(), &vault_pubkey, &avs_pubkey)
-            .0;
-    vault_program_client
-        .add_avs(
-            &vault_config_pubkey,
-            &vault_pubkey,
-            &avs_pubkey,
-            &avs_vault_ticket_pubkey,
-            &vault_avs_ticket_pubkey,
-            &vault_admin,
-            &vault_admin,
-        )
-        .await
-        .unwrap();
-
-    // vault adds operator
-    let vault_operator_ticket = VaultOperatorTicket::find_program_address(
-        &jito_vault_program::id(),
-        &vault_pubkey,
-        &operator_pubkey,
-    )
-    .0;
-    vault_program_client
-        .add_operator(
-            &vault_config_pubkey,
-            &vault_pubkey,
-            &operator_pubkey,
-            &operator_vault_ticket_pubkey,
-            &vault_operator_ticket,
-            &vault_admin,
-            &vault_admin,
-        )
-        .await
-        .unwrap();
-
-    // AVS adds slasher
-    let slasher = Keypair::new();
-    fixture.transfer(&slasher.pubkey(), 1.0).await.unwrap();
-    let avs_slasher_ticket_pubkey = AvsVaultSlasherTicket::find_program_address(
-        &jito_restaking_program::id(),
-        &avs_pubkey,
-        &vault_pubkey,
-        &slasher.pubkey(),
-    )
-    .0;
-
-    restaking_program_client
-        .avs_add_vault_slasher(
-            &restaking_config,
-            &avs_pubkey,
-            &vault_pubkey,
-            &slasher.pubkey(),
-            &avs_vault_ticket_pubkey,
-            &avs_slasher_ticket_pubkey,
-            &avs_admin,
-            &avs_admin,
-            100,
-        )
-        .await
-        .unwrap();
-
-    fixture
-        .warp_slot_incremental(max_epoch_length * 2)
-        .await
-        .unwrap();
-
-    // vault adds slasher
-    let vault_slasher_ticket_pubkey = VaultAvsSlasherTicket::find_program_address(
-        &jito_vault_program::id(),
-        &vault_pubkey,
-        &avs_pubkey,
-        &slasher.pubkey(),
-    )
-    .0;
-
-    vault_program_client
-        .add_slasher(
-            &vault_config_pubkey,
-            &vault_pubkey,
-            &avs_pubkey,
-            &slasher.pubkey(),
-            &avs_slasher_ticket_pubkey,
-            &vault_slasher_ticket_pubkey,
-            &vault_admin,
-            &vault_admin,
-        )
-        .await
-        .unwrap();
-
-    let depositor = Keypair::new();
-    fixture.transfer(&depositor.pubkey(), 1.0).await.unwrap();
-    fixture
-        .mint_to(&token_mint.pubkey(), &depositor.pubkey(), 100_000)
-        .await
-        .unwrap();
-
-    let depositor_token_account =
-        get_associated_token_address(&depositor.pubkey(), &token_mint.pubkey());
-    let depositor_lrt_token_account =
-        get_associated_token_address(&depositor.pubkey(), &lrt_mint.pubkey());
-    let vault_fee_token_account =
-        get_associated_token_address(&vault_admin.pubkey(), &lrt_mint.pubkey());
-    let vault_token_account = get_associated_token_address(&vault_pubkey, &token_mint.pubkey());
-
-    // deposit lrt receiver
-    fixture
-        .create_ata(&lrt_mint.pubkey(), &depositor.pubkey())
-        .await
-        .unwrap();
-
-    // vault fee account
-    fixture
-        .create_ata(&lrt_mint.pubkey(), &vault_admin.pubkey())
-        .await
-        .unwrap();
-    // vault holdings
-    fixture
-        .create_ata(&token_mint.pubkey(), &vault_pubkey)
-        .await
-        .unwrap();
-
-    vault_program_client
-        .mint_to(
-            &vault_pubkey,
-            &lrt_mint.pubkey(),
-            &depositor,
-            &depositor_token_account,
-            &vault_token_account,
-            &depositor_lrt_token_account,
-            &vault_fee_token_account,
-            None,
-            100_000,
-        )
-        .await
-        .unwrap();
-
-    let vault = vault_program_client.get_vault(&vault_pubkey).await.unwrap();
-    assert_eq!(vault.lrt_supply(), 100_000);
-
-    let fee_account = fixture
-        .get_token_account(&vault_fee_token_account)
-        .await
-        .unwrap();
-    assert_eq!(fee_account.amount, 1_000);
-
-    let user_account = fixture
-        .get_token_account(&depositor_lrt_token_account)
-        .await
-        .unwrap();
-    assert_eq!(user_account.amount, 99_000);
-
-    vault_program_client
-        .add_delegation(
-            &vault_config_pubkey,
-            &vault_pubkey,
-            &operator_pubkey,
-            &vault_operator_ticket,
-            &vault_delegate_list_pubkey,
-            &vault_admin,
-            &vault_admin,
-            10_000,
-        )
-        .await
-        .unwrap();
-
-    fixture
-        .warp_slot_incremental(max_epoch_length * 2)
-        .await
-        .unwrap();
-
-    let vault_delegation_list = vault_program_client
-        .get_vault_delegation_list(&vault_delegate_list_pubkey)
-        .await
-        .unwrap();
-    let delegations = vault_delegation_list.delegations();
-    assert_eq!(delegations.len(), 1);
-    assert_eq!(delegations[0].operator(), operator_pubkey);
-    assert_eq!(delegations[0].active_amount(), 10_000);
-
-    let slasher_token_account =
-        get_associated_token_address(&slasher.pubkey(), &token_mint.pubkey());
-    fixture
-        .create_ata(&token_mint.pubkey(), &slasher.pubkey())
-        .await
-        .unwrap();
-
-    let vault_avs_slasher_ticket = VaultAvsSlasherTicket::find_program_address(
-        &jito_vault_program::id(),
-        &vault_pubkey,
-        &avs_pubkey,
-        &slasher.pubkey(),
-    )
-    .0;
-
-    let current_epoch = fixture.get_current_epoch(max_epoch_length).await.unwrap();
-
-    let vault_avs_slasher_operator_ticket = VaultAvsSlasherOperatorTicket::find_program_address(
-        &jito_vault_program::id(),
-        &vault_pubkey,
-        &avs_pubkey,
-        &slasher.pubkey(),
-        &operator_pubkey,
-        current_epoch,
-    )
-    .0;
-
-    vault_program_client
-        .initialize_vault_avs_slasher_operator_ticket(
-            &vault_config_pubkey,
-            &vault_pubkey,
-            &avs_pubkey,
-            &slasher.pubkey(),
-            &operator_pubkey,
-            &vault_avs_slasher_ticket,
-            &vault_avs_slasher_operator_ticket,
-            &vault_admin,
-        )
-        .await
-        .unwrap();
-
-    vault_program_client
-        .slash(
-            &vault_config_pubkey,
-            &vault_pubkey,
-            &avs_pubkey,
-            &operator_pubkey,
-            &slasher,
-            &avs_operator_ticket_pubkey,
-            &operator_avs_ticket_pubkey,
-            &avs_vault_ticket_pubkey,
-            &operator_vault_ticket_pubkey,
-            &vault_avs_ticket_pubkey,
-            &vault_operator_ticket,
-            &avs_slasher_ticket_pubkey,
-            &vault_slasher_ticket_pubkey,
-            &vault_delegate_list_pubkey,
-            &vault_avs_slasher_operator_ticket,
-            &vault_token_account,
-            &slasher_token_account,
-            100,
-        )
-        .await
-        .unwrap();
-
-    let vault = vault_program_client.get_vault(&vault_pubkey).await.unwrap();
-    assert_eq!(vault.tokens_deposited(), 99_900);
-
-    let delegation_list = vault_program_client
-        .get_vault_delegation_list(&vault_delegate_list_pubkey)
-        .await
-        .unwrap();
-    let delegations = delegation_list.delegations();
-    assert_eq!(delegations.len(), 1);
-    assert_eq!(delegations[0].operator(), operator_pubkey);
-    assert_eq!(delegations[0].active_amount(), 9_900);
-
-    let vault_avs_slasher_operator_ticket = vault_program_client
-        .get_vault_avs_slasher_operator_ticket(
-            &vault_pubkey,
-            &avs_pubkey,
-            &slasher.pubkey(),
-            &operator_pubkey,
-            current_epoch,
-        )
-        .await
-        .unwrap();
-    assert_eq!(vault_avs_slasher_operator_ticket.slashed(), 100);
-    assert_eq!(vault_avs_slasher_operator_ticket.epoch(), current_epoch);
-    assert_eq!(vault_avs_slasher_operator_ticket.vault(), vault_pubkey);
-    assert_eq!(vault_avs_slasher_operator_ticket.avs(), avs_pubkey);
-    assert_eq!(
-        vault_avs_slasher_operator_ticket.slasher(),
-        slasher.pubkey()
-    );
-    assert_eq!(
-        vault_avs_slasher_operator_ticket.operator(),
-        operator_pubkey
-    );
->>>>>>> 74ba1680
 }