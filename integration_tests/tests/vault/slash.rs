#[cfg(test)]
mod tests {
    use jito_vault_core::{
        config::Config, vault_ncn_slasher_operator_ticket::VaultNcnSlasherOperatorTicket,
        vault_ncn_slasher_ticket::VaultNcnSlasherTicket,
    };
    use jito_vault_sdk::error::VaultError;
    use solana_sdk::signature::{Keypair, Signer};

    use crate::fixtures::{
        fixture::{ConfiguredVault, TestBuilder},
        vault_client::assert_vault_error,
    };

    const MAX_SLASH_AMOUNT: u64 = 100;
    const MINT_AMOUNT: u64 = 100_000;
    const DELEGATION_AMOUNT: u64 = 10_000;

    const ZERO_DEPOSIT_FEE_BPS: u16 = 0;
    const ZERO_WITHDRAW_FEE_BPS: u16 = 0;
    const ZERO_REWARD_FEE_BPS: u16 = 0;
    const ONE_OPERATOR: u16 = 1;
    const SLASHER_AMOUNTS: &[u64] = &[MAX_SLASH_AMOUNT];

    #[tokio::test]
    async fn test_slash_ok() {
        let mut fixture = TestBuilder::new().await;

<<<<<<< HEAD
        const MAX_SLASH_AMOUNT: u64 = 100;
        const MINT_AMOUNT: u64 = 100_000;
        const DELEGATION_AMOUNT: u64 = 10_000;

        let deposit_fee_bps = 0;
        let withdrawal_fee_bps = 0;
        let reward_fee_bps = 0;
        let epoch_withdraw_cap_bps = 0;
        let num_operators = 1;
        let slasher_amounts = vec![MAX_SLASH_AMOUNT];

=======
>>>>>>> f2cad7bd
        let ConfiguredVault {
            mut vault_program_client,
            vault_config_admin,
            vault_root,
            ncn_root,
            operator_roots,
            slashers_amounts,
            ..
        } = fixture
            .setup_vault_with_ncn_and_operators(
<<<<<<< HEAD
                deposit_fee_bps,
                withdrawal_fee_bps,
                reward_fee_bps,
                epoch_withdraw_cap_bps,
                num_operators,
                &slasher_amounts,
=======
                ZERO_DEPOSIT_FEE_BPS,
                ZERO_WITHDRAW_FEE_BPS,
                ZERO_REWARD_FEE_BPS,
                ONE_OPERATOR,
                SLASHER_AMOUNTS,
>>>>>>> f2cad7bd
            )
            .await
            .unwrap();

        let depositor = Keypair::new();
        vault_program_client
            .configure_depositor(&vault_root, &depositor.pubkey(), MINT_AMOUNT)
            .await
            .unwrap();
        vault_program_client
            .do_mint_to(&vault_root, &depositor, MINT_AMOUNT, MINT_AMOUNT)
            .await
            .unwrap();

        let operator_root = &operator_roots[0];
        vault_program_client
            .do_add_delegation(
                &vault_root,
                &operator_root.operator_pubkey,
                DELEGATION_AMOUNT,
            )
            .await
            .unwrap();

        let config = vault_program_client
            .get_config(&Config::find_program_address(&jito_vault_program::id()).0)
            .await
            .unwrap();
        fixture
            .warp_slot_incremental(2 * config.epoch_length())
            .await
            .unwrap();
        let operator_root_pubkeys: Vec<_> =
            operator_roots.iter().map(|r| r.operator_pubkey).collect();
        vault_program_client
            .do_full_vault_update(&vault_root.vault_pubkey, &operator_root_pubkeys)
            .await
            .unwrap();

        let vault = vault_program_client
            .get_vault(&vault_root.vault_pubkey)
            .await
            .unwrap();

        // configure slasher and slash
        let slasher = &slashers_amounts[0].0;
        fixture
            .create_ata(&vault.supported_mint, &slasher.pubkey())
            .await
            .unwrap();
        let epoch = fixture.get_current_slot().await.unwrap() / config.epoch_length();
        vault_program_client
            .initialize_vault_ncn_slasher_operator_ticket(
                &Config::find_program_address(&jito_vault_program::id()).0,
                &vault_root.vault_pubkey,
                &ncn_root.ncn_pubkey,
                &slasher.pubkey(),
                &operator_root.operator_pubkey,
                &VaultNcnSlasherTicket::find_program_address(
                    &jito_vault_program::id(),
                    &vault_root.vault_pubkey,
                    &ncn_root.ncn_pubkey,
                    &slasher.pubkey(),
                )
                .0,
                &VaultNcnSlasherOperatorTicket::find_program_address(
                    &jito_vault_program::id(),
                    &vault_root.vault_pubkey,
                    &ncn_root.ncn_pubkey,
                    &slasher.pubkey(),
                    &operator_root.operator_pubkey,
                    epoch,
                )
                .0,
                &vault_config_admin,
            )
            .await
            .unwrap();

        vault_program_client
            .do_slash(
                &vault_root,
                &ncn_root.ncn_pubkey,
                slasher,
                &operator_root.operator_pubkey,
                MAX_SLASH_AMOUNT,
            )
            .await
            .unwrap();

        let vault = vault_program_client
            .get_vault(&vault_root.vault_pubkey)
            .await
            .unwrap();
        assert_eq!(vault.tokens_deposited(), MINT_AMOUNT - MAX_SLASH_AMOUNT);
        assert_eq!(
            vault.delegation_state.total_security().unwrap(),
            DELEGATION_AMOUNT - MAX_SLASH_AMOUNT
        );

        let vault_operator_delegation = vault_program_client
            .get_vault_operator_delegation(&vault_root.vault_pubkey, &operator_root.operator_pubkey)
            .await
            .unwrap();

        assert_eq!(
            vault_operator_delegation
                .delegation_state
                .total_security()
                .unwrap(),
            DELEGATION_AMOUNT - MAX_SLASH_AMOUNT
        );

        let epoch = fixture.get_current_slot().await.unwrap() / config.epoch_length();
        let vault_ncn_slasher_operator_ticket = vault_program_client
            .get_vault_ncn_slasher_operator_ticket(
                &vault_root.vault_pubkey,
                &ncn_root.ncn_pubkey,
                &slasher.pubkey(),
                &operator_root.operator_pubkey,
                epoch,
            )
            .await
            .unwrap();
        assert_eq!(vault_ncn_slasher_operator_ticket.slashed(), 100);
        assert_eq!(vault_ncn_slasher_operator_ticket.epoch(), epoch);
        assert_eq!(
            vault_ncn_slasher_operator_ticket.vault,
            vault_root.vault_pubkey
        );
        assert_eq!(vault_ncn_slasher_operator_ticket.ncn, ncn_root.ncn_pubkey);
        assert_eq!(vault_ncn_slasher_operator_ticket.slasher, slasher.pubkey());
        assert_eq!(
            vault_ncn_slasher_operator_ticket.operator,
            operator_root.operator_pubkey
        );
    }

    #[tokio::test]
    async fn test_slash_vault_is_paused_fails() {
        let mut fixture = TestBuilder::new().await;

        let ConfiguredVault {
            mut vault_program_client,
            vault_config_admin,
            vault_root,
            ncn_root,
            operator_roots,
            slashers_amounts,
            ..
        } = fixture
            .setup_vault_with_ncn_and_operators(
                ZERO_DEPOSIT_FEE_BPS,
                ZERO_WITHDRAW_FEE_BPS,
                ZERO_REWARD_FEE_BPS,
                ONE_OPERATOR,
                SLASHER_AMOUNTS,
            )
            .await
            .unwrap();

        let depositor = Keypair::new();
        vault_program_client
            .configure_depositor(&vault_root, &depositor.pubkey(), MINT_AMOUNT)
            .await
            .unwrap();
        vault_program_client
            .do_mint_to(&vault_root, &depositor, MINT_AMOUNT, MINT_AMOUNT)
            .await
            .unwrap();

        let operator_root = &operator_roots[0];
        vault_program_client
            .do_add_delegation(
                &vault_root,
                &operator_root.operator_pubkey,
                DELEGATION_AMOUNT,
            )
            .await
            .unwrap();

        let config = vault_program_client
            .get_config(&Config::find_program_address(&jito_vault_program::id()).0)
            .await
            .unwrap();
        fixture
            .warp_slot_incremental(2 * config.epoch_length())
            .await
            .unwrap();
        let operator_root_pubkeys: Vec<_> =
            operator_roots.iter().map(|r| r.operator_pubkey).collect();
        vault_program_client
            .do_full_vault_update(&vault_root.vault_pubkey, &operator_root_pubkeys)
            .await
            .unwrap();

        let vault = vault_program_client
            .get_vault(&vault_root.vault_pubkey)
            .await
            .unwrap();

        // configure slasher and slash
        let slasher = &slashers_amounts[0].0;
        fixture
            .create_ata(&vault.supported_mint, &slasher.pubkey())
            .await
            .unwrap();
        let epoch = fixture.get_current_slot().await.unwrap() / config.epoch_length();
        vault_program_client
            .initialize_vault_ncn_slasher_operator_ticket(
                &Config::find_program_address(&jito_vault_program::id()).0,
                &vault_root.vault_pubkey,
                &ncn_root.ncn_pubkey,
                &slasher.pubkey(),
                &operator_root.operator_pubkey,
                &VaultNcnSlasherTicket::find_program_address(
                    &jito_vault_program::id(),
                    &vault_root.vault_pubkey,
                    &ncn_root.ncn_pubkey,
                    &slasher.pubkey(),
                )
                .0,
                &VaultNcnSlasherOperatorTicket::find_program_address(
                    &jito_vault_program::id(),
                    &vault_root.vault_pubkey,
                    &ncn_root.ncn_pubkey,
                    &slasher.pubkey(),
                    &operator_root.operator_pubkey,
                    epoch,
                )
                .0,
                &vault_config_admin,
            )
            .await
            .unwrap();

        vault_program_client
            .set_is_paused(&vault_root.vault_pubkey, &vault_root.vault_admin, true)
            .await
            .unwrap();

        let test_error = vault_program_client
            .do_slash(
                &vault_root,
                &ncn_root.ncn_pubkey,
                &slasher,
                &operator_root.operator_pubkey,
                MAX_SLASH_AMOUNT,
            )
            .await;

        assert_vault_error(test_error, VaultError::VaultIsPaused);
    }
}<|MERGE_RESOLUTION|>--- conflicted
+++ resolved
@@ -19,6 +19,7 @@
     const ZERO_DEPOSIT_FEE_BPS: u16 = 0;
     const ZERO_WITHDRAW_FEE_BPS: u16 = 0;
     const ZERO_REWARD_FEE_BPS: u16 = 0;
+    const ZERO_EPOCH_WITHDRAW_CAP_BPS: u16 = 0;
     const ONE_OPERATOR: u16 = 1;
     const SLASHER_AMOUNTS: &[u64] = &[MAX_SLASH_AMOUNT];
 
@@ -26,20 +27,6 @@
     async fn test_slash_ok() {
         let mut fixture = TestBuilder::new().await;
 
-<<<<<<< HEAD
-        const MAX_SLASH_AMOUNT: u64 = 100;
-        const MINT_AMOUNT: u64 = 100_000;
-        const DELEGATION_AMOUNT: u64 = 10_000;
-
-        let deposit_fee_bps = 0;
-        let withdrawal_fee_bps = 0;
-        let reward_fee_bps = 0;
-        let epoch_withdraw_cap_bps = 0;
-        let num_operators = 1;
-        let slasher_amounts = vec![MAX_SLASH_AMOUNT];
-
-=======
->>>>>>> f2cad7bd
         let ConfiguredVault {
             mut vault_program_client,
             vault_config_admin,
@@ -50,20 +37,12 @@
             ..
         } = fixture
             .setup_vault_with_ncn_and_operators(
-<<<<<<< HEAD
-                deposit_fee_bps,
-                withdrawal_fee_bps,
-                reward_fee_bps,
-                epoch_withdraw_cap_bps,
-                num_operators,
-                &slasher_amounts,
-=======
                 ZERO_DEPOSIT_FEE_BPS,
                 ZERO_WITHDRAW_FEE_BPS,
                 ZERO_REWARD_FEE_BPS,
+                ZERO_EPOCH_WITHDRAW_CAP_BPS,
                 ONE_OPERATOR,
                 SLASHER_AMOUNTS,
->>>>>>> f2cad7bd
             )
             .await
             .unwrap();
