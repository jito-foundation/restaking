--- conflicted
+++ resolved
@@ -9,6 +9,7 @@
     const DEPOSIT_FEE_BPS: u16 = 99;
     const WITHDRAW_FEE_BPS: u16 = 100;
     const ZERO_REWARD_FEE_BPS: u16 = 0;
+    const ZERO_EPOCH_WITHDRAW_CAP_BPS: u16 = 0;
 
     #[tokio::test]
     async fn test_add_ncn_ok() {
@@ -18,11 +19,7 @@
         let mut vault_program_client = fixture.vault_program_client();
 
         let (_config_admin, vault_root) = vault_program_client
-<<<<<<< HEAD
-            .setup_config_and_vault(99, 100, 0, 0)
-=======
-            .setup_config_and_vault(DEPOSIT_FEE_BPS, WITHDRAW_FEE_BPS, ZERO_REWARD_FEE_BPS)
->>>>>>> f2cad7bd
+            .setup_config_and_vault(DEPOSIT_FEE_BPS, WITHDRAW_FEE_BPS, ZERO_REWARD_FEE_BPS, ZERO_EPOCH_WITHDRAW_CAP_BPS)
             .await
             .unwrap();
 
