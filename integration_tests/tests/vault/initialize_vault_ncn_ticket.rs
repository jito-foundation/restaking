--- conflicted
+++ resolved
@@ -13,11 +13,7 @@
         let mut vault_program_client = fixture.vault_program_client();
 
         let (_config_admin, vault_root) = vault_program_client
-<<<<<<< HEAD
-            .setup_config_and_vault(99, 100, 100)
-=======
             .setup_config_and_vault(99, 100, 0)
->>>>>>> c46712f4
             .await
             .unwrap();
 
