use jito_bytemuck::AccountDeserialize;
use jito_restaking_core::{
    config::Config, ncn::Ncn, ncn_operator_state::NcnOperatorState,
    ncn_vault_slasher_ticket::NcnVaultSlasherTicket, ncn_vault_ticket::NcnVaultTicket,
    operator::Operator, operator_vault_ticket::OperatorVaultTicket,
};
use jito_restaking_sdk::{
    error::RestakingError,
    instruction::OperatorAdminRole,
    sdk::{
        cooldown_ncn_vault_ticket, initialize_config, initialize_ncn,
        initialize_ncn_operator_state, initialize_ncn_vault_slasher_ticket,
        initialize_ncn_vault_ticket, initialize_operator, initialize_operator_vault_ticket,
        ncn_cooldown_operator, ncn_set_admin, ncn_warmup_operator, operator_cooldown_ncn,
        operator_set_admin, operator_set_fee, operator_set_secondary_admin, operator_warmup_ncn,
        warmup_ncn_vault_slasher_ticket, warmup_ncn_vault_ticket, warmup_operator_vault_ticket,
    },
};
use solana_program::{
    instruction::InstructionError, native_token::sol_to_lamports, pubkey::Pubkey,
    system_instruction::transfer,
};
use solana_program_test::BanksClient;
use solana_sdk::{
    commitment_config::CommitmentLevel,
    signature::{Keypair, Signer},
    transaction::{Transaction, TransactionError},
};

use crate::fixtures::{TestError, TestResult};

#[derive(Debug)]
pub struct NcnRoot {
    pub ncn_pubkey: Pubkey,
    pub ncn_admin: Keypair,
}

#[derive(Debug)]
pub struct OperatorRoot {
    pub operator_pubkey: Pubkey,
    pub operator_admin: Keypair,
}

pub struct RestakingProgramClient {
    banks_client: BanksClient,
    payer: Keypair,
}

impl RestakingProgramClient {
    pub const fn new(banks_client: BanksClient, payer: Keypair) -> Self {
        Self {
            banks_client,
            payer,
        }
    }

    pub async fn get_ncn(&mut self, ncn: &Pubkey) -> TestResult<Ncn> {
        let account = self
            .banks_client
            .get_account_with_commitment(*ncn, CommitmentLevel::Processed)
            .await?
            .unwrap();

        Ok(Ncn::try_from_slice_unchecked(&mut account.data.as_slice())?.clone())
    }

    pub async fn get_config(&mut self, account: &Pubkey) -> TestResult<Config> {
        let account = self.banks_client.get_account(*account).await?.unwrap();
        Ok(Config::try_from_slice_unchecked(&mut account.data.as_slice())?.clone())
    }

    pub async fn get_ncn_vault_ticket(
        &mut self,
        ncn: &Pubkey,
        vault: &Pubkey,
    ) -> TestResult<NcnVaultTicket> {
        let account =
            NcnVaultTicket::find_program_address(&jito_restaking_program::id(), ncn, vault).0;
        let account = self.banks_client.get_account(account).await?.unwrap();
        Ok(NcnVaultTicket::try_from_slice_unchecked(&mut account.data.as_slice())?.clone())
    }

    pub async fn get_ncn_operator_state(
        &mut self,
        ncn: &Pubkey,
        operator: &Pubkey,
    ) -> TestResult<NcnOperatorState> {
        let account =
            NcnOperatorState::find_program_address(&jito_restaking_program::id(), ncn, operator).0;
        let account = self.banks_client.get_account(account).await?.unwrap();
        Ok(NcnOperatorState::try_from_slice_unchecked(&mut account.data.as_slice())?.clone())
    }

    pub async fn get_ncn_vault_slasher_ticket(
        &mut self,
        ncn: &Pubkey,
        vault: &Pubkey,
        slasher: &Pubkey,
    ) -> TestResult<NcnVaultSlasherTicket> {
        let account = NcnVaultSlasherTicket::find_program_address(
            &jito_restaking_program::id(),
            ncn,
            vault,
            slasher,
        )
        .0;
        let account = self.banks_client.get_account(account).await?.unwrap();
        Ok(NcnVaultSlasherTicket::try_from_slice_unchecked(&mut account.data.as_slice())?.clone())
    }

    pub async fn get_operator(&mut self, account: &Pubkey) -> TestResult<Operator> {
        let account = self.banks_client.get_account(*account).await?.unwrap();
        Ok(Operator::try_from_slice_unchecked(&mut account.data.as_slice())?.clone())
    }

    pub async fn get_operator_vault_ticket(
        &mut self,
        operator: &Pubkey,
        vault: &Pubkey,
    ) -> TestResult<OperatorVaultTicket> {
        let account = OperatorVaultTicket::find_program_address(
            &jito_restaking_program::id(),
            operator,
            vault,
        )
        .0;
        let account = self.banks_client.get_account(account).await?.unwrap();
        Ok(OperatorVaultTicket::try_from_slice_unchecked(&mut account.data.as_slice())?.clone())
    }

    pub async fn get_operator_ncn_ticket(
        &mut self,
        operator: &Pubkey,
        ncn: &Pubkey,
    ) -> TestResult<NcnOperatorState> {
        let account =
            NcnOperatorState::find_program_address(&jito_restaking_program::id(), operator, ncn).0;
        let account = self.banks_client.get_account(account).await?.unwrap();
        Ok(NcnOperatorState::try_from_slice_unchecked(&mut account.data.as_slice())?.clone())
    }

    pub async fn do_initialize_config(&mut self) -> TestResult<Keypair> {
        let restaking_config_pubkey = Config::find_program_address(&jito_restaking_program::id()).0;
        let restaking_config_admin = Keypair::new();

        self._airdrop(&restaking_config_admin.pubkey(), 1.0).await?;
        self.initialize_config(&restaking_config_pubkey, &restaking_config_admin)
            .await?;

        Ok(restaking_config_admin)
    }

    pub async fn do_initialize_operator(&mut self) -> TestResult<OperatorRoot> {
        // create operator + add operator vault
        let operator_base = Keypair::new();
        let operator_pubkey =
            Operator::find_program_address(&jito_restaking_program::id(), &operator_base.pubkey())
                .0;
        let operator_admin = Keypair::new();
        self._airdrop(&operator_admin.pubkey(), 1.0).await?;
        self.initialize_operator(
            &Config::find_program_address(&jito_restaking_program::id()).0,
            &operator_pubkey,
            &operator_admin,
            &operator_base,
            0,
        )
        .await?;
        Ok(OperatorRoot {
            operator_pubkey,
            operator_admin,
        })
    }

    pub async fn do_initialize_operator_vault_ticket(
        &mut self,
        operator_root: &OperatorRoot,
        vault_pubkey: &Pubkey,
    ) -> TestResult<()> {
        let operator_vault_ticket = OperatorVaultTicket::find_program_address(
            &jito_restaking_program::id(),
            &operator_root.operator_pubkey,
            &vault_pubkey,
        )
        .0;
        self.initialize_operator_vault_ticket(
            &Config::find_program_address(&jito_restaking_program::id()).0,
            &operator_root.operator_pubkey,
            &vault_pubkey,
            &operator_vault_ticket,
            &operator_root.operator_admin,
            &operator_root.operator_admin,
        )
        .await?;

        Ok(())
    }

    pub async fn do_warmup_operator_vault_ticket(
        &mut self,
        operator_root: &OperatorRoot,
        vault_pubkey: &Pubkey,
    ) -> TestResult<()> {
        let operator_vault_ticket = OperatorVaultTicket::find_program_address(
            &jito_restaking_program::id(),
            &operator_root.operator_pubkey,
            &vault_pubkey,
        )
        .0;
        self.warmup_operator_vault_ticket(
            &Config::find_program_address(&jito_restaking_program::id()).0,
            &operator_root.operator_pubkey,
            &vault_pubkey,
            &operator_vault_ticket,
            &operator_root.operator_admin,
        )
        .await
    }

    pub async fn warmup_operator_vault_ticket(
        &mut self,
        config: &Pubkey,
        operator: &Pubkey,
        vault: &Pubkey,
        operator_vault_ticket: &Pubkey,
        admin: &Keypair,
    ) -> TestResult<()> {
        let blockhash = self.banks_client.get_latest_blockhash().await?;

        self.process_transaction(&Transaction::new_signed_with_payer(
            &[warmup_operator_vault_ticket(
                &jito_restaking_program::id(),
                config,
                operator,
                vault,
                operator_vault_ticket,
                &admin.pubkey(),
            )],
            Some(&self.payer.pubkey()),
            &[admin, &self.payer],
            blockhash,
        ))
        .await
    }

    pub async fn initialize_config(
        &mut self,
        config: &Pubkey,
        config_admin: &Keypair,
    ) -> TestResult<()> {
        let blockhash = self.banks_client.get_latest_blockhash().await?;
        self.process_transaction(&Transaction::new_signed_with_payer(
            &[initialize_config(
                &jito_restaking_program::id(),
                config,
                &config_admin.pubkey(),
                &jito_vault_program::id(),
            )],
            Some(&config_admin.pubkey()),
            &[config_admin],
            blockhash,
        ))
        .await
    }

    pub async fn do_initialize_ncn(&mut self) -> TestResult<NcnRoot> {
        let ncn_admin = Keypair::new();
        let ncn_base = Keypair::new();

        self._airdrop(&ncn_admin.pubkey(), 1.0).await?;

        let ncn_pubkey =
            Ncn::find_program_address(&jito_restaking_program::id(), &ncn_base.pubkey()).0;
        self.initialize_ncn(
            &Config::find_program_address(&jito_restaking_program::id()).0,
            &ncn_pubkey,
            &ncn_admin,
            &ncn_base,
        )
        .await?;

        Ok(NcnRoot {
            ncn_pubkey,
            ncn_admin,
        })
    }

    pub async fn do_initialize_ncn_vault_ticket(
        &mut self,
        ncn_root: &NcnRoot,
        vault: &Pubkey,
    ) -> TestResult<()> {
        let ncn_vault_ticket = NcnVaultTicket::find_program_address(
            &jito_restaking_program::id(),
            &ncn_root.ncn_pubkey,
            vault,
        )
        .0;

        self.initialize_ncn_vault_ticket(
            &Config::find_program_address(&jito_restaking_program::id()).0,
            &ncn_root.ncn_pubkey,
            vault,
            &ncn_vault_ticket,
            &ncn_root.ncn_admin,
            &self.payer.insecure_clone(),
        )
        .await
    }

    pub async fn do_warmup_ncn_vault_ticket(
        &mut self,
        ncn_root: &NcnRoot,
        vault: &Pubkey,
    ) -> TestResult<()> {
        let ncn_vault_ticket = NcnVaultTicket::find_program_address(
            &jito_restaking_program::id(),
            &ncn_root.ncn_pubkey,
            vault,
        )
        .0;
        self.warmup_ncn_vault_ticket(
            &Config::find_program_address(&jito_restaking_program::id()).0,
            &ncn_root.ncn_pubkey,
            vault,
            &ncn_vault_ticket,
            &ncn_root.ncn_admin,
        )
        .await
    }

    pub async fn warmup_ncn_vault_ticket(
        &mut self,
        config: &Pubkey,
        ncn: &Pubkey,
        vault: &Pubkey,
        ncn_vault_ticket: &Pubkey,
        admin: &Keypair,
    ) -> TestResult<()> {
        let blockhash = self.banks_client.get_latest_blockhash().await?;

        self.process_transaction(&Transaction::new_signed_with_payer(
            &[warmup_ncn_vault_ticket(
                &jito_restaking_program::id(),
                config,
                ncn,
                vault,
                ncn_vault_ticket,
                &admin.pubkey(),
            )],
            Some(&self.payer.pubkey()),
            &[&admin, &self.payer],
            blockhash,
        ))
        .await
    }

    pub async fn do_cooldown_ncn_vault_ticket(
        &mut self,
        ncn_root: &NcnRoot,
        vault: &Pubkey,
    ) -> TestResult<()> {
        let ncn_vault_ticket = NcnVaultTicket::find_program_address(
            &jito_restaking_program::id(),
            &ncn_root.ncn_pubkey,
            vault,
        )
        .0;
        self.cooldown_ncn_vault_ticket(
            &Config::find_program_address(&jito_restaking_program::id()).0,
            &ncn_root.ncn_pubkey,
            vault,
            &ncn_vault_ticket,
            &ncn_root.ncn_admin,
        )
        .await
    }

    pub async fn cooldown_ncn_vault_ticket(
        &mut self,
        config: &Pubkey,
        ncn: &Pubkey,
        vault: &Pubkey,
        ncn_vault_ticket: &Pubkey,
        admin: &Keypair,
    ) -> TestResult<()> {
        let blockhash = self.banks_client.get_latest_blockhash().await?;

        self.process_transaction(&Transaction::new_signed_with_payer(
            &[cooldown_ncn_vault_ticket(
                &jito_restaking_program::id(),
                config,
                ncn,
                vault,
                ncn_vault_ticket,
                &admin.pubkey(),
            )],
            Some(&self.payer.pubkey()),
            &[admin, &self.payer],
            blockhash,
        ))
        .await
    }

    pub async fn do_ncn_warmup_operator(
        &mut self,
        ncn_root: &NcnRoot,
        operator_pubkey: &Pubkey,
    ) -> TestResult<()> {
        self.ncn_warmup_operator(
            &Config::find_program_address(&jito_restaking_program::id()).0,
            &ncn_root.ncn_pubkey,
            operator_pubkey,
            &NcnOperatorState::find_program_address(
                &jito_restaking_program::id(),
                &ncn_root.ncn_pubkey,
                operator_pubkey,
            )
            .0,
            &ncn_root.ncn_admin,
        )
        .await
    }

    pub async fn do_ncn_cooldown_operator(
        &mut self,
        ncn_root: &NcnRoot,
        operator_pubkey: &Pubkey,
    ) -> TestResult<()> {
        self.ncn_cooldown_operator(
            &Config::find_program_address(&jito_restaking_program::id()).0,
            &ncn_root.ncn_pubkey,
            operator_pubkey,
            &NcnOperatorState::find_program_address(
                &jito_restaking_program::id(),
                &ncn_root.ncn_pubkey,
                operator_pubkey,
            )
            .0,
            &ncn_root.ncn_admin,
        )
        .await
    }

    pub async fn ncn_cooldown_operator(
        &mut self,
        config: &Pubkey,
        ncn: &Pubkey,
        operator_pubkey: &Pubkey,
        ncn_operator_state: &Pubkey,
        admin: &Keypair,
    ) -> TestResult<()> {
        let blockhash = self.banks_client.get_latest_blockhash().await?;

        self.process_transaction(&Transaction::new_signed_with_payer(
            &[ncn_cooldown_operator(
                &jito_restaking_program::id(),
                config,
                ncn,
                operator_pubkey,
                ncn_operator_state,
                &admin.pubkey(),
            )],
            Some(&self.payer.pubkey()),
            &[&admin, &self.payer],
            blockhash,
        ))
        .await
    }

    pub async fn ncn_warmup_operator(
        &mut self,
        config: &Pubkey,
        ncn: &Pubkey,
        operator_pubkey: &Pubkey,
        ncn_operator_state: &Pubkey,
        admin: &Keypair,
    ) -> TestResult<()> {
        let blockhash = self.banks_client.get_latest_blockhash().await?;

        self.process_transaction(&Transaction::new_signed_with_payer(
            &[ncn_warmup_operator(
                &jito_restaking_program::id(),
                config,
                ncn,
                operator_pubkey,
                ncn_operator_state,
                &admin.pubkey(),
            )],
            Some(&self.payer.pubkey()),
            &[&admin, &self.payer],
            blockhash,
        ))
        .await
    }

    pub async fn do_operator_warmup_ncn(
        &mut self,
        operator_root: &OperatorRoot,
        ncn_pubkey: &Pubkey,
    ) -> TestResult<()> {
        self.operator_warmup_ncn(
            &Config::find_program_address(&jito_restaking_program::id()).0,
            ncn_pubkey,
            &operator_root.operator_pubkey,
            &NcnOperatorState::find_program_address(
                &jito_restaking_program::id(),
                ncn_pubkey,
                &operator_root.operator_pubkey,
            )
            .0,
            &operator_root.operator_admin,
        )
        .await
    }

    pub async fn operator_warmup_ncn(
        &mut self,
        config: &Pubkey,
        ncn_pubkey: &Pubkey,
        operator_pubkey: &Pubkey,
        ncn_operator_state: &Pubkey,
        admin: &Keypair,
    ) -> TestResult<()> {
        let blockhash = self.banks_client.get_latest_blockhash().await?;

        self.process_transaction(&Transaction::new_signed_with_payer(
            &[operator_warmup_ncn(
                &jito_restaking_program::id(),
                config,
                ncn_pubkey,
                operator_pubkey,
                ncn_operator_state,
                &admin.pubkey(),
            )],
            Some(&self.payer.pubkey()),
            &[&admin, &self.payer],
            blockhash,
        ))
        .await
    }

    pub async fn do_operator_cooldown_ncn(
        &mut self,
        operator_root: &OperatorRoot,
        ncn_pubkey: &Pubkey,
    ) -> TestResult<()> {
        self.operator_cooldown_ncn(
            &Config::find_program_address(&jito_restaking_program::id()).0,
            ncn_pubkey,
            &operator_root.operator_pubkey,
            &NcnOperatorState::find_program_address(
                &jito_restaking_program::id(),
                ncn_pubkey,
                &operator_root.operator_pubkey,
            )
            .0,
            &operator_root.operator_admin,
        )
        .await
    }

    pub async fn operator_cooldown_ncn(
        &mut self,
        config: &Pubkey,
        ncn_pubkey: &Pubkey,
        operator_pubkey: &Pubkey,
        ncn_operator_state: &Pubkey,
        admin: &Keypair,
    ) -> TestResult<()> {
        let blockhash = self.banks_client.get_latest_blockhash().await?;

        self.process_transaction(&Transaction::new_signed_with_payer(
            &[operator_cooldown_ncn(
                &jito_restaking_program::id(),
                config,
                ncn_pubkey,
                operator_pubkey,
                ncn_operator_state,
                &admin.pubkey(),
            )],
            Some(&self.payer.pubkey()),
            &[&admin, &self.payer],
            blockhash,
        ))
        .await
    }

    pub async fn do_initialize_ncn_operator_state(
        &mut self,
        ncn_root: &NcnRoot,
        operator: &Pubkey,
    ) -> TestResult<()> {
        let ncn_operator_state = NcnOperatorState::find_program_address(
            &jito_restaking_program::id(),
            &ncn_root.ncn_pubkey,
            operator,
        )
        .0;

        self.initialize_ncn_operator_state(
            &Config::find_program_address(&jito_restaking_program::id()).0,
            &ncn_root.ncn_pubkey,
            operator,
            &ncn_operator_state,
            &ncn_root.ncn_admin,
            &self.payer.insecure_clone(),
        )
        .await
    }

    pub async fn do_initialize_ncn_vault_slasher_ticket(
        &mut self,
        ncn_root: &NcnRoot,
        vault: &Pubkey,
        slasher: &Pubkey,
        max_slash_amount: u64,
    ) -> TestResult<()> {
        let ncn_vault_ticket = NcnVaultTicket::find_program_address(
            &jito_restaking_program::id(),
            &ncn_root.ncn_pubkey,
            vault,
        )
        .0;
        let ncn_slasher_ticket = NcnVaultSlasherTicket::find_program_address(
            &jito_restaking_program::id(),
            &ncn_root.ncn_pubkey,
            vault,
            slasher,
        )
        .0;

        self.initialize_ncn_vault_slasher_ticket(
            &Config::find_program_address(&jito_restaking_program::id()).0,
            &ncn_root.ncn_pubkey,
            vault,
            slasher,
            &ncn_vault_ticket,
            &ncn_slasher_ticket,
            &ncn_root.ncn_admin,
            &self.payer.insecure_clone(),
            max_slash_amount,
        )
        .await
    }

    pub async fn do_warmup_ncn_vault_slasher_ticket(
        &mut self,
        ncn_root: &NcnRoot,
        vault: &Pubkey,
        slasher: &Pubkey,
    ) -> TestResult<()> {
        let ncn_vault_ticket = NcnVaultTicket::find_program_address(
            &jito_restaking_program::id(),
            &ncn_root.ncn_pubkey,
            vault,
        )
        .0;
        let ncn_slasher_ticket = NcnVaultSlasherTicket::find_program_address(
            &jito_restaking_program::id(),
            &ncn_root.ncn_pubkey,
            vault,
            slasher,
        )
        .0;

        self.warmup_ncn_vault_slasher_ticket(
            &Config::find_program_address(&jito_restaking_program::id()).0,
            &ncn_root.ncn_pubkey,
            vault,
            slasher,
            &ncn_vault_ticket,
            &ncn_slasher_ticket,
            &ncn_root.ncn_admin,
        )
        .await
    }

    pub async fn warmup_ncn_vault_slasher_ticket(
        &mut self,
        config: &Pubkey,
        ncn: &Pubkey,
        vault: &Pubkey,
        slasher: &Pubkey,
        ncn_vault_ticket: &Pubkey,
        ncn_slasher_ticket: &Pubkey,
        admin: &Keypair,
    ) -> TestResult<()> {
        let blockhash = self.banks_client.get_latest_blockhash().await?;

        self.process_transaction(&Transaction::new_signed_with_payer(
            &[warmup_ncn_vault_slasher_ticket(
                &jito_restaking_program::id(),
                config,
                ncn,
                vault,
                slasher,
                ncn_vault_ticket,
                ncn_slasher_ticket,
                &admin.pubkey(),
            )],
            Some(&self.payer.pubkey()),
            &[&admin, &self.payer],
            blockhash,
        ))
        .await
    }

    pub async fn initialize_ncn(
        &mut self,
        config: &Pubkey,
        ncn: &Pubkey,
        ncn_admin: &Keypair,
        ncn_base: &Keypair,
    ) -> TestResult<()> {
        let blockhash = self.banks_client.get_latest_blockhash().await?;

        self.process_transaction(&Transaction::new_signed_with_payer(
            &[initialize_ncn(
                &jito_restaking_program::id(),
                &config,
                &ncn,
                &ncn_admin.pubkey(),
                &ncn_base.pubkey(),
            )],
            Some(&ncn_admin.pubkey()),
            &[&ncn_admin, &ncn_base],
            blockhash,
        ))
        .await
    }

    pub async fn initialize_ncn_vault_ticket(
        &mut self,
        config: &Pubkey,
        ncn: &Pubkey,
        vault: &Pubkey,
        ncn_vault_ticket: &Pubkey,
        ncn_admin: &Keypair,
        payer: &Keypair,
    ) -> TestResult<()> {
        let blockhash = self.banks_client.get_latest_blockhash().await?;

        self.process_transaction(&Transaction::new_signed_with_payer(
            &[initialize_ncn_vault_ticket(
                &jito_restaking_program::id(),
                config,
                ncn,
                vault,
                ncn_vault_ticket,
                &ncn_admin.pubkey(),
                &payer.pubkey(),
            )],
            Some(&payer.pubkey()),
            &[ncn_admin, payer],
            blockhash,
        ))
        .await
    }

    pub async fn initialize_ncn_operator_state(
        &mut self,
        config: &Pubkey,
        ncn: &Pubkey,
        operator: &Pubkey,
        ncn_operator_state: &Pubkey,
        ncn_admin: &Keypair,
        payer: &Keypair,
    ) -> TestResult<()> {
        let blockhash = self.banks_client.get_latest_blockhash().await?;

        self.process_transaction(&Transaction::new_signed_with_payer(
            &[initialize_ncn_operator_state(
                &jito_restaking_program::id(),
                config,
                ncn,
                operator,
                ncn_operator_state,
                &ncn_admin.pubkey(),
                &payer.pubkey(),
            )],
            Some(&payer.pubkey()),
            &[ncn_admin, payer],
            blockhash,
        ))
        .await
    }

    pub async fn initialize_ncn_vault_slasher_ticket(
        &mut self,
        config: &Pubkey,
        ncn: &Pubkey,
        vault: &Pubkey,
        slasher: &Pubkey,
        ncn_vault_ticket: &Pubkey,
        ncn_slasher_ticket: &Pubkey,
        ncn_admin: &Keypair,
        payer: &Keypair,
        max_slash_amount: u64,
    ) -> TestResult<()> {
        let blockhash = self.banks_client.get_latest_blockhash().await?;

        self.process_transaction(&Transaction::new_signed_with_payer(
            &[initialize_ncn_vault_slasher_ticket(
                &jito_restaking_program::id(),
                config,
                ncn,
                vault,
                slasher,
                ncn_vault_ticket,
                ncn_slasher_ticket,
                &ncn_admin.pubkey(),
                &payer.pubkey(),
                max_slash_amount,
            )],
            Some(&payer.pubkey()),
            &[ncn_admin, payer],
            blockhash,
        ))
        .await
    }

    pub async fn ncn_set_admin(
        &mut self,
        ncn: &Pubkey,
        old_admin: &Keypair,
        new_admin: &Keypair,
    ) -> TestResult<()> {
        let blockhash = self.banks_client.get_latest_blockhash().await?;

        self.process_transaction(&Transaction::new_signed_with_payer(
            &[ncn_set_admin(
                &jito_restaking_program::id(),
                ncn,
                &old_admin.pubkey(),
                &new_admin.pubkey(),
            )],
            Some(&old_admin.pubkey()),
            &[old_admin, new_admin],
            blockhash,
        ))
        .await
    }

    pub async fn operator_set_admin(
        &mut self,
        operator: &Pubkey,
        old_admin: &Keypair,
        new_admin: &Keypair,
    ) -> TestResult<()> {
        let blockhash = self.banks_client.get_latest_blockhash().await?;

        self.process_transaction(&Transaction::new_signed_with_payer(
            &[operator_set_admin(
                &jito_restaking_program::id(),
                operator,
                &old_admin.pubkey(),
                &new_admin.pubkey(),
            )],
            Some(&old_admin.pubkey()),
            &[old_admin, new_admin],
            blockhash,
        ))
        .await
    }

    pub async fn operator_set_secondary_admin(
        &mut self,
        operator: &Pubkey,
        old_admin: &Keypair,
        new_admin: &Keypair,
        operator_admin_role: OperatorAdminRole,
    ) -> TestResult<()> {
        let blockhash = self.banks_client.get_latest_blockhash().await?;

        self.process_transaction(&Transaction::new_signed_with_payer(
            &[operator_set_secondary_admin(
                &jito_restaking_program::id(),
                operator,
                &old_admin.pubkey(),
                &new_admin.pubkey(),
                operator_admin_role,
            )],
            Some(&old_admin.pubkey()),
            &[old_admin],
            blockhash,
        ))
        .await
    }

    pub async fn initialize_operator(
        &mut self,
        config: &Pubkey,
        operator: &Pubkey,
        admin: &Keypair,
        base: &Keypair,
        operator_fee_bps: u16,
    ) -> TestResult<()> {
        let blockhash = self.banks_client.get_latest_blockhash().await?;

        self.process_transaction(&Transaction::new_signed_with_payer(
            &[initialize_operator(
                &jito_restaking_program::id(),
                config,
                operator,
                &admin.pubkey(),
                &base.pubkey(),
                operator_fee_bps,
            )],
            Some(&admin.pubkey()),
            &[admin, base],
            blockhash,
        ))
        .await
    }

    pub async fn initialize_operator_vault_ticket(
        &mut self,
        config: &Pubkey,
        operator: &Pubkey,
        vault: &Pubkey,
        operator_vault_ticket: &Pubkey,
        admin: &Keypair,
        payer: &Keypair,
    ) -> TestResult<()> {
        let blockhash = self.banks_client.get_latest_blockhash().await?;

        self.process_transaction(&Transaction::new_signed_with_payer(
            &[initialize_operator_vault_ticket(
                &jito_restaking_program::id(),
                config,
                operator,
                vault,
                operator_vault_ticket,
                &admin.pubkey(),
                &payer.pubkey(),
            )],
            Some(&payer.pubkey()),
            &[admin, payer],
            blockhash,
        ))
        .await
    }

<<<<<<< HEAD
    pub async fn operator_set_fee(
        &mut self,
        config: &Pubkey,
        operator: &Pubkey,
        admin: &Keypair,
        new_fee_bps: u16,
    ) -> TestResult<()> {
        let blockhash = self.banks_client.get_latest_blockhash().await?;

        self.process_transaction(&Transaction::new_signed_with_payer(
            &[operator_set_fee(
                &jito_restaking_program::id(),
                config,
                operator,
                &admin.pubkey(),
                new_fee_bps,
            )],
            Some(&self.payer.pubkey()),
            &[admin, &self.payer],
=======
    pub async fn ncn_delegate_token_account(
        &mut self,
        ncn_pubkey: &Pubkey,
        delegate_admin: &Keypair,
        token_mint: &Pubkey,
        token_account: &Pubkey,
        delegate: &Pubkey,
        token_program_id: &Pubkey,
    ) -> Result<(), TestError> {
        let blockhash = self.banks_client.get_latest_blockhash().await?;
        self.process_transaction(&Transaction::new_signed_with_payer(
            &[jito_restaking_sdk::sdk::ncn_delegate_token_account(
                &jito_restaking_program::id(),
                ncn_pubkey,
                &delegate_admin.pubkey(),
                token_mint,
                token_account,
                delegate,
                token_program_id,
            )],
            Some(&self.payer.pubkey()),
            &[&self.payer, &delegate_admin],
            blockhash,
        ))
        .await
    }

    pub async fn operator_delegate_token_account(
        &mut self,
        operator_pubkey: &Pubkey,
        delegate_admin: &Keypair,
        token_mint: &Pubkey,
        token_account: &Pubkey,
        delegate: &Pubkey,
        token_program_id: &Pubkey,
    ) -> Result<(), TestError> {
        let blockhash = self.banks_client.get_latest_blockhash().await?;
        self.process_transaction(&Transaction::new_signed_with_payer(
            &[jito_restaking_sdk::sdk::operator_delegate_token_account(
                &jito_restaking_program::id(),
                operator_pubkey,
                &delegate_admin.pubkey(),
                token_mint,
                token_account,
                delegate,
                token_program_id,
            )],
            Some(&self.payer.pubkey()),
            &[&self.payer, &delegate_admin],
>>>>>>> 77f755d2
            blockhash,
        ))
        .await
    }

    pub async fn process_transaction(&mut self, tx: &Transaction) -> TestResult<()> {
        self.banks_client
            .process_transaction_with_preflight_and_commitment(
                tx.clone(),
                CommitmentLevel::Processed,
            )
            .await?;
        Ok(())
    }

    pub async fn _airdrop(&mut self, to: &Pubkey, sol: f64) -> TestResult<()> {
        let blockhash = self.banks_client.get_latest_blockhash().await?;
        self.banks_client
            .process_transaction_with_preflight_and_commitment(
                Transaction::new_signed_with_payer(
                    &[transfer(&self.payer.pubkey(), to, sol_to_lamports(sol))],
                    Some(&self.payer.pubkey()),
                    &[&self.payer],
                    blockhash,
                ),
                CommitmentLevel::Processed,
            )
            .await?;
        Ok(())
    }
}

#[track_caller]
#[inline(always)]
pub fn assert_restaking_error<T>(
    test_error: Result<T, TestError>,
    restaking_error: RestakingError,
) {
    assert!(test_error.is_err());
    assert_eq!(
        test_error.err().unwrap().to_transaction_error().unwrap(),
        TransactionError::InstructionError(0, InstructionError::Custom(restaking_error as u32))
    );
}<|MERGE_RESOLUTION|>--- conflicted
+++ resolved
@@ -942,7 +942,6 @@
         .await
     }
 
-<<<<<<< HEAD
     pub async fn operator_set_fee(
         &mut self,
         config: &Pubkey,
@@ -962,7 +961,11 @@
             )],
             Some(&self.payer.pubkey()),
             &[admin, &self.payer],
-=======
+            blockhash,
+        ))
+        .await
+    }
+
     pub async fn ncn_delegate_token_account(
         &mut self,
         ncn_pubkey: &Pubkey,
@@ -1012,7 +1015,6 @@
             )],
             Some(&self.payer.pubkey()),
             &[&self.payer, &delegate_admin],
->>>>>>> 77f755d2
             blockhash,
         ))
         .await
