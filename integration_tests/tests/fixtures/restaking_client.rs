use jito_bytemuck::AccountDeserialize;
use jito_restaking_core::{
    config::Config, ncn::Ncn, ncn_operator_state::NcnOperatorState,
    ncn_vault_slasher_ticket::NcnVaultSlasherTicket, ncn_vault_ticket::NcnVaultTicket,
    operator::Operator, operator_vault_ticket::OperatorVaultTicket,
};
use jito_restaking_sdk::{
    error::RestakingError,
    instruction::OperatorAdminRole,
    sdk::{
        cooldown_ncn_vault_ticket, initialize_config, initialize_ncn,
        initialize_ncn_operator_state, initialize_ncn_vault_slasher_ticket,
        initialize_ncn_vault_ticket, initialize_operator, initialize_operator_vault_ticket,
        ncn_cooldown_operator, ncn_set_admin, ncn_warmup_operator, operator_cooldown_ncn,
<<<<<<< HEAD
        operator_set_admin, operator_set_fee, operator_warmup_ncn, warmup_ncn_vault_slasher_ticket,
        warmup_ncn_vault_ticket, warmup_operator_vault_ticket,
=======
        operator_set_admin, operator_set_secondary_admin, operator_warmup_ncn,
        warmup_ncn_vault_slasher_ticket, warmup_ncn_vault_ticket, warmup_operator_vault_ticket,
>>>>>>> c310925a
    },
};
use solana_program::{
    instruction::InstructionError, native_token::sol_to_lamports, pubkey::Pubkey,
    system_instruction::transfer,
};
use solana_program_test::BanksClient;
use solana_sdk::{
    commitment_config::CommitmentLevel,
    signature::{Keypair, Signer},
    transaction::{Transaction, TransactionError},
};

use crate::fixtures::{TestError, TestResult};

#[derive(Debug)]
pub struct NcnRoot {
    pub ncn_pubkey: Pubkey,
    pub ncn_admin: Keypair,
}

#[derive(Debug)]
pub struct OperatorRoot {
    pub operator_pubkey: Pubkey,
    pub operator_admin: Keypair,
}

pub struct RestakingProgramClient {
    banks_client: BanksClient,
    payer: Keypair,
}

impl RestakingProgramClient {
    pub const fn new(banks_client: BanksClient, payer: Keypair) -> Self {
        Self {
            banks_client,
            payer,
        }
    }

    pub async fn get_ncn(&mut self, ncn: &Pubkey) -> TestResult<Ncn> {
        let account = self
            .banks_client
            .get_account_with_commitment(*ncn, CommitmentLevel::Processed)
            .await?
            .unwrap();

        Ok(Ncn::try_from_slice_unchecked(&mut account.data.as_slice())?.clone())
    }

    pub async fn get_config(&mut self, account: &Pubkey) -> TestResult<Config> {
        let account = self.banks_client.get_account(*account).await?.unwrap();
        Ok(Config::try_from_slice_unchecked(&mut account.data.as_slice())?.clone())
    }

    pub async fn get_ncn_vault_ticket(
        &mut self,
        ncn: &Pubkey,
        vault: &Pubkey,
    ) -> TestResult<NcnVaultTicket> {
        let account =
            NcnVaultTicket::find_program_address(&jito_restaking_program::id(), ncn, vault).0;
        let account = self.banks_client.get_account(account).await?.unwrap();
        Ok(NcnVaultTicket::try_from_slice_unchecked(&mut account.data.as_slice())?.clone())
    }

    pub async fn get_ncn_operator_state(
        &mut self,
        ncn: &Pubkey,
        operator: &Pubkey,
    ) -> TestResult<NcnOperatorState> {
        let account =
            NcnOperatorState::find_program_address(&jito_restaking_program::id(), ncn, operator).0;
        let account = self.banks_client.get_account(account).await?.unwrap();
        Ok(NcnOperatorState::try_from_slice_unchecked(&mut account.data.as_slice())?.clone())
    }

    pub async fn get_ncn_vault_slasher_ticket(
        &mut self,
        ncn: &Pubkey,
        vault: &Pubkey,
        slasher: &Pubkey,
    ) -> TestResult<NcnVaultSlasherTicket> {
        let account = NcnVaultSlasherTicket::find_program_address(
            &jito_restaking_program::id(),
            ncn,
            vault,
            slasher,
        )
        .0;
        let account = self.banks_client.get_account(account).await?.unwrap();
        Ok(NcnVaultSlasherTicket::try_from_slice_unchecked(&mut account.data.as_slice())?.clone())
    }

    pub async fn get_operator(&mut self, account: &Pubkey) -> TestResult<Operator> {
        let account = self.banks_client.get_account(*account).await?.unwrap();
        Ok(Operator::try_from_slice_unchecked(&mut account.data.as_slice())?.clone())
    }

    pub async fn get_operator_vault_ticket(
        &mut self,
        operator: &Pubkey,
        vault: &Pubkey,
    ) -> TestResult<OperatorVaultTicket> {
        let account = OperatorVaultTicket::find_program_address(
            &jito_restaking_program::id(),
            operator,
            vault,
        )
        .0;
        let account = self.banks_client.get_account(account).await?.unwrap();
        Ok(OperatorVaultTicket::try_from_slice_unchecked(&mut account.data.as_slice())?.clone())
    }

    pub async fn get_operator_ncn_ticket(
        &mut self,
        operator: &Pubkey,
        ncn: &Pubkey,
    ) -> TestResult<NcnOperatorState> {
        let account =
            NcnOperatorState::find_program_address(&jito_restaking_program::id(), operator, ncn).0;
        let account = self.banks_client.get_account(account).await?.unwrap();
        Ok(NcnOperatorState::try_from_slice_unchecked(&mut account.data.as_slice())?.clone())
    }

    pub async fn do_initialize_config(&mut self) -> TestResult<Keypair> {
        let restaking_config_pubkey = Config::find_program_address(&jito_restaking_program::id()).0;
        let restaking_config_admin = Keypair::new();

        self._airdrop(&restaking_config_admin.pubkey(), 1.0).await?;
        self.initialize_config(&restaking_config_pubkey, &restaking_config_admin)
            .await?;

        Ok(restaking_config_admin)
    }

    pub async fn do_initialize_operator(&mut self) -> TestResult<OperatorRoot> {
        // create operator + add operator vault
        let operator_base = Keypair::new();
        let operator_pubkey =
            Operator::find_program_address(&jito_restaking_program::id(), &operator_base.pubkey())
                .0;
        let operator_admin = Keypair::new();
        self._airdrop(&operator_admin.pubkey(), 1.0).await?;
        self.initialize_operator(
            &Config::find_program_address(&jito_restaking_program::id()).0,
            &operator_pubkey,
            &operator_admin,
            &operator_base,
            0,
        )
        .await?;
        Ok(OperatorRoot {
            operator_pubkey,
            operator_admin,
        })
    }

    pub async fn do_initialize_operator_vault_ticket(
        &mut self,
        operator_root: &OperatorRoot,
        vault_pubkey: &Pubkey,
    ) -> TestResult<()> {
        let operator_vault_ticket = OperatorVaultTicket::find_program_address(
            &jito_restaking_program::id(),
            &operator_root.operator_pubkey,
            &vault_pubkey,
        )
        .0;
        self.initialize_operator_vault_ticket(
            &Config::find_program_address(&jito_restaking_program::id()).0,
            &operator_root.operator_pubkey,
            &vault_pubkey,
            &operator_vault_ticket,
            &operator_root.operator_admin,
            &operator_root.operator_admin,
        )
        .await?;

        Ok(())
    }

    pub async fn do_warmup_operator_vault_ticket(
        &mut self,
        operator_root: &OperatorRoot,
        vault_pubkey: &Pubkey,
    ) -> TestResult<()> {
        let operator_vault_ticket = OperatorVaultTicket::find_program_address(
            &jito_restaking_program::id(),
            &operator_root.operator_pubkey,
            &vault_pubkey,
        )
        .0;
        self.warmup_operator_vault_ticket(
            &Config::find_program_address(&jito_restaking_program::id()).0,
            &operator_root.operator_pubkey,
            &vault_pubkey,
            &operator_vault_ticket,
            &operator_root.operator_admin,
        )
        .await
    }

    pub async fn warmup_operator_vault_ticket(
        &mut self,
        config: &Pubkey,
        operator: &Pubkey,
        vault: &Pubkey,
        operator_vault_ticket: &Pubkey,
        admin: &Keypair,
    ) -> TestResult<()> {
        let blockhash = self.banks_client.get_latest_blockhash().await?;

        self.process_transaction(&Transaction::new_signed_with_payer(
            &[warmup_operator_vault_ticket(
                &jito_restaking_program::id(),
                config,
                operator,
                vault,
                operator_vault_ticket,
                &admin.pubkey(),
            )],
            Some(&self.payer.pubkey()),
            &[admin, &self.payer],
            blockhash,
        ))
        .await
    }

    pub async fn initialize_config(
        &mut self,
        config: &Pubkey,
        config_admin: &Keypair,
    ) -> TestResult<()> {
        let blockhash = self.banks_client.get_latest_blockhash().await?;
        self.process_transaction(&Transaction::new_signed_with_payer(
            &[initialize_config(
                &jito_restaking_program::id(),
                config,
                &config_admin.pubkey(),
                &jito_vault_program::id(),
            )],
            Some(&config_admin.pubkey()),
            &[config_admin],
            blockhash,
        ))
        .await
    }

    pub async fn do_initialize_ncn(&mut self) -> TestResult<NcnRoot> {
        let ncn_admin = Keypair::new();
        let ncn_base = Keypair::new();

        self._airdrop(&ncn_admin.pubkey(), 1.0).await?;

        let ncn_pubkey =
            Ncn::find_program_address(&jito_restaking_program::id(), &ncn_base.pubkey()).0;
        self.initialize_ncn(
            &Config::find_program_address(&jito_restaking_program::id()).0,
            &ncn_pubkey,
            &ncn_admin,
            &ncn_base,
        )
        .await?;

        Ok(NcnRoot {
            ncn_pubkey,
            ncn_admin,
        })
    }

    pub async fn do_initialize_ncn_vault_ticket(
        &mut self,
        ncn_root: &NcnRoot,
        vault: &Pubkey,
    ) -> TestResult<()> {
        let ncn_vault_ticket = NcnVaultTicket::find_program_address(
            &jito_restaking_program::id(),
            &ncn_root.ncn_pubkey,
            vault,
        )
        .0;

        self.initialize_ncn_vault_ticket(
            &Config::find_program_address(&jito_restaking_program::id()).0,
            &ncn_root.ncn_pubkey,
            vault,
            &ncn_vault_ticket,
            &ncn_root.ncn_admin,
            &self.payer.insecure_clone(),
        )
        .await
    }

    pub async fn do_warmup_ncn_vault_ticket(
        &mut self,
        ncn_root: &NcnRoot,
        vault: &Pubkey,
    ) -> TestResult<()> {
        let ncn_vault_ticket = NcnVaultTicket::find_program_address(
            &jito_restaking_program::id(),
            &ncn_root.ncn_pubkey,
            vault,
        )
        .0;
        self.warmup_ncn_vault_ticket(
            &Config::find_program_address(&jito_restaking_program::id()).0,
            &ncn_root.ncn_pubkey,
            vault,
            &ncn_vault_ticket,
            &ncn_root.ncn_admin,
        )
        .await
    }

    pub async fn warmup_ncn_vault_ticket(
        &mut self,
        config: &Pubkey,
        ncn: &Pubkey,
        vault: &Pubkey,
        ncn_vault_ticket: &Pubkey,
        admin: &Keypair,
    ) -> TestResult<()> {
        let blockhash = self.banks_client.get_latest_blockhash().await?;

        self.process_transaction(&Transaction::new_signed_with_payer(
            &[warmup_ncn_vault_ticket(
                &jito_restaking_program::id(),
                config,
                ncn,
                vault,
                ncn_vault_ticket,
                &admin.pubkey(),
            )],
            Some(&self.payer.pubkey()),
            &[&admin, &self.payer],
            blockhash,
        ))
        .await
    }

    pub async fn do_cooldown_ncn_vault_ticket(
        &mut self,
        ncn_root: &NcnRoot,
        vault: &Pubkey,
    ) -> TestResult<()> {
        let ncn_vault_ticket = NcnVaultTicket::find_program_address(
            &jito_restaking_program::id(),
            &ncn_root.ncn_pubkey,
            vault,
        )
        .0;
        self.cooldown_ncn_vault_ticket(
            &Config::find_program_address(&jito_restaking_program::id()).0,
            &ncn_root.ncn_pubkey,
            vault,
            &ncn_vault_ticket,
            &ncn_root.ncn_admin,
        )
        .await
    }

    pub async fn cooldown_ncn_vault_ticket(
        &mut self,
        config: &Pubkey,
        ncn: &Pubkey,
        vault: &Pubkey,
        ncn_vault_ticket: &Pubkey,
        admin: &Keypair,
    ) -> TestResult<()> {
        let blockhash = self.banks_client.get_latest_blockhash().await?;

        self.process_transaction(&Transaction::new_signed_with_payer(
            &[cooldown_ncn_vault_ticket(
                &jito_restaking_program::id(),
                config,
                ncn,
                vault,
                ncn_vault_ticket,
                &admin.pubkey(),
            )],
            Some(&self.payer.pubkey()),
            &[admin, &self.payer],
            blockhash,
        ))
        .await
    }

    pub async fn do_ncn_warmup_operator(
        &mut self,
        ncn_root: &NcnRoot,
        operator_pubkey: &Pubkey,
    ) -> TestResult<()> {
        self.ncn_warmup_operator(
            &Config::find_program_address(&jito_restaking_program::id()).0,
            &ncn_root.ncn_pubkey,
            operator_pubkey,
            &NcnOperatorState::find_program_address(
                &jito_restaking_program::id(),
                &ncn_root.ncn_pubkey,
                operator_pubkey,
            )
            .0,
            &ncn_root.ncn_admin,
        )
        .await
    }

    pub async fn do_ncn_cooldown_operator(
        &mut self,
        ncn_root: &NcnRoot,
        operator_pubkey: &Pubkey,
    ) -> TestResult<()> {
        self.ncn_cooldown_operator(
            &Config::find_program_address(&jito_restaking_program::id()).0,
            &ncn_root.ncn_pubkey,
            operator_pubkey,
            &NcnOperatorState::find_program_address(
                &jito_restaking_program::id(),
                &ncn_root.ncn_pubkey,
                operator_pubkey,
            )
            .0,
            &ncn_root.ncn_admin,
        )
        .await
    }

    pub async fn ncn_cooldown_operator(
        &mut self,
        config: &Pubkey,
        ncn: &Pubkey,
        operator_pubkey: &Pubkey,
        ncn_operator_state: &Pubkey,
        admin: &Keypair,
    ) -> TestResult<()> {
        let blockhash = self.banks_client.get_latest_blockhash().await?;

        self.process_transaction(&Transaction::new_signed_with_payer(
            &[ncn_cooldown_operator(
                &jito_restaking_program::id(),
                config,
                ncn,
                operator_pubkey,
                ncn_operator_state,
                &admin.pubkey(),
            )],
            Some(&self.payer.pubkey()),
            &[&admin, &self.payer],
            blockhash,
        ))
        .await
    }

    pub async fn ncn_warmup_operator(
        &mut self,
        config: &Pubkey,
        ncn: &Pubkey,
        operator_pubkey: &Pubkey,
        ncn_operator_state: &Pubkey,
        admin: &Keypair,
    ) -> TestResult<()> {
        let blockhash = self.banks_client.get_latest_blockhash().await?;

        self.process_transaction(&Transaction::new_signed_with_payer(
            &[ncn_warmup_operator(
                &jito_restaking_program::id(),
                config,
                ncn,
                operator_pubkey,
                ncn_operator_state,
                &admin.pubkey(),
            )],
            Some(&self.payer.pubkey()),
            &[&admin, &self.payer],
            blockhash,
        ))
        .await
    }

    pub async fn do_operator_warmup_ncn(
        &mut self,
        operator_root: &OperatorRoot,
        ncn_pubkey: &Pubkey,
    ) -> TestResult<()> {
        self.operator_warmup_ncn(
            &Config::find_program_address(&jito_restaking_program::id()).0,
            ncn_pubkey,
            &operator_root.operator_pubkey,
            &NcnOperatorState::find_program_address(
                &jito_restaking_program::id(),
                ncn_pubkey,
                &operator_root.operator_pubkey,
            )
            .0,
            &operator_root.operator_admin,
        )
        .await
    }

    pub async fn operator_warmup_ncn(
        &mut self,
        config: &Pubkey,
        ncn_pubkey: &Pubkey,
        operator_pubkey: &Pubkey,
        ncn_operator_state: &Pubkey,
        admin: &Keypair,
    ) -> TestResult<()> {
        let blockhash = self.banks_client.get_latest_blockhash().await?;

        self.process_transaction(&Transaction::new_signed_with_payer(
            &[operator_warmup_ncn(
                &jito_restaking_program::id(),
                config,
                ncn_pubkey,
                operator_pubkey,
                ncn_operator_state,
                &admin.pubkey(),
            )],
            Some(&self.payer.pubkey()),
            &[&admin, &self.payer],
            blockhash,
        ))
        .await
    }

    pub async fn do_operator_cooldown_ncn(
        &mut self,
        operator_root: &OperatorRoot,
        ncn_pubkey: &Pubkey,
    ) -> TestResult<()> {
        self.operator_cooldown_ncn(
            &Config::find_program_address(&jito_restaking_program::id()).0,
            ncn_pubkey,
            &operator_root.operator_pubkey,
            &NcnOperatorState::find_program_address(
                &jito_restaking_program::id(),
                ncn_pubkey,
                &operator_root.operator_pubkey,
            )
            .0,
            &operator_root.operator_admin,
        )
        .await
    }

    pub async fn operator_cooldown_ncn(
        &mut self,
        config: &Pubkey,
        ncn_pubkey: &Pubkey,
        operator_pubkey: &Pubkey,
        ncn_operator_state: &Pubkey,
        admin: &Keypair,
    ) -> TestResult<()> {
        let blockhash = self.banks_client.get_latest_blockhash().await?;

        self.process_transaction(&Transaction::new_signed_with_payer(
            &[operator_cooldown_ncn(
                &jito_restaking_program::id(),
                config,
                ncn_pubkey,
                operator_pubkey,
                ncn_operator_state,
                &admin.pubkey(),
            )],
            Some(&self.payer.pubkey()),
            &[&admin, &self.payer],
            blockhash,
        ))
        .await
    }

    pub async fn do_initialize_ncn_operator_state(
        &mut self,
        ncn_root: &NcnRoot,
        operator: &Pubkey,
    ) -> TestResult<()> {
        let ncn_operator_state = NcnOperatorState::find_program_address(
            &jito_restaking_program::id(),
            &ncn_root.ncn_pubkey,
            operator,
        )
        .0;

        self.initialize_ncn_operator_state(
            &Config::find_program_address(&jito_restaking_program::id()).0,
            &ncn_root.ncn_pubkey,
            operator,
            &ncn_operator_state,
            &ncn_root.ncn_admin,
            &self.payer.insecure_clone(),
        )
        .await
    }

    pub async fn do_initialize_ncn_vault_slasher_ticket(
        &mut self,
        ncn_root: &NcnRoot,
        vault: &Pubkey,
        slasher: &Pubkey,
        max_slash_amount: u64,
    ) -> TestResult<()> {
        let ncn_vault_ticket = NcnVaultTicket::find_program_address(
            &jito_restaking_program::id(),
            &ncn_root.ncn_pubkey,
            vault,
        )
        .0;
        let ncn_slasher_ticket = NcnVaultSlasherTicket::find_program_address(
            &jito_restaking_program::id(),
            &ncn_root.ncn_pubkey,
            vault,
            slasher,
        )
        .0;

        self.initialize_ncn_vault_slasher_ticket(
            &Config::find_program_address(&jito_restaking_program::id()).0,
            &ncn_root.ncn_pubkey,
            vault,
            slasher,
            &ncn_vault_ticket,
            &ncn_slasher_ticket,
            &ncn_root.ncn_admin,
            &self.payer.insecure_clone(),
            max_slash_amount,
        )
        .await
    }

    pub async fn do_warmup_ncn_vault_slasher_ticket(
        &mut self,
        ncn_root: &NcnRoot,
        vault: &Pubkey,
        slasher: &Pubkey,
    ) -> TestResult<()> {
        let ncn_vault_ticket = NcnVaultTicket::find_program_address(
            &jito_restaking_program::id(),
            &ncn_root.ncn_pubkey,
            vault,
        )
        .0;
        let ncn_slasher_ticket = NcnVaultSlasherTicket::find_program_address(
            &jito_restaking_program::id(),
            &ncn_root.ncn_pubkey,
            vault,
            slasher,
        )
        .0;

        self.warmup_ncn_vault_slasher_ticket(
            &Config::find_program_address(&jito_restaking_program::id()).0,
            &ncn_root.ncn_pubkey,
            vault,
            slasher,
            &ncn_vault_ticket,
            &ncn_slasher_ticket,
            &ncn_root.ncn_admin,
        )
        .await
    }

    pub async fn warmup_ncn_vault_slasher_ticket(
        &mut self,
        config: &Pubkey,
        ncn: &Pubkey,
        vault: &Pubkey,
        slasher: &Pubkey,
        ncn_vault_ticket: &Pubkey,
        ncn_slasher_ticket: &Pubkey,
        admin: &Keypair,
    ) -> TestResult<()> {
        let blockhash = self.banks_client.get_latest_blockhash().await?;

        self.process_transaction(&Transaction::new_signed_with_payer(
            &[warmup_ncn_vault_slasher_ticket(
                &jito_restaking_program::id(),
                config,
                ncn,
                vault,
                slasher,
                ncn_vault_ticket,
                ncn_slasher_ticket,
                &admin.pubkey(),
            )],
            Some(&self.payer.pubkey()),
            &[&admin, &self.payer],
            blockhash,
        ))
        .await
    }

    pub async fn initialize_ncn(
        &mut self,
        config: &Pubkey,
        ncn: &Pubkey,
        ncn_admin: &Keypair,
        ncn_base: &Keypair,
    ) -> TestResult<()> {
        let blockhash = self.banks_client.get_latest_blockhash().await?;

        self.process_transaction(&Transaction::new_signed_with_payer(
            &[initialize_ncn(
                &jito_restaking_program::id(),
                &config,
                &ncn,
                &ncn_admin.pubkey(),
                &ncn_base.pubkey(),
            )],
            Some(&ncn_admin.pubkey()),
            &[&ncn_admin, &ncn_base],
            blockhash,
        ))
        .await
    }

    pub async fn initialize_ncn_vault_ticket(
        &mut self,
        config: &Pubkey,
        ncn: &Pubkey,
        vault: &Pubkey,
        ncn_vault_ticket: &Pubkey,
        ncn_admin: &Keypair,
        payer: &Keypair,
    ) -> TestResult<()> {
        let blockhash = self.banks_client.get_latest_blockhash().await?;

        self.process_transaction(&Transaction::new_signed_with_payer(
            &[initialize_ncn_vault_ticket(
                &jito_restaking_program::id(),
                config,
                ncn,
                vault,
                ncn_vault_ticket,
                &ncn_admin.pubkey(),
                &payer.pubkey(),
            )],
            Some(&payer.pubkey()),
            &[ncn_admin, payer],
            blockhash,
        ))
        .await
    }

    pub async fn initialize_ncn_operator_state(
        &mut self,
        config: &Pubkey,
        ncn: &Pubkey,
        operator: &Pubkey,
        ncn_operator_state: &Pubkey,
        ncn_admin: &Keypair,
        payer: &Keypair,
    ) -> TestResult<()> {
        let blockhash = self.banks_client.get_latest_blockhash().await?;

        self.process_transaction(&Transaction::new_signed_with_payer(
            &[initialize_ncn_operator_state(
                &jito_restaking_program::id(),
                config,
                ncn,
                operator,
                ncn_operator_state,
                &ncn_admin.pubkey(),
                &payer.pubkey(),
            )],
            Some(&payer.pubkey()),
            &[ncn_admin, payer],
            blockhash,
        ))
        .await
    }

    pub async fn initialize_ncn_vault_slasher_ticket(
        &mut self,
        config: &Pubkey,
        ncn: &Pubkey,
        vault: &Pubkey,
        slasher: &Pubkey,
        ncn_vault_ticket: &Pubkey,
        ncn_slasher_ticket: &Pubkey,
        ncn_admin: &Keypair,
        payer: &Keypair,
        max_slash_amount: u64,
    ) -> TestResult<()> {
        let blockhash = self.banks_client.get_latest_blockhash().await?;

        self.process_transaction(&Transaction::new_signed_with_payer(
            &[initialize_ncn_vault_slasher_ticket(
                &jito_restaking_program::id(),
                config,
                ncn,
                vault,
                slasher,
                ncn_vault_ticket,
                ncn_slasher_ticket,
                &ncn_admin.pubkey(),
                &payer.pubkey(),
                max_slash_amount,
            )],
            Some(&payer.pubkey()),
            &[ncn_admin, payer],
            blockhash,
        ))
        .await
    }

    pub async fn ncn_set_admin(
        &mut self,
        ncn: &Pubkey,
        old_admin: &Keypair,
        new_admin: &Keypair,
    ) -> TestResult<()> {
        let blockhash = self.banks_client.get_latest_blockhash().await?;

        self.process_transaction(&Transaction::new_signed_with_payer(
            &[ncn_set_admin(
                &jito_restaking_program::id(),
                ncn,
                &old_admin.pubkey(),
                &new_admin.pubkey(),
            )],
            Some(&old_admin.pubkey()),
            &[old_admin, new_admin],
            blockhash,
        ))
        .await
    }

    pub async fn operator_set_admin(
        &mut self,
        operator: &Pubkey,
        old_admin: &Keypair,
        new_admin: &Keypair,
    ) -> TestResult<()> {
        let blockhash = self.banks_client.get_latest_blockhash().await?;

        self.process_transaction(&Transaction::new_signed_with_payer(
            &[operator_set_admin(
                &jito_restaking_program::id(),
                operator,
                &old_admin.pubkey(),
                &new_admin.pubkey(),
            )],
            Some(&old_admin.pubkey()),
            &[old_admin, new_admin],
            blockhash,
        ))
        .await
    }

    pub async fn operator_set_secondary_admin(
        &mut self,
        operator: &Pubkey,
        old_admin: &Keypair,
        new_admin: &Keypair,
        operator_admin_role: OperatorAdminRole,
    ) -> TestResult<()> {
        let blockhash = self.banks_client.get_latest_blockhash().await?;

        self.process_transaction(&Transaction::new_signed_with_payer(
            &[operator_set_secondary_admin(
                &jito_restaking_program::id(),
                operator,
                &old_admin.pubkey(),
                &new_admin.pubkey(),
                operator_admin_role,
            )],
            Some(&old_admin.pubkey()),
            &[old_admin],
            blockhash,
        ))
        .await
    }

    pub async fn initialize_operator(
        &mut self,
        config: &Pubkey,
        operator: &Pubkey,
        admin: &Keypair,
        base: &Keypair,
        operator_fee_bps: u16,
    ) -> TestResult<()> {
        let blockhash = self.banks_client.get_latest_blockhash().await?;

        self.process_transaction(&Transaction::new_signed_with_payer(
            &[initialize_operator(
                &jito_restaking_program::id(),
                config,
                operator,
                &admin.pubkey(),
                &base.pubkey(),
                operator_fee_bps,
            )],
            Some(&admin.pubkey()),
            &[admin, base],
            blockhash,
        ))
        .await
    }

    pub async fn initialize_operator_vault_ticket(
        &mut self,
        config: &Pubkey,
        operator: &Pubkey,
        vault: &Pubkey,
        operator_vault_ticket: &Pubkey,
        admin: &Keypair,
        payer: &Keypair,
    ) -> TestResult<()> {
        let blockhash = self.banks_client.get_latest_blockhash().await?;

        self.process_transaction(&Transaction::new_signed_with_payer(
            &[initialize_operator_vault_ticket(
                &jito_restaking_program::id(),
                config,
                operator,
                vault,
                operator_vault_ticket,
                &admin.pubkey(),
                &payer.pubkey(),
            )],
            Some(&payer.pubkey()),
            &[admin, payer],
            blockhash,
        ))
        .await
    }

    pub async fn operator_set_fee(
        &mut self,
        config: &Pubkey,
        operator: &Pubkey,
        admin: &Keypair,
        new_fee_bps: u16,
    ) -> TestResult<()> {
        let blockhash = self.banks_client.get_latest_blockhash().await?;

        self.process_transaction(&Transaction::new_signed_with_payer(
            &[operator_set_fee(
                &jito_restaking_program::id(),
                config,
                operator,
                &admin.pubkey(),
                new_fee_bps,
            )],
            Some(&self.payer.pubkey()),
            &[admin, &self.payer],
            blockhash,
        ))
        .await
    }

    pub async fn process_transaction(&mut self, tx: &Transaction) -> TestResult<()> {
        self.banks_client
            .process_transaction_with_preflight_and_commitment(
                tx.clone(),
                CommitmentLevel::Processed,
            )
            .await?;
        Ok(())
    }

    pub async fn _airdrop(&mut self, to: &Pubkey, sol: f64) -> TestResult<()> {
        let blockhash = self.banks_client.get_latest_blockhash().await?;
        self.banks_client
            .process_transaction_with_preflight_and_commitment(
                Transaction::new_signed_with_payer(
                    &[transfer(&self.payer.pubkey(), to, sol_to_lamports(sol))],
                    Some(&self.payer.pubkey()),
                    &[&self.payer],
                    blockhash,
                ),
                CommitmentLevel::Processed,
            )
            .await?;
        Ok(())
    }
}

#[track_caller]
#[inline(always)]
pub fn assert_restaking_error<T>(
    test_error: Result<T, TestError>,
    restaking_error: RestakingError,
) {
    assert!(test_error.is_err());
    assert_eq!(
        test_error.err().unwrap().to_transaction_error().unwrap(),
        TransactionError::InstructionError(0, InstructionError::Custom(restaking_error as u32))
    );
}<|MERGE_RESOLUTION|>--- conflicted
+++ resolved
@@ -12,13 +12,8 @@
         initialize_ncn_operator_state, initialize_ncn_vault_slasher_ticket,
         initialize_ncn_vault_ticket, initialize_operator, initialize_operator_vault_ticket,
         ncn_cooldown_operator, ncn_set_admin, ncn_warmup_operator, operator_cooldown_ncn,
-<<<<<<< HEAD
-        operator_set_admin, operator_set_fee, operator_warmup_ncn, warmup_ncn_vault_slasher_ticket,
-        warmup_ncn_vault_ticket, warmup_operator_vault_ticket,
-=======
-        operator_set_admin, operator_set_secondary_admin, operator_warmup_ncn,
+        operator_set_admin, operator_set_fee, operator_set_secondary_admin, operator_warmup_ncn,
         warmup_ncn_vault_slasher_ticket, warmup_ncn_vault_ticket, warmup_operator_vault_ticket,
->>>>>>> c310925a
     },
 };
 use solana_program::{
