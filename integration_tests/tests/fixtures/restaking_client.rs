use jito_account_traits::AccountDeserialize;
use jito_restaking_core::{
    config::Config, ncn::Ncn, ncn_operator_state::NcnOperatorState,
    ncn_vault_slasher_ticket::NcnVaultSlasherTicket, ncn_vault_ticket::NcnVaultTicket,
    operator::Operator, operator_vault_ticket::OperatorVaultTicket,
};
use jito_restaking_sdk::{
    error::RestakingError,
    sdk::{
        cooldown_ncn_vault_ticket, initialize_config, initialize_ncn,
        initialize_ncn_operator_state, initialize_ncn_vault_slasher_ticket,
        initialize_ncn_vault_ticket, initialize_operator, initialize_operator_vault_ticket,
<<<<<<< HEAD
        ncn_cooldown_operator, ncn_set_admin, ncn_warmup_operator, operator_cooldown_ncn,
        operator_warmup_ncn,
=======
        ncn_cooldown_operator, ncn_warmup_operator, operator_cooldown_ncn, operator_warmup_ncn,
        warmup_ncn_vault_slasher_ticket, warmup_ncn_vault_ticket, warmup_operator_vault_ticket,
>>>>>>> 5937441d
    },
};
use solana_program::{
    instruction::InstructionError, native_token::sol_to_lamports, pubkey::Pubkey,
    system_instruction::transfer,
};
use solana_program_test::BanksClient;
use solana_sdk::{
    commitment_config::CommitmentLevel,
    signature::{Keypair, Signer},
    transaction::{Transaction, TransactionError},
};

use crate::fixtures::{TestError, TestResult};

#[derive(Debug)]
pub struct NcnRoot {
    pub ncn_pubkey: Pubkey,
    pub ncn_admin: Keypair,
}

#[derive(Debug)]
pub struct OperatorRoot {
    pub operator_pubkey: Pubkey,
    pub operator_admin: Keypair,
}

pub struct RestakingProgramClient {
    banks_client: BanksClient,
    payer: Keypair,
}

impl RestakingProgramClient {
    pub const fn new(banks_client: BanksClient, payer: Keypair) -> Self {
        Self {
            banks_client,
            payer,
        }
    }

    pub async fn get_ncn(&mut self, ncn: &Pubkey) -> TestResult<Ncn> {
        let account = self
            .banks_client
            .get_account_with_commitment(*ncn, CommitmentLevel::Processed)
            .await?
            .unwrap();

        Ok(Ncn::try_from_slice_unchecked(&mut account.data.as_slice())?.clone())
    }

    pub async fn get_config(&mut self, account: &Pubkey) -> TestResult<Config> {
        let account = self.banks_client.get_account(*account).await?.unwrap();
        Ok(Config::try_from_slice_unchecked(&mut account.data.as_slice())?.clone())
    }

    pub async fn get_ncn_vault_ticket(
        &mut self,
        ncn: &Pubkey,
        vault: &Pubkey,
    ) -> TestResult<NcnVaultTicket> {
        let account =
            NcnVaultTicket::find_program_address(&jito_restaking_program::id(), ncn, vault).0;
        let account = self.banks_client.get_account(account).await?.unwrap();
        Ok(NcnVaultTicket::try_from_slice_unchecked(&mut account.data.as_slice())?.clone())
    }

    pub async fn get_ncn_operator_state(
        &mut self,
        ncn: &Pubkey,
        operator: &Pubkey,
    ) -> TestResult<NcnOperatorState> {
        let account =
            NcnOperatorState::find_program_address(&jito_restaking_program::id(), ncn, operator).0;
        let account = self.banks_client.get_account(account).await?.unwrap();
        Ok(NcnOperatorState::try_from_slice_unchecked(&mut account.data.as_slice())?.clone())
    }

    pub async fn get_ncn_vault_slasher_ticket(
        &mut self,
        ncn: &Pubkey,
        vault: &Pubkey,
        slasher: &Pubkey,
    ) -> TestResult<NcnVaultSlasherTicket> {
        let account = NcnVaultSlasherTicket::find_program_address(
            &jito_restaking_program::id(),
            ncn,
            vault,
            slasher,
        )
        .0;
        let account = self.banks_client.get_account(account).await?.unwrap();
        Ok(NcnVaultSlasherTicket::try_from_slice_unchecked(&mut account.data.as_slice())?.clone())
    }

    pub async fn get_operator(&mut self, account: &Pubkey) -> TestResult<Operator> {
        let account = self.banks_client.get_account(*account).await?.unwrap();
        Ok(Operator::try_from_slice_unchecked(&mut account.data.as_slice())?.clone())
    }

    pub async fn get_operator_vault_ticket(
        &mut self,
        operator: &Pubkey,
        vault: &Pubkey,
    ) -> TestResult<OperatorVaultTicket> {
        let account = OperatorVaultTicket::find_program_address(
            &jito_restaking_program::id(),
            operator,
            vault,
        )
        .0;
        let account = self.banks_client.get_account(account).await?.unwrap();
        Ok(OperatorVaultTicket::try_from_slice_unchecked(&mut account.data.as_slice())?.clone())
    }

    pub async fn get_operator_ncn_ticket(
        &mut self,
        operator: &Pubkey,
        ncn: &Pubkey,
    ) -> TestResult<NcnOperatorState> {
        let account =
            NcnOperatorState::find_program_address(&jito_restaking_program::id(), operator, ncn).0;
        let account = self.banks_client.get_account(account).await?.unwrap();
        Ok(NcnOperatorState::try_from_slice_unchecked(&mut account.data.as_slice())?.clone())
    }

    pub async fn do_initialize_config(&mut self) -> TestResult<Keypair> {
        let restaking_config_pubkey = Config::find_program_address(&jito_restaking_program::id()).0;
        let restaking_config_admin = Keypair::new();

        self._airdrop(&restaking_config_admin.pubkey(), 1.0).await?;
        self.initialize_config(&restaking_config_pubkey, &restaking_config_admin)
            .await?;

        Ok(restaking_config_admin)
    }

    pub async fn do_initialize_operator(&mut self) -> TestResult<OperatorRoot> {
        // create operator + add operator vault
        let operator_base = Keypair::new();
        let operator_pubkey =
            Operator::find_program_address(&jito_restaking_program::id(), &operator_base.pubkey())
                .0;
        let operator_admin = Keypair::new();
        self._airdrop(&operator_admin.pubkey(), 1.0).await?;
        self.initialize_operator(
            &Config::find_program_address(&jito_restaking_program::id()).0,
            &operator_pubkey,
            &operator_admin,
            &operator_base,
        )
        .await?;
        Ok(OperatorRoot {
            operator_pubkey,
            operator_admin,
        })
    }

    pub async fn do_initialize_operator_vault_ticket(
        &mut self,
        operator_root: &OperatorRoot,
        vault_pubkey: &Pubkey,
    ) -> TestResult<()> {
        let operator_vault_ticket = OperatorVaultTicket::find_program_address(
            &jito_restaking_program::id(),
            &operator_root.operator_pubkey,
            &vault_pubkey,
        )
        .0;
        self.initialize_operator_vault_ticket(
            &Config::find_program_address(&jito_restaking_program::id()).0,
            &operator_root.operator_pubkey,
            &vault_pubkey,
            &operator_vault_ticket,
            &operator_root.operator_admin,
            &operator_root.operator_admin,
        )
        .await?;

        Ok(())
    }

    pub async fn do_warmup_operator_vault_ticket(
        &mut self,
        operator_root: &OperatorRoot,
        vault_pubkey: &Pubkey,
    ) -> TestResult<()> {
        let operator_vault_ticket = OperatorVaultTicket::find_program_address(
            &jito_restaking_program::id(),
            &operator_root.operator_pubkey,
            &vault_pubkey,
        )
        .0;
        self.warmup_operator_vault_ticket(
            &Config::find_program_address(&jito_restaking_program::id()).0,
            &operator_root.operator_pubkey,
            &vault_pubkey,
            &operator_vault_ticket,
            &operator_root.operator_admin,
        )
        .await
    }

    pub async fn warmup_operator_vault_ticket(
        &mut self,
        config: &Pubkey,
        operator: &Pubkey,
        vault: &Pubkey,
        operator_vault_ticket: &Pubkey,
        admin: &Keypair,
    ) -> TestResult<()> {
        let blockhash = self.banks_client.get_latest_blockhash().await?;

        self.process_transaction(&Transaction::new_signed_with_payer(
            &[warmup_operator_vault_ticket(
                &jito_restaking_program::id(),
                config,
                operator,
                vault,
                operator_vault_ticket,
                &admin.pubkey(),
            )],
            Some(&self.payer.pubkey()),
            &[admin, &self.payer],
            blockhash,
        ))
        .await
    }

    pub async fn initialize_config(
        &mut self,
        config: &Pubkey,
        config_admin: &Keypair,
    ) -> TestResult<()> {
        let blockhash = self.banks_client.get_latest_blockhash().await?;
        self.process_transaction(&Transaction::new_signed_with_payer(
            &[initialize_config(
                &jito_restaking_program::id(),
                config,
                &config_admin.pubkey(),
                &jito_vault_program::id(),
            )],
            Some(&config_admin.pubkey()),
            &[config_admin],
            blockhash,
        ))
        .await
    }

    pub async fn do_initialize_ncn(&mut self) -> TestResult<NcnRoot> {
        let ncn_admin = Keypair::new();
        let ncn_base = Keypair::new();

        self._airdrop(&ncn_admin.pubkey(), 1.0).await?;

        let ncn_pubkey =
            Ncn::find_program_address(&jito_restaking_program::id(), &ncn_base.pubkey()).0;
        self.initialize_ncn(
            &Config::find_program_address(&jito_restaking_program::id()).0,
            &ncn_pubkey,
            &ncn_admin,
            &ncn_base,
        )
        .await?;

        Ok(NcnRoot {
            ncn_pubkey,
            ncn_admin,
        })
    }

    pub async fn do_initialize_ncn_vault_ticket(
        &mut self,
        ncn_root: &NcnRoot,
        vault: &Pubkey,
    ) -> TestResult<()> {
        let ncn_vault_ticket = NcnVaultTicket::find_program_address(
            &jito_restaking_program::id(),
            &ncn_root.ncn_pubkey,
            vault,
        )
        .0;

        self.initialize_ncn_vault_ticket(
            &Config::find_program_address(&jito_restaking_program::id()).0,
            &ncn_root.ncn_pubkey,
            vault,
            &ncn_vault_ticket,
            &ncn_root.ncn_admin,
            &self.payer.insecure_clone(),
        )
        .await
    }

    pub async fn do_warmup_ncn_vault_ticket(
        &mut self,
        ncn_root: &NcnRoot,
        vault: &Pubkey,
    ) -> TestResult<()> {
        let ncn_vault_ticket = NcnVaultTicket::find_program_address(
            &jito_restaking_program::id(),
            &ncn_root.ncn_pubkey,
            vault,
        )
        .0;
        self.warmup_ncn_vault_ticket(
            &Config::find_program_address(&jito_restaking_program::id()).0,
            &ncn_root.ncn_pubkey,
            vault,
            &ncn_vault_ticket,
            &ncn_root.ncn_admin,
        )
        .await
    }

    pub async fn warmup_ncn_vault_ticket(
        &mut self,
        config: &Pubkey,
        ncn: &Pubkey,
        vault: &Pubkey,
        ncn_vault_ticket: &Pubkey,
        admin: &Keypair,
    ) -> TestResult<()> {
        let blockhash = self.banks_client.get_latest_blockhash().await?;

        self.process_transaction(&Transaction::new_signed_with_payer(
            &[warmup_ncn_vault_ticket(
                &jito_restaking_program::id(),
                config,
                ncn,
                vault,
                ncn_vault_ticket,
                &admin.pubkey(),
            )],
            Some(&self.payer.pubkey()),
            &[&admin, &self.payer],
            blockhash,
        ))
        .await
    }

    pub async fn do_cooldown_ncn_vault_ticket(
        &mut self,
        ncn_root: &NcnRoot,
        vault: &Pubkey,
    ) -> TestResult<()> {
        let ncn_vault_ticket = NcnVaultTicket::find_program_address(
            &jito_restaking_program::id(),
            &ncn_root.ncn_pubkey,
            vault,
        )
        .0;
        self.cooldown_ncn_vault_ticket(
            &Config::find_program_address(&jito_restaking_program::id()).0,
            &ncn_root.ncn_pubkey,
            vault,
            &ncn_vault_ticket,
            &ncn_root.ncn_admin,
        )
        .await
    }

    pub async fn cooldown_ncn_vault_ticket(
        &mut self,
        config: &Pubkey,
        ncn: &Pubkey,
        vault: &Pubkey,
        ncn_vault_ticket: &Pubkey,
        admin: &Keypair,
    ) -> TestResult<()> {
        let blockhash = self.banks_client.get_latest_blockhash().await?;

        self.process_transaction(&Transaction::new_signed_with_payer(
            &[cooldown_ncn_vault_ticket(
                &jito_restaking_program::id(),
                config,
                ncn,
                vault,
                ncn_vault_ticket,
                &admin.pubkey(),
            )],
            Some(&self.payer.pubkey()),
            &[admin, &self.payer],
            blockhash,
        ))
        .await
    }

    pub async fn do_ncn_warmup_operator(
        &mut self,
        ncn_root: &NcnRoot,
        operator_pubkey: &Pubkey,
    ) -> TestResult<()> {
        self.ncn_warmup_operator(
            &Config::find_program_address(&jito_restaking_program::id()).0,
            &ncn_root.ncn_pubkey,
            operator_pubkey,
            &NcnOperatorState::find_program_address(
                &jito_restaking_program::id(),
                &ncn_root.ncn_pubkey,
                operator_pubkey,
            )
            .0,
            &ncn_root.ncn_admin,
        )
        .await
    }

    pub async fn do_ncn_cooldown_operator(
        &mut self,
        ncn_root: &NcnRoot,
        operator_pubkey: &Pubkey,
    ) -> TestResult<()> {
        self.ncn_cooldown_operator(
            &Config::find_program_address(&jito_restaking_program::id()).0,
            &ncn_root.ncn_pubkey,
            operator_pubkey,
            &NcnOperatorState::find_program_address(
                &jito_restaking_program::id(),
                &ncn_root.ncn_pubkey,
                operator_pubkey,
            )
            .0,
            &ncn_root.ncn_admin,
        )
        .await
    }

    pub async fn ncn_cooldown_operator(
        &mut self,
        config: &Pubkey,
        ncn: &Pubkey,
        operator_pubkey: &Pubkey,
        ncn_operator_state: &Pubkey,
        admin: &Keypair,
    ) -> TestResult<()> {
        let blockhash = self.banks_client.get_latest_blockhash().await?;

        self.process_transaction(&Transaction::new_signed_with_payer(
            &[ncn_cooldown_operator(
                &jito_restaking_program::id(),
                config,
                ncn,
                operator_pubkey,
                ncn_operator_state,
                &admin.pubkey(),
            )],
            Some(&self.payer.pubkey()),
            &[&admin, &self.payer],
            blockhash,
        ))
        .await
    }

    pub async fn ncn_warmup_operator(
        &mut self,
        config: &Pubkey,
        ncn: &Pubkey,
        operator_pubkey: &Pubkey,
        ncn_operator_state: &Pubkey,
        admin: &Keypair,
    ) -> TestResult<()> {
        let blockhash = self.banks_client.get_latest_blockhash().await?;

        self.process_transaction(&Transaction::new_signed_with_payer(
            &[ncn_warmup_operator(
                &jito_restaking_program::id(),
                config,
                ncn,
                operator_pubkey,
                ncn_operator_state,
                &admin.pubkey(),
            )],
            Some(&self.payer.pubkey()),
            &[&admin, &self.payer],
            blockhash,
        ))
        .await
    }

    pub async fn do_operator_warmup_ncn(
        &mut self,
        operator_root: &OperatorRoot,
        ncn_pubkey: &Pubkey,
    ) -> TestResult<()> {
        self.operator_warmup_ncn(
            &Config::find_program_address(&jito_restaking_program::id()).0,
            ncn_pubkey,
            &operator_root.operator_pubkey,
            &NcnOperatorState::find_program_address(
                &jito_restaking_program::id(),
                ncn_pubkey,
                &operator_root.operator_pubkey,
            )
            .0,
            &operator_root.operator_admin,
        )
        .await
    }

    pub async fn operator_warmup_ncn(
        &mut self,
        config: &Pubkey,
        ncn_pubkey: &Pubkey,
        operator_pubkey: &Pubkey,
        ncn_operator_state: &Pubkey,
        admin: &Keypair,
    ) -> TestResult<()> {
        let blockhash = self.banks_client.get_latest_blockhash().await?;

        self.process_transaction(&Transaction::new_signed_with_payer(
            &[operator_warmup_ncn(
                &jito_restaking_program::id(),
                config,
                ncn_pubkey,
                operator_pubkey,
                ncn_operator_state,
                &admin.pubkey(),
            )],
            Some(&self.payer.pubkey()),
            &[&admin, &self.payer],
            blockhash,
        ))
        .await
    }

    pub async fn do_operator_cooldown_ncn(
        &mut self,
        operator_root: &OperatorRoot,
        ncn_pubkey: &Pubkey,
    ) -> TestResult<()> {
        self.operator_cooldown_ncn(
            &Config::find_program_address(&jito_restaking_program::id()).0,
            ncn_pubkey,
            &operator_root.operator_pubkey,
            &NcnOperatorState::find_program_address(
                &jito_restaking_program::id(),
                ncn_pubkey,
                &operator_root.operator_pubkey,
            )
            .0,
            &operator_root.operator_admin,
        )
        .await
    }

    pub async fn operator_cooldown_ncn(
        &mut self,
        config: &Pubkey,
        ncn_pubkey: &Pubkey,
        operator_pubkey: &Pubkey,
        ncn_operator_state: &Pubkey,
        admin: &Keypair,
    ) -> TestResult<()> {
        let blockhash = self.banks_client.get_latest_blockhash().await?;

        self.process_transaction(&Transaction::new_signed_with_payer(
            &[operator_cooldown_ncn(
                &jito_restaking_program::id(),
                config,
                ncn_pubkey,
                operator_pubkey,
                ncn_operator_state,
                &admin.pubkey(),
            )],
            Some(&self.payer.pubkey()),
            &[&admin, &self.payer],
            blockhash,
        ))
        .await
    }

    pub async fn do_initialize_ncn_operator_state(
        &mut self,
        ncn_root: &NcnRoot,
        operator: &Pubkey,
    ) -> TestResult<()> {
        let ncn_operator_state = NcnOperatorState::find_program_address(
            &jito_restaking_program::id(),
            &ncn_root.ncn_pubkey,
            operator,
        )
        .0;

        self.initialize_ncn_operator_state(
            &Config::find_program_address(&jito_restaking_program::id()).0,
            &ncn_root.ncn_pubkey,
            operator,
            &ncn_operator_state,
            &ncn_root.ncn_admin,
            &self.payer.insecure_clone(),
        )
        .await
    }

    pub async fn do_initialize_ncn_vault_slasher_ticket(
        &mut self,
        ncn_root: &NcnRoot,
        vault: &Pubkey,
        slasher: &Pubkey,
        max_slash_amount: u64,
    ) -> TestResult<()> {
        let ncn_vault_ticket = NcnVaultTicket::find_program_address(
            &jito_restaking_program::id(),
            &ncn_root.ncn_pubkey,
            vault,
        )
        .0;
        let ncn_slasher_ticket = NcnVaultSlasherTicket::find_program_address(
            &jito_restaking_program::id(),
            &ncn_root.ncn_pubkey,
            vault,
            slasher,
        )
        .0;

        self.initialize_ncn_vault_slasher_ticket(
            &Config::find_program_address(&jito_restaking_program::id()).0,
            &ncn_root.ncn_pubkey,
            vault,
            slasher,
            &ncn_vault_ticket,
            &ncn_slasher_ticket,
            &ncn_root.ncn_admin,
            &self.payer.insecure_clone(),
            max_slash_amount,
        )
        .await
    }

    pub async fn do_warmup_ncn_vault_slasher_ticket(
        &mut self,
        ncn_root: &NcnRoot,
        vault: &Pubkey,
        slasher: &Pubkey,
    ) -> TestResult<()> {
        let ncn_vault_ticket = NcnVaultTicket::find_program_address(
            &jito_restaking_program::id(),
            &ncn_root.ncn_pubkey,
            vault,
        )
        .0;
        let ncn_slasher_ticket = NcnVaultSlasherTicket::find_program_address(
            &jito_restaking_program::id(),
            &ncn_root.ncn_pubkey,
            vault,
            slasher,
        )
        .0;

        self.warmup_ncn_vault_slasher_ticket(
            &Config::find_program_address(&jito_restaking_program::id()).0,
            &ncn_root.ncn_pubkey,
            vault,
            slasher,
            &ncn_vault_ticket,
            &ncn_slasher_ticket,
            &ncn_root.ncn_admin,
        )
        .await
    }

    pub async fn warmup_ncn_vault_slasher_ticket(
        &mut self,
        config: &Pubkey,
        ncn: &Pubkey,
        vault: &Pubkey,
        slasher: &Pubkey,
        ncn_vault_ticket: &Pubkey,
        ncn_slasher_ticket: &Pubkey,
        admin: &Keypair,
    ) -> TestResult<()> {
        let blockhash = self.banks_client.get_latest_blockhash().await?;

        self.process_transaction(&Transaction::new_signed_with_payer(
            &[warmup_ncn_vault_slasher_ticket(
                &jito_restaking_program::id(),
                config,
                ncn,
                vault,
                slasher,
                ncn_vault_ticket,
                ncn_slasher_ticket,
                &admin.pubkey(),
            )],
            Some(&self.payer.pubkey()),
            &[&admin, &self.payer],
            blockhash,
        ))
        .await
    }

    pub async fn initialize_ncn(
        &mut self,
        config: &Pubkey,
        ncn: &Pubkey,
        ncn_admin: &Keypair,
        ncn_base: &Keypair,
    ) -> TestResult<()> {
        let blockhash = self.banks_client.get_latest_blockhash().await?;

        self.process_transaction(&Transaction::new_signed_with_payer(
            &[initialize_ncn(
                &jito_restaking_program::id(),
                &config,
                &ncn,
                &ncn_admin.pubkey(),
                &ncn_base.pubkey(),
            )],
            Some(&ncn_admin.pubkey()),
            &[&ncn_admin, &ncn_base],
            blockhash,
        ))
        .await
    }

    pub async fn initialize_ncn_vault_ticket(
        &mut self,
        config: &Pubkey,
        ncn: &Pubkey,
        vault: &Pubkey,
        ncn_vault_ticket: &Pubkey,
        ncn_admin: &Keypair,
        payer: &Keypair,
    ) -> TestResult<()> {
        let blockhash = self.banks_client.get_latest_blockhash().await?;

        self.process_transaction(&Transaction::new_signed_with_payer(
            &[initialize_ncn_vault_ticket(
                &jito_restaking_program::id(),
                config,
                ncn,
                vault,
                ncn_vault_ticket,
                &ncn_admin.pubkey(),
                &payer.pubkey(),
            )],
            Some(&payer.pubkey()),
            &[ncn_admin, payer],
            blockhash,
        ))
        .await
    }

    pub async fn initialize_ncn_operator_state(
        &mut self,
        config: &Pubkey,
        ncn: &Pubkey,
        operator: &Pubkey,
        ncn_operator_state: &Pubkey,
        ncn_admin: &Keypair,
        payer: &Keypair,
    ) -> TestResult<()> {
        let blockhash = self.banks_client.get_latest_blockhash().await?;

        self.process_transaction(&Transaction::new_signed_with_payer(
            &[initialize_ncn_operator_state(
                &jito_restaking_program::id(),
                config,
                ncn,
                operator,
                ncn_operator_state,
                &ncn_admin.pubkey(),
                &payer.pubkey(),
            )],
            Some(&payer.pubkey()),
            &[ncn_admin, payer],
            blockhash,
        ))
        .await
    }

    pub async fn initialize_ncn_vault_slasher_ticket(
        &mut self,
        config: &Pubkey,
        ncn: &Pubkey,
        vault: &Pubkey,
        slasher: &Pubkey,
        ncn_vault_ticket: &Pubkey,
        ncn_slasher_ticket: &Pubkey,
        ncn_admin: &Keypair,
        payer: &Keypair,
        max_slash_amount: u64,
    ) -> TestResult<()> {
        let blockhash = self.banks_client.get_latest_blockhash().await?;

        self.process_transaction(&Transaction::new_signed_with_payer(
            &[initialize_ncn_vault_slasher_ticket(
                &jito_restaking_program::id(),
                config,
                ncn,
                vault,
                slasher,
                ncn_vault_ticket,
                ncn_slasher_ticket,
                &ncn_admin.pubkey(),
                &payer.pubkey(),
                max_slash_amount,
            )],
            Some(&payer.pubkey()),
            &[ncn_admin, payer],
            blockhash,
        ))
        .await
    }

    pub async fn ncn_set_admin(
        &mut self,
        ncn: &Pubkey,
        old_admin: &Keypair,
        new_admin: &Keypair,
    ) -> TestResult<()> {
        let blockhash = self.banks_client.get_latest_blockhash().await?;

        self.process_transaction(&Transaction::new_signed_with_payer(
            &[ncn_set_admin(
                &jito_restaking_program::id(),
                ncn,
                &old_admin.pubkey(),
                &new_admin.pubkey(),
            )],
            Some(&old_admin.pubkey()),
            &[old_admin, new_admin],
            blockhash,
        ))
        .await
    }

    pub async fn initialize_operator(
        &mut self,
        config: &Pubkey,
        operator: &Pubkey,
        admin: &Keypair,
        base: &Keypair,
    ) -> TestResult<()> {
        let blockhash = self.banks_client.get_latest_blockhash().await?;

        self.process_transaction(&Transaction::new_signed_with_payer(
            &[initialize_operator(
                &jito_restaking_program::id(),
                config,
                operator,
                &admin.pubkey(),
                &base.pubkey(),
            )],
            Some(&admin.pubkey()),
            &[admin, base],
            blockhash,
        ))
        .await
    }

    pub async fn initialize_operator_vault_ticket(
        &mut self,
        config: &Pubkey,
        operator: &Pubkey,
        vault: &Pubkey,
        operator_vault_ticket: &Pubkey,
        admin: &Keypair,
        payer: &Keypair,
    ) -> TestResult<()> {
        let blockhash = self.banks_client.get_latest_blockhash().await?;

        self.process_transaction(&Transaction::new_signed_with_payer(
            &[initialize_operator_vault_ticket(
                &jito_restaking_program::id(),
                config,
                operator,
                vault,
                operator_vault_ticket,
                &admin.pubkey(),
                &payer.pubkey(),
            )],
            Some(&payer.pubkey()),
            &[admin, payer],
            blockhash,
        ))
        .await
    }

    pub async fn process_transaction(&mut self, tx: &Transaction) -> TestResult<()> {
        self.banks_client
            .process_transaction_with_preflight_and_commitment(
                tx.clone(),
                CommitmentLevel::Processed,
            )
            .await?;
        Ok(())
    }

    pub async fn _airdrop(&mut self, to: &Pubkey, sol: f64) -> TestResult<()> {
        let blockhash = self.banks_client.get_latest_blockhash().await?;
        self.banks_client
            .process_transaction_with_preflight_and_commitment(
                Transaction::new_signed_with_payer(
                    &[transfer(&self.payer.pubkey(), to, sol_to_lamports(sol))],
                    Some(&self.payer.pubkey()),
                    &[&self.payer],
                    blockhash,
                ),
                CommitmentLevel::Processed,
            )
            .await?;
        Ok(())
    }
}

#[track_caller]
#[inline(always)]
pub fn assert_restaking_error<T>(
    test_error: Result<T, TestError>,
    restaking_error: RestakingError,
) {
    assert!(test_error.is_err());
    assert_eq!(
        test_error.err().unwrap().to_transaction_error().unwrap(),
        TransactionError::InstructionError(0, InstructionError::Custom(restaking_error as u32))
    );
}<|MERGE_RESOLUTION|>--- conflicted
+++ resolved
@@ -10,13 +10,9 @@
         cooldown_ncn_vault_ticket, initialize_config, initialize_ncn,
         initialize_ncn_operator_state, initialize_ncn_vault_slasher_ticket,
         initialize_ncn_vault_ticket, initialize_operator, initialize_operator_vault_ticket,
-<<<<<<< HEAD
         ncn_cooldown_operator, ncn_set_admin, ncn_warmup_operator, operator_cooldown_ncn,
-        operator_warmup_ncn,
-=======
-        ncn_cooldown_operator, ncn_warmup_operator, operator_cooldown_ncn, operator_warmup_ncn,
-        warmup_ncn_vault_slasher_ticket, warmup_ncn_vault_ticket, warmup_operator_vault_ticket,
->>>>>>> 5937441d
+        operator_warmup_ncn, warmup_ncn_vault_slasher_ticket, warmup_ncn_vault_ticket,
+        warmup_operator_vault_ticket,
     },
 };
 use solana_program::{
