use std::{fmt, fmt::Debug};

use borsh::BorshDeserialize;
use jito_bytemuck::AccountDeserialize;
use jito_restaking_core::{
    ncn_vault_slasher_ticket::NcnVaultSlasherTicket, ncn_vault_ticket::NcnVaultTicket,
    operator_vault_ticket::OperatorVaultTicket,
};
use jito_vault_core::{
    config::Config, vault::Vault, vault_ncn_slasher_operator_ticket::VaultNcnSlasherOperatorTicket,
    vault_ncn_slasher_ticket::VaultNcnSlasherTicket, vault_ncn_ticket::VaultNcnTicket,
    vault_operator_delegation::VaultOperatorDelegation,
    vault_staker_withdrawal_ticket::VaultStakerWithdrawalTicket,
    vault_update_state_tracker::VaultUpdateStateTracker,
};
use jito_vault_sdk::{
    error::VaultError,
    inline_mpl_token_metadata,
    instruction::{VaultAdminRole, WithdrawalAllocationMethod},
    sdk::{
        add_delegation, cooldown_delegation, initialize_config, initialize_vault,
        set_deposit_capacity, warmup_vault_ncn_slasher_ticket, warmup_vault_ncn_ticket,
    },
};
use log::info;
use solana_program::{
    clock::Clock,
    native_token::sol_to_lamports,
    program_pack::Pack,
    pubkey::Pubkey,
    rent::Rent,
    system_instruction::{create_account, transfer},
};
use solana_program_test::{BanksClient, BanksClientError, ProgramTestBanksClientExt};
use solana_sdk::{
    commitment_config::CommitmentLevel,
    instruction::InstructionError,
    signature::{Keypair, Signer},
    transaction::{Transaction, TransactionError},
};
use spl_associated_token_account::{
    get_associated_token_address, instruction::create_associated_token_account_idempotent,
};
use spl_token::state::Account as SPLTokenAccount;
use spl_token_2022::extension::ExtensionType;

use crate::fixtures::{TestError, TestResult};

pub struct VaultRoot {
    pub vault_pubkey: Pubkey,
    pub vault_admin: Keypair,
}

impl Debug for VaultRoot {
    fn fmt(&self, f: &mut fmt::Formatter<'_>) -> fmt::Result {
        write!(
            f,
            "VaultRoot {{ vault_pubkey: {}, vault_admin: {:?} }}",
            self.vault_pubkey, self.vault_admin
        )
    }
}

#[derive(Debug)]
pub struct VaultStakerWithdrawalTicketRoot {
    pub base: Pubkey,
}

pub struct VaultProgramClient {
    banks_client: BanksClient,
    payer: Keypair,
}

impl VaultProgramClient {
    pub const fn new(banks_client: BanksClient, payer: Keypair) -> Self {
        Self {
            banks_client,
            payer,
        }
    }

    pub async fn configure_depositor(
        &mut self,
        vault_root: &VaultRoot,
        depositor: &Pubkey,
        amount_to_mint: u64,
    ) -> TestResult<()> {
        self.airdrop(depositor, 100.0).await?;
        let vault = self.get_vault(&vault_root.vault_pubkey).await?;
        self.create_ata(&vault.supported_mint, depositor).await?;
        self.create_ata(&vault.vrt_mint, depositor).await?;
        self.mint_spl_to(&vault.supported_mint, depositor, amount_to_mint)
            .await?;

        Ok(())
    }

    pub async fn get_config(&mut self, account: &Pubkey) -> Result<Config, TestError> {
        let account = self.banks_client.get_account(*account).await?.unwrap();
        Ok(*Config::try_from_slice_unchecked(account.data.as_slice())?)
    }

    pub async fn get_vault(&mut self, account: &Pubkey) -> Result<Vault, TestError> {
        let account = self.banks_client.get_account(*account).await?.unwrap();
        Ok(*Vault::try_from_slice_unchecked(account.data.as_slice())?)
    }

    pub async fn get_vault_ncn_ticket(
        &mut self,
        vault: &Pubkey,
        ncn: &Pubkey,
    ) -> Result<VaultNcnTicket, TestError> {
        let account = VaultNcnTicket::find_program_address(&jito_vault_program::id(), vault, ncn).0;
        let account = self.banks_client.get_account(account).await?.unwrap();
        Ok(*VaultNcnTicket::try_from_slice_unchecked(
            account.data.as_slice(),
        )?)
    }

    pub async fn get_vault_operator_delegation(
        &mut self,
        vault: &Pubkey,
        operator: &Pubkey,
    ) -> Result<VaultOperatorDelegation, TestError> {
        let account = VaultOperatorDelegation::find_program_address(
            &jito_vault_program::id(),
            vault,
            operator,
        )
        .0;
        let account = self.banks_client.get_account(account).await?.unwrap();
        Ok(*VaultOperatorDelegation::try_from_slice_unchecked(
            account.data.as_slice(),
        )?)
    }

    pub async fn get_vault_staker_withdrawal_ticket(
        &mut self,
        vault: &Pubkey,
        staker: &Pubkey,
        base: &Pubkey,
    ) -> Result<VaultStakerWithdrawalTicket, TestError> {
        let account = VaultStakerWithdrawalTicket::find_program_address(
            &jito_vault_program::id(),
            vault,
            base,
        )
        .0;
        let account = self.banks_client.get_account(account).await?.unwrap();
        let withdrawal_ticket =
            *VaultStakerWithdrawalTicket::try_from_slice_unchecked(account.data.as_slice())?;
        assert_eq!(withdrawal_ticket.staker, *staker);
        Ok(withdrawal_ticket)
    }

    pub async fn get_vault_ncn_slasher_ticket(
        &mut self,
        vault: &Pubkey,
        ncn: &Pubkey,
        slasher: &Pubkey,
    ) -> Result<VaultNcnSlasherTicket, TestError> {
        let account = VaultNcnSlasherTicket::find_program_address(
            &jito_vault_program::id(),
            vault,
            ncn,
            slasher,
        )
        .0;
        let account = self.banks_client.get_account(account).await?.unwrap();
        Ok(*VaultNcnSlasherTicket::try_from_slice_unchecked(
            account.data.as_slice(),
        )?)
    }

    pub async fn get_vault_ncn_slasher_operator_ticket(
        &mut self,
        vault: &Pubkey,
        ncn: &Pubkey,
        slasher: &Pubkey,
        operator: &Pubkey,
        epoch: u64,
    ) -> Result<VaultNcnSlasherOperatorTicket, TestError> {
        let account = VaultNcnSlasherOperatorTicket::find_program_address(
            &jito_vault_program::id(),
            vault,
            ncn,
            slasher,
            operator,
            epoch,
        )
        .0;
        let account = self.banks_client.get_account(account).await?.unwrap();
        Ok(*VaultNcnSlasherOperatorTicket::try_from_slice_unchecked(
            account.data.as_slice(),
        )?)
    }

    pub async fn get_vault_update_state_tracker(
        &mut self,
        vault: &Pubkey,
        epoch: u64,
    ) -> Result<VaultUpdateStateTracker, TestError> {
        let account =
            VaultUpdateStateTracker::find_program_address(&jito_vault_program::id(), vault, epoch)
                .0;
        let account = self.banks_client.get_account(account).await?.unwrap();
        Ok(*VaultUpdateStateTracker::try_from_slice_unchecked(
            account.data.as_slice(),
        )?)
    }

    pub async fn get_token_metadata(
        &mut self,
        vrt_mint: &Pubkey,
    ) -> Result<crate::helpers::token::Metadata, TestError> {
        let metadata_pubkey = inline_mpl_token_metadata::pda::find_metadata_account(vrt_mint).0;
        let token_metadata_account = self
            .banks_client
            .get_account(metadata_pubkey)
            .await?
            .unwrap();
        let metadata = crate::helpers::token::Metadata::deserialize(
            &mut token_metadata_account.data.as_slice(),
        )
        .unwrap();
        Ok(metadata)
    }

    pub async fn do_initialize_config(&mut self) -> Result<Keypair, TestError> {
        let config_admin = Keypair::new();

        self.airdrop(&config_admin.pubkey(), 1.0).await?;

        let config_pubkey = Config::find_program_address(&jito_vault_program::id()).0;
        self.initialize_config(&config_pubkey, &config_admin, &config_admin.pubkey(), 0)
            .await?;

        Ok(config_admin)
    }

    pub async fn initialize_config(
        &mut self,
        config: &Pubkey,
        config_admin: &Keypair,
        program_fee_wallet: &Pubkey,
        program_fee_bps: u16,
    ) -> Result<(), TestError> {
        let blockhash = self.banks_client.get_latest_blockhash().await?;
        self._process_transaction(&Transaction::new_signed_with_payer(
            &[initialize_config(
                &jito_vault_program::id(),
                config,
                &config_admin.pubkey(),
                &jito_restaking_program::id(),
                program_fee_wallet,
                program_fee_bps,
            )],
            Some(&config_admin.pubkey()),
            &[config_admin],
            blockhash,
        ))
        .await
    }

    pub async fn setup_config_and_vault(
        &mut self,
        deposit_fee_bps: u16,
        withdrawal_fee_bps: u16,
        reward_fee_bps: u16,
    ) -> Result<(Keypair, VaultRoot), TestError> {
        let config_admin = self.do_initialize_config().await?;
        let vault_root = self
            .do_initialize_vault(
                deposit_fee_bps,
                withdrawal_fee_bps,
                reward_fee_bps,
                9,
                &config_admin.pubkey(),
            )
            .await?;

        Ok((config_admin, vault_root))
    }

    pub async fn do_initialize_vault(
        &mut self,
        deposit_fee_bps: u16,
        withdrawal_fee_bps: u16,
        reward_fee_bps: u16,
        decimals: u8,
        program_fee_wallet: &Pubkey,
    ) -> Result<VaultRoot, TestError> {
        let vault_base = Keypair::new();

        let vault_pubkey =
            Vault::find_program_address(&jito_vault_program::id(), &vault_base.pubkey()).0;

        let vrt_mint = Keypair::new();
        let vault_admin = Keypair::new();
        let token_mint = Keypair::new();

        self.airdrop(&vault_admin.pubkey(), 100.0).await?;
        self.create_token_mint(&token_mint, &spl_token::id())
            .await?;

        self.initialize_vault(
            &Config::find_program_address(&jito_vault_program::id()).0,
            &vault_pubkey,
            &vrt_mint,
            &token_mint,
            &vault_admin,
            &vault_base,
            deposit_fee_bps,
            withdrawal_fee_bps,
            reward_fee_bps,
            decimals,
        )
        .await?;

        // for holding the backed asset in the vault
        self.create_ata(&token_mint.pubkey(), &vault_pubkey).await?;
        // for holding fees
        self.create_ata(&vrt_mint.pubkey(), &vault_admin.pubkey())
            .await?;
        // for holding program fee
        self.create_ata(&vrt_mint.pubkey(), program_fee_wallet)
            .await?;

        // for holding program fee
        Ok(VaultRoot {
            vault_admin,
            vault_pubkey,
        })
    }

    pub async fn do_initialize_vault_ncn_ticket(
        &mut self,
        vault_root: &VaultRoot,
        ncn: &Pubkey,
    ) -> Result<(), TestError> {
        let vault_ncn_ticket = VaultNcnTicket::find_program_address(
            &jito_vault_program::id(),
            &vault_root.vault_pubkey,
            ncn,
        )
        .0;
        let ncn_vault_ticket = NcnVaultTicket::find_program_address(
            &jito_restaking_program::id(),
            ncn,
            &vault_root.vault_pubkey,
        )
        .0;
        self.initialize_vault_ncn_ticket(
            &Config::find_program_address(&jito_vault_program::id()).0,
            &vault_root.vault_pubkey,
            ncn,
            &ncn_vault_ticket,
            &vault_ncn_ticket,
            &vault_root.vault_admin,
            &self.payer.insecure_clone(),
        )
        .await?;

        Ok(())
    }

    pub async fn set_capacity(
        &mut self,
        config: &Pubkey,
        vault: &Pubkey,
        admin: &Keypair,
        capacity: u64,
    ) -> Result<(), TestError> {
        let blockhash = self.banks_client.get_latest_blockhash().await?;

        self._process_transaction(&Transaction::new_signed_with_payer(
            &[set_deposit_capacity(
                &jito_vault_program::id(),
                config,
                vault,
                &admin.pubkey(),
                capacity,
            )],
            Some(&admin.pubkey()),
            &[&admin],
            blockhash,
        ))
        .await
    }

    pub async fn do_warmup_vault_ncn_ticket(
        &mut self,
        vault_root: &VaultRoot,
        ncn: &Pubkey,
    ) -> Result<(), TestError> {
        let vault_ncn_ticket = VaultNcnTicket::find_program_address(
            &jito_vault_program::id(),
            &vault_root.vault_pubkey,
            ncn,
        )
        .0;

        self.warmup_vault_ncn_ticket(
            &Config::find_program_address(&jito_vault_program::id()).0,
            &vault_root.vault_pubkey,
            ncn,
            &vault_ncn_ticket,
            &vault_root.vault_admin,
        )
        .await?;

        Ok(())
    }

    pub async fn warmup_vault_ncn_ticket(
        &mut self,
        config: &Pubkey,
        vault: &Pubkey,
        ncn: &Pubkey,
        vault_ncn_ticket: &Pubkey,
        ncn_vault_admin: &Keypair,
    ) -> TestResult<()> {
        let blockhash = self.banks_client.get_latest_blockhash().await?;

        self._process_transaction(&Transaction::new_signed_with_payer(
            &[warmup_vault_ncn_ticket(
                &jito_vault_program::id(),
                config,
                vault,
                ncn,
                vault_ncn_ticket,
                &ncn_vault_admin.pubkey(),
            )],
            Some(&ncn_vault_admin.pubkey()),
            &[&ncn_vault_admin],
            blockhash,
        ))
        .await
    }

    pub async fn setup_vault_ncn_slasher_operator_ticket(
        &mut self,
        vault_root: &VaultRoot,
        ncn_pubkey: &Pubkey,
        slasher: &Pubkey,
        operator_pubkey: &Pubkey,
    ) -> Result<(), TestError> {
        let config = self
            .get_config(&Config::find_program_address(&jito_vault_program::id()).0)
            .await
            .unwrap();
        let clock: Clock = self.banks_client.get_sysvar().await?;

        let vault_ncn_slasher_ticket = VaultNcnSlasherTicket::find_program_address(
            &jito_vault_program::id(),
            &vault_root.vault_pubkey,
            ncn_pubkey,
            slasher,
        )
        .0;
        let vault_ncn_slasher_operator_ticket =
            VaultNcnSlasherOperatorTicket::find_program_address(
                &jito_vault_program::id(),
                &vault_root.vault_pubkey,
                ncn_pubkey,
                slasher,
                operator_pubkey,
                clock.slot / config.epoch_length(),
            )
            .0;
        self.initialize_vault_ncn_slasher_operator_ticket(
            &Config::find_program_address(&jito_vault_program::id()).0,
            &vault_root.vault_pubkey,
            ncn_pubkey,
            slasher,
            operator_pubkey,
            &vault_ncn_slasher_ticket,
            &vault_ncn_slasher_operator_ticket,
            &self.payer.insecure_clone(),
        )
        .await
        .unwrap();

        Ok(())
    }

    pub async fn do_initialize_vault_operator_delegation(
        &mut self,
        vault_root: &VaultRoot,
        operator_pubkey: &Pubkey,
    ) -> Result<(), TestError> {
        let vault_operator_delegation = VaultOperatorDelegation::find_program_address(
            &jito_vault_program::id(),
            &vault_root.vault_pubkey,
            operator_pubkey,
        )
        .0;
        let operator_vault_ticket = OperatorVaultTicket::find_program_address(
            &jito_restaking_program::id(),
            operator_pubkey,
            &vault_root.vault_pubkey,
        )
        .0;
        self.initialize_vault_operator_delegation(
            &Config::find_program_address(&jito_vault_program::id()).0,
            &vault_root.vault_pubkey,
            operator_pubkey,
            &operator_vault_ticket,
            &vault_operator_delegation,
            &vault_root.vault_admin,
            &vault_root.vault_admin,
        )
        .await?;

        Ok(())
    }

    pub async fn do_initialize_vault_ncn_slasher_ticket(
        &mut self,
        vault_root: &VaultRoot,
        ncn_pubkey: &Pubkey,
        slasher: &Pubkey,
    ) -> Result<(), TestError> {
        let vault_slasher_ticket_pubkey = VaultNcnSlasherTicket::find_program_address(
            &jito_vault_program::id(),
            &vault_root.vault_pubkey,
            ncn_pubkey,
            slasher,
        )
        .0;
        let ncn_slasher_ticket_pubkey = NcnVaultSlasherTicket::find_program_address(
            &jito_restaking_program::id(),
            ncn_pubkey,
            &vault_root.vault_pubkey,
            slasher,
        )
        .0;

        self.initialize_vault_ncn_slasher_ticket(
            &Config::find_program_address(&jito_vault_program::id()).0,
            &vault_root.vault_pubkey,
            ncn_pubkey,
            slasher,
            &ncn_slasher_ticket_pubkey,
            &vault_slasher_ticket_pubkey,
            &vault_root.vault_admin,
            &vault_root.vault_admin,
        )
        .await?;

        Ok(())
    }

    pub async fn do_warmup_vault_ncn_slasher_ticket(
        &mut self,
        vault_root: &VaultRoot,
        ncn_pubkey: &Pubkey,
        slasher: &Pubkey,
    ) -> Result<(), TestError> {
        let vault_slasher_ticket_pubkey = VaultNcnSlasherTicket::find_program_address(
            &jito_vault_program::id(),
            &vault_root.vault_pubkey,
            ncn_pubkey,
            slasher,
        )
        .0;

        self.warmup_vault_ncn_slasher_ticket(
            &Config::find_program_address(&jito_vault_program::id()).0,
            &vault_root.vault_pubkey,
            ncn_pubkey,
            slasher,
            &vault_slasher_ticket_pubkey,
            &vault_root.vault_admin,
        )
        .await?;

        Ok(())
    }

    pub async fn warmup_vault_ncn_slasher_ticket(
        &mut self,
        config: &Pubkey,
        vault: &Pubkey,
        ncn: &Pubkey,
        slasher: &Pubkey,
        vault_ncn_slasher_ticket: &Pubkey,
        admin: &Keypair,
    ) -> Result<(), TestError> {
        let blockhash = self.banks_client.get_latest_blockhash().await?;

        self._process_transaction(&Transaction::new_signed_with_payer(
            &[warmup_vault_ncn_slasher_ticket(
                &jito_vault_program::id(),
                config,
                vault,
                ncn,
                slasher,
                vault_ncn_slasher_ticket,
                &admin.pubkey(),
            )],
            Some(&admin.pubkey()),
            &[admin],
            blockhash,
        ))
        .await
    }

    pub async fn do_add_delegation(
        &mut self,
        vault_root: &VaultRoot,
        operator: &Pubkey,
        amount: u64,
    ) -> Result<(), TestError> {
        self.add_delegation(
            &Config::find_program_address(&jito_vault_program::id()).0,
            &vault_root.vault_pubkey,
            operator,
            &VaultOperatorDelegation::find_program_address(
                &jito_vault_program::id(),
                &vault_root.vault_pubkey,
                operator,
            )
            .0,
            &vault_root.vault_admin,
            amount,
        )
        .await?;

        Ok(())
    }

    pub async fn initialize_vault(
        &mut self,
        config: &Pubkey,
        vault: &Pubkey,
        vrt_mint: &Keypair,
        token_mint: &Keypair,
        vault_admin: &Keypair,
        vault_base: &Keypair,
        deposit_fee_bps: u16,
        withdrawal_fee_bps: u16,
        reward_fee_bps: u16,
        decimals: u8,
    ) -> Result<(), TestError> {
        let blockhash = self.banks_client.get_latest_blockhash().await?;

        self._process_transaction(&Transaction::new_signed_with_payer(
            &[initialize_vault(
                &jito_vault_program::id(),
                config,
                vault,
                &vrt_mint.pubkey(),
                &token_mint.pubkey(),
                &vault_admin.pubkey(),
                &vault_base.pubkey(),
                deposit_fee_bps,
                withdrawal_fee_bps,
                reward_fee_bps,
                decimals,
            )],
            Some(&vault_admin.pubkey()),
            &[&vault_admin, &vrt_mint, &vault_base],
            blockhash,
        ))
        .await
    }

    pub async fn initialize_vault_ncn_ticket(
        &mut self,
        config: &Pubkey,
        vault: &Pubkey,
        ncn: &Pubkey,
        ncn_vault_ticket: &Pubkey,
        vault_ncn_ticket: &Pubkey,
        admin: &Keypair,
        payer: &Keypair,
    ) -> Result<(), TestError> {
        let blockhash = self.banks_client.get_latest_blockhash().await?;

        self._process_transaction(&Transaction::new_signed_with_payer(
            &[jito_vault_sdk::sdk::initialize_vault_ncn_ticket(
                &jito_vault_program::id(),
                config,
                vault,
                ncn,
                ncn_vault_ticket,
                vault_ncn_ticket,
                &admin.pubkey(),
                &payer.pubkey(),
            )],
            Some(&payer.pubkey()),
            &[admin, payer],
            blockhash,
        ))
        .await
    }

    pub async fn initialize_vault_operator_delegation(
        &mut self,
        config: &Pubkey,
        vault: &Pubkey,
        operator: &Pubkey,
        operator_vault_ticket: &Pubkey,
        vault_operator_delegation: &Pubkey,
        admin: &Keypair,
        payer: &Keypair,
    ) -> Result<(), TestError> {
        let blockhash = self.banks_client.get_latest_blockhash().await?;
        self._process_transaction(&Transaction::new_signed_with_payer(
            &[jito_vault_sdk::sdk::initialize_vault_operator_delegation(
                &jito_vault_program::id(),
                config,
                vault,
                operator,
                operator_vault_ticket,
                vault_operator_delegation,
                &admin.pubkey(),
                &payer.pubkey(),
            )],
            Some(&payer.pubkey()),
            &[admin, payer],
            blockhash,
        ))
        .await
    }

    pub async fn delegate_token_account(
        &mut self,
        config: &Pubkey,
        vault: &Pubkey,
        delegate_asset_admin: &Keypair,
        token_mint: &Pubkey,
        token_account: &Pubkey,
        delegate: &Pubkey,
        token_program_id: &Pubkey,
    ) -> Result<(), TestError> {
        let blockhash = self.banks_client.get_latest_blockhash().await?;
        self._process_transaction(&Transaction::new_signed_with_payer(
            &[jito_vault_sdk::sdk::delegate_token_account(
                &jito_vault_program::id(),
                config,
                vault,
                &delegate_asset_admin.pubkey(),
                token_mint,
                token_account,
                delegate,
                token_program_id,
            )],
            Some(&self.payer.pubkey()),
            &[&self.payer, delegate_asset_admin],
            blockhash,
        ))
        .await
    }

    pub async fn set_admin(
        &mut self,
        config: &Pubkey,
        vault: &Pubkey,
        old_admin: &Keypair,
        new_admin: &Keypair,
    ) -> Result<(), TestError> {
        let blockhash = self.banks_client.get_latest_blockhash().await?;
        self._process_transaction(&Transaction::new_signed_with_payer(
            &[jito_vault_sdk::sdk::set_admin(
                &jito_vault_program::id(),
                config,
                vault,
                &old_admin.pubkey(),
                &new_admin.pubkey(),
            )],
            Some(&old_admin.pubkey()),
            &[old_admin, new_admin],
            blockhash,
        ))
        .await
    }

    pub async fn set_secondary_admin(
        &mut self,
        config: &Pubkey,
        vault: &Pubkey,
        admin: &Keypair,
        new_admin: &Pubkey,
        role: VaultAdminRole,
    ) -> Result<(), TestError> {
        let blockhash = self.banks_client.get_latest_blockhash().await?;
        self._process_transaction(&Transaction::new_signed_with_payer(
            &[jito_vault_sdk::sdk::set_secondary_admin(
                &jito_vault_program::id(),
                config,
                vault,
                &admin.pubkey(),
                new_admin,
                role,
            )],
            Some(&admin.pubkey()),
            &[admin],
            blockhash,
        ))
        .await
    }

    pub async fn set_fees(
        &mut self,
        config: &Pubkey,
        vault: &Pubkey,
        fee_admin: &Keypair,
        deposit_fee_bps: Option<u16>,
        withdrawal_fee_bps: Option<u16>,
        reward_fee_bps: Option<u16>,
    ) -> Result<(), TestError> {
        let blockhash = self.banks_client.get_latest_blockhash().await?;
        self._process_transaction(&Transaction::new_signed_with_payer(
            &[jito_vault_sdk::sdk::set_fees(
                &jito_vault_program::id(),
                config,
                vault,
                &fee_admin.pubkey(),
                deposit_fee_bps,
                withdrawal_fee_bps,
                reward_fee_bps,
            )],
            Some(&fee_admin.pubkey()),
            &[fee_admin],
            blockhash,
        ))
        .await
    }

    pub async fn set_program_fee(
        &mut self,
        config_admin: &Keypair,
        new_fee_bps: u16,
    ) -> Result<(), TestError> {
        let blockhash = self.banks_client.get_latest_blockhash().await?;
        self._process_transaction(&Transaction::new_signed_with_payer(
            &[jito_vault_sdk::sdk::set_program_fee(
                &jito_vault_program::id(),
                &Config::find_program_address(&jito_vault_program::id()).0,
                &config_admin.pubkey(),
                new_fee_bps,
            )],
            Some(&config_admin.pubkey()),
            &[config_admin],
            blockhash,
        ))
        .await
    }

    pub async fn do_enqueue_withdrawal(
        &mut self,
        vault_root: &VaultRoot,
        depositor: &Keypair,
        amount: u64,
    ) -> Result<VaultStakerWithdrawalTicketRoot, TestError> {
        let vault = self.get_vault(&vault_root.vault_pubkey).await.unwrap();
        let depositor_vrt_token_account =
            get_associated_token_address(&depositor.pubkey(), &vault.vrt_mint);

        let base = Keypair::new();
        let vault_staker_withdrawal_ticket = VaultStakerWithdrawalTicket::find_program_address(
            &jito_vault_program::id(),
            &vault_root.vault_pubkey,
            &base.pubkey(),
        )
        .0;
        info!(
            "vault_staker_withdrawal_ticket: {:?}",
            vault_staker_withdrawal_ticket
        );
        let vault_staker_withdrawal_ticket_token_account =
            get_associated_token_address(&vault_staker_withdrawal_ticket, &vault.vrt_mint);

        self.create_ata(&vault.vrt_mint, &vault_staker_withdrawal_ticket)
            .await?;

        self.enqueue_withdrawal(
            &Config::find_program_address(&jito_vault_program::id()).0,
            &vault_root.vault_pubkey,
            &vault_staker_withdrawal_ticket,
            &vault_staker_withdrawal_ticket_token_account,
            depositor,
            &depositor_vrt_token_account,
            &base,
            amount,
        )
        .await?;

        Ok(VaultStakerWithdrawalTicketRoot {
            base: base.pubkey(),
        })
    }

    pub async fn do_cooldown_delegation(
        &mut self,
        vault_root: &VaultRoot,
        operator: &Pubkey,
        amount: u64,
    ) -> TestResult<()> {
        self.cooldown_delegation(
            &Config::find_program_address(&jito_vault_program::id()).0,
            &vault_root.vault_pubkey,
            operator,
            &VaultOperatorDelegation::find_program_address(
                &jito_vault_program::id(),
                &vault_root.vault_pubkey,
                operator,
            )
            .0,
            &vault_root.vault_admin,
            amount,
        )
        .await
    }

    pub async fn cooldown_delegation(
        &mut self,
        config: &Pubkey,
        vault: &Pubkey,
        operator: &Pubkey,
        vault_operator_delegation: &Pubkey,
        admin: &Keypair,
        amount: u64,
    ) -> TestResult<()> {
        let blockhash = self.banks_client.get_latest_blockhash().await?;
        self._process_transaction(&Transaction::new_signed_with_payer(
            &[cooldown_delegation(
                &jito_vault_program::id(),
                config,
                vault,
                operator,
                vault_operator_delegation,
                &admin.pubkey(),
                amount,
            )],
            Some(&self.payer.pubkey()),
            &[&self.payer, admin],
            blockhash,
        ))
        .await
    }

    pub async fn do_full_vault_update(
        &mut self,
        vault_pubkey: &Pubkey,
        operators: &[Pubkey],
    ) -> Result<(), TestError> {
        let slot = self.banks_client.get_sysvar::<Clock>().await?.slot;

        let config = self
            .get_config(&Config::find_program_address(&jito_vault_program::id()).0)
            .await?;

        let vault_update_state_tracker = VaultUpdateStateTracker::find_program_address(
            &jito_vault_program::id(),
            vault_pubkey,
            slot / config.epoch_length(),
        )
        .0;
        self.initialize_vault_update_state_tracker(vault_pubkey, &vault_update_state_tracker)
            .await?;

        for operator in operators {
            self.crank_vault_update_state_tracker(
                vault_pubkey,
                operator,
                &VaultOperatorDelegation::find_program_address(
                    &jito_vault_program::id(),
                    vault_pubkey,
                    operator,
                )
                .0,
                &vault_update_state_tracker,
            )
            .await?;
        }

        self.close_vault_update_state_tracker(
            vault_pubkey,
            &vault_update_state_tracker,
            slot / config.epoch_length(),
        )
        .await?;

        self.update_vault_balance(vault_pubkey).await?;

        Ok(())
    }

    pub async fn do_crank_vault_update_state_tracker(
        &mut self,
        vault: &Pubkey,
        operator: &Pubkey,
    ) -> TestResult<()> {
        let slot = self.banks_client.get_sysvar::<Clock>().await?.slot;
        let config = self
            .get_config(&Config::find_program_address(&jito_vault_program::id()).0)
            .await?;
        let ncn_epoch = slot / config.epoch_length();
        self.crank_vault_update_state_tracker(
            vault,
            operator,
            &VaultOperatorDelegation::find_program_address(
                &jito_vault_program::id(),
                vault,
                operator,
            )
            .0,
            &VaultUpdateStateTracker::find_program_address(
                &jito_vault_program::id(),
                vault,
                ncn_epoch,
            )
            .0,
        )
        .await
    }

    pub async fn crank_vault_update_state_tracker(
        &mut self,
        vault: &Pubkey,
        operator: &Pubkey,
        vault_operator_delegation: &Pubkey,
        vault_update_state_tracker: &Pubkey,
    ) -> TestResult<()> {
        let blockhash = self.banks_client.get_latest_blockhash().await?;

        self._process_transaction(&Transaction::new_signed_with_payer(
            &[jito_vault_sdk::sdk::crank_vault_update_state_tracker(
                &jito_vault_program::id(),
                &Config::find_program_address(&jito_vault_program::id()).0,
                vault,
                operator,
                vault_operator_delegation,
                vault_update_state_tracker,
            )],
            Some(&self.payer.pubkey()),
            &[&self.payer],
            blockhash,
        ))
        .await?;
        Ok(())
    }

    pub async fn update_vault_balance(&mut self, vault_pubkey: &Pubkey) -> TestResult<()> {
        let blockhash = self.banks_client.get_latest_blockhash().await?;

        let vault = self.get_vault(vault_pubkey).await?;

        self._process_transaction(&Transaction::new_signed_with_payer(
            &[jito_vault_sdk::sdk::update_vault_balance(
                &jito_vault_program::id(),
                &Config::find_program_address(&jito_vault_program::id()).0,
                vault_pubkey,
                &get_associated_token_address(vault_pubkey, &vault.supported_mint),
                &vault.vrt_mint,
                &get_associated_token_address(&vault.fee_wallet, &vault.vrt_mint),
                &spl_token::ID,
            )],
            Some(&self.payer.pubkey()),
            &[&self.payer],
            blockhash,
        ))
        .await?;

        Ok(())
    }

    pub async fn initialize_vault_update_state_tracker(
        &mut self,
        vault_pubkey: &Pubkey,
        vault_update_state_tracker: &Pubkey,
    ) -> TestResult<()> {
        let blockhash = self.banks_client.get_latest_blockhash().await?;

        self._process_transaction(&Transaction::new_signed_with_payer(
            &[jito_vault_sdk::sdk::initialize_vault_update_state_tracker(
                &jito_vault_program::id(),
                &Config::find_program_address(&jito_vault_program::id()).0,
                vault_pubkey,
                vault_update_state_tracker,
                &self.payer.pubkey(),
                WithdrawalAllocationMethod::Greedy,
            )],
            Some(&self.payer.pubkey()),
            &[&self.payer],
            blockhash,
        ))
        .await?;
        Ok(())
    }

    pub async fn close_vault_update_state_tracker(
        &mut self,
        vault_pubkey: &Pubkey,
        vault_update_state_tracker: &Pubkey,
        ncn_epoch: u64,
    ) -> TestResult<()> {
        let blockhash = self.banks_client.get_latest_blockhash().await?;

        self._process_transaction(&Transaction::new_signed_with_payer(
            &[jito_vault_sdk::sdk::close_vault_update_state_tracker(
                &jito_vault_program::id(),
                &Config::find_program_address(&jito_vault_program::id()).0,
                vault_pubkey,
                vault_update_state_tracker,
                &self.payer.pubkey(),
                ncn_epoch,
            )],
            Some(&self.payer.pubkey()),
            &[&self.payer],
            blockhash,
        ))
        .await
    }

    pub async fn enqueue_withdrawal(
        &mut self,
        config: &Pubkey,
        vault: &Pubkey,
        vault_staker_withdrawal_ticket: &Pubkey,
        vault_staker_withdrawal_ticket_token_account: &Pubkey,
        staker: &Keypair,
        staker_vrt_token_account: &Pubkey,
        base: &Keypair,
        amount: u64,
    ) -> Result<(), TestError> {
        let blockhash = self.banks_client.get_latest_blockhash().await?;
        self._process_transaction(&Transaction::new_signed_with_payer(
            &[jito_vault_sdk::sdk::enqueue_withdrawal(
                &jito_vault_program::id(),
                config,
                vault,
                vault_staker_withdrawal_ticket,
                vault_staker_withdrawal_ticket_token_account,
                &staker.pubkey(),
                staker_vrt_token_account,
                &base.pubkey(),
                amount,
            )],
            Some(&staker.pubkey()),
            &[staker, base],
            blockhash,
        ))
        .await
    }

    pub async fn do_burn_withdrawal_ticket(
        &mut self,
        vault_root: &VaultRoot,
        staker: &Keypair,
        vault_staker_withdrawal_ticket_base: &Pubkey,
        program_fee_wallet: &Pubkey,
    ) -> Result<(), TestError> {
        let vault = self.get_vault(&vault_root.vault_pubkey).await.unwrap();
        let vault_staker_withdrawal_ticket = VaultStakerWithdrawalTicket::find_program_address(
            &jito_vault_program::id(),
            &vault_root.vault_pubkey,
            vault_staker_withdrawal_ticket_base,
        )
        .0;

        self.burn_withdrawal_ticket(
            &Config::find_program_address(&jito_vault_program::id()).0,
            &vault_root.vault_pubkey,
            &get_associated_token_address(&vault_root.vault_pubkey, &vault.supported_mint),
            &vault.vrt_mint,
            &staker.pubkey(),
            &get_associated_token_address(&staker.pubkey(), &vault.supported_mint),
            &vault_staker_withdrawal_ticket,
            &get_associated_token_address(&vault_staker_withdrawal_ticket, &vault.vrt_mint),
            &get_associated_token_address(&vault.fee_wallet, &vault.vrt_mint),
            &get_associated_token_address(program_fee_wallet, &vault.vrt_mint),
        )
        .await?;

        Ok(())
    }

    pub async fn burn_withdrawal_ticket(
        &mut self,
        config: &Pubkey,
        vault: &Pubkey,
        vault_token_account: &Pubkey,
        vrt_mint: &Pubkey,
        staker: &Pubkey,
        staker_token_account: &Pubkey,
        vault_staker_withdrawal_ticket: &Pubkey,
        vault_staker_withdrawal_ticket_token_account: &Pubkey,
        vault_fee_token_account: &Pubkey,
        program_fee_vrt_token_account: &Pubkey,
    ) -> Result<(), TestError> {
        let blockhash = self.banks_client.get_latest_blockhash().await?;
        self._process_transaction(&Transaction::new_signed_with_payer(
            &[jito_vault_sdk::sdk::burn_withdrawal_ticket(
                &jito_vault_program::id(),
                config,
                vault,
                vault_token_account,
                vrt_mint,
                staker,
                staker_token_account,
                vault_staker_withdrawal_ticket,
                vault_staker_withdrawal_ticket_token_account,
                vault_fee_token_account,
                program_fee_vrt_token_account,
            )],
            Some(&self.payer.pubkey()),
            &[&self.payer],
            blockhash,
        ))
        .await
    }

    pub async fn add_delegation(
        &mut self,
        config: &Pubkey,
        vault: &Pubkey,
        operator: &Pubkey,
        vault_operator_delegation: &Pubkey,
        admin: &Keypair,
        amount: u64,
    ) -> Result<(), TestError> {
        let blockhash = self.banks_client.get_latest_blockhash().await?;
        self._process_transaction(&Transaction::new_signed_with_payer(
            &[add_delegation(
                &jito_vault_program::id(),
                config,
                vault,
                operator,
                vault_operator_delegation,
                &admin.pubkey(),
                amount,
            )],
            Some(&admin.pubkey()),
            &[admin],
            blockhash,
        ))
        .await
    }

    pub async fn do_mint_to(
        &mut self,
        vault_root: &VaultRoot,
        depositor: &Keypair,
        amount_in: u64,
        min_amount_out: u64,
    ) -> TestResult<()> {
        let vault = self.get_vault(&vault_root.vault_pubkey).await.unwrap();
        self.mint_to(
            &vault_root.vault_pubkey,
            &vault.vrt_mint,
            depositor,
            &get_associated_token_address(&depositor.pubkey(), &vault.supported_mint),
            &get_associated_token_address(&vault_root.vault_pubkey, &vault.supported_mint),
            &get_associated_token_address(&depositor.pubkey(), &vault.vrt_mint),
            &get_associated_token_address(&vault.fee_wallet, &vault.vrt_mint),
            None,
            amount_in,
            min_amount_out,
        )
        .await
    }

    pub async fn mint_to(
        &mut self,
        vault: &Pubkey,
        vrt_mint: &Pubkey,
        depositor: &Keypair,
        depositor_token_account: &Pubkey,
        vault_token_account: &Pubkey,
        depositor_vrt_token_account: &Pubkey,
        vault_fee_token_account: &Pubkey,
        mint_signer: Option<&Keypair>,
        amount_in: u64,
        min_amount_out: u64,
    ) -> Result<(), TestError> {
        let blockhash = self.banks_client.get_latest_blockhash().await?;
        let mut signers = vec![depositor];
        if let Some(signer) = mint_signer {
            signers.push(signer);
        }
        self._process_transaction(&Transaction::new_signed_with_payer(
            &[jito_vault_sdk::sdk::mint_to(
                &jito_vault_program::id(),
                &Config::find_program_address(&jito_vault_program::id()).0,
                vault,
                vrt_mint,
                &depositor.pubkey(),
                depositor_token_account,
                vault_token_account,
                depositor_vrt_token_account,
                vault_fee_token_account,
                mint_signer.map(|s| s.pubkey()).as_ref(),
                amount_in,
                min_amount_out,
            )],
            Some(&depositor.pubkey()),
            &signers,
            blockhash,
        ))
        .await
    }

    pub async fn initialize_vault_ncn_slasher_ticket(
        &mut self,
        config: &Pubkey,
        vault: &Pubkey,
        ncn: &Pubkey,
        slasher: &Pubkey,
        ncn_slasher_ticket: &Pubkey,
        vault_slasher_ticket: &Pubkey,
        admin: &Keypair,
        payer: &Keypair,
    ) -> Result<(), TestError> {
        let blockhash = self.banks_client.get_latest_blockhash().await?;
        self._process_transaction(&Transaction::new_signed_with_payer(
            &[jito_vault_sdk::sdk::initialize_vault_ncn_slasher_ticket(
                &jito_vault_program::id(),
                config,
                vault,
                ncn,
                slasher,
                ncn_slasher_ticket,
                vault_slasher_ticket,
                &admin.pubkey(),
                &payer.pubkey(),
            )],
            Some(&payer.pubkey()),
            &[admin, payer],
            blockhash,
        ))
        .await
    }

    pub async fn initialize_vault_ncn_slasher_operator_ticket(
        &mut self,
        config: &Pubkey,
        vault: &Pubkey,
        ncn: &Pubkey,
        slasher: &Pubkey,
        operator: &Pubkey,
        vault_ncn_slasher_ticket: &Pubkey,
        vault_ncn_slasher_operator_ticket: &Pubkey,
        payer: &Keypair,
    ) -> Result<(), TestError> {
        let blockhash = self.banks_client.get_latest_blockhash().await?;
        self._process_transaction(&Transaction::new_signed_with_payer(
            &[
                jito_vault_sdk::sdk::initialize_vault_ncn_slasher_operator_ticket(
                    &jito_vault_program::id(),
                    config,
                    vault,
                    ncn,
                    slasher,
                    operator,
                    vault_ncn_slasher_ticket,
                    vault_ncn_slasher_operator_ticket,
                    &payer.pubkey(),
                ),
            ],
            Some(&payer.pubkey()),
            &[payer],
            blockhash,
        ))
        .await
    }

    pub async fn create_token_metadata(
        &mut self,
        vault: &Pubkey,
        admin: &Keypair,
        vrt_mint: &Pubkey,
        payer: &Keypair,
        metadata: &Pubkey,
        name: String,
        symbol: String,
        uri: String,
    ) -> Result<(), TestError> {
        let blockhash = self.banks_client.get_latest_blockhash().await?;

<<<<<<< HEAD
=======
        let new_blockhash = self
            .banks_client
            .get_new_latest_blockhash(&blockhash)
            .await
            .unwrap();

>>>>>>> bc389226
        self._process_transaction(&Transaction::new_signed_with_payer(
            &[jito_vault_sdk::sdk::create_token_metadata(
                &jito_vault_program::id(),
                vault,
                &admin.pubkey(),
                vrt_mint,
                &payer.pubkey(),
                metadata,
                name,
                symbol,
                uri,
            )],
            Some(&payer.pubkey()),
            &[admin, payer],
            new_blockhash,
        ))
        .await
    }

    pub async fn update_token_metadata(
        &mut self,
        vault: &Pubkey,
        admin: &Keypair,
        vrt_mint: &Pubkey,
        metadata: &Pubkey,
        name: String,
        symbol: String,
        uri: String,
    ) -> Result<(), TestError> {
        let blockhash = self.banks_client.get_latest_blockhash().await?;
        self._process_transaction(&Transaction::new_signed_with_payer(
            &[jito_vault_sdk::sdk::update_token_metadata(
                &jito_vault_program::id(),
                vault,
                &admin.pubkey(),
                vrt_mint,
                metadata,
                name,
                symbol,
                uri,
            )],
            Some(&self.payer.pubkey()),
            &[&self.payer, admin],
            blockhash,
        ))
        .await
    }

    async fn _process_transaction(&mut self, tx: &Transaction) -> Result<(), TestError> {
        self.banks_client
            .process_transaction_with_preflight_and_commitment(
                tx.clone(),
                CommitmentLevel::Processed,
            )
            .await?;
        Ok(())
    }

    pub async fn airdrop(&mut self, to: &Pubkey, sol: f64) -> Result<(), TestError> {
        let blockhash = self.banks_client.get_latest_blockhash().await?;
        self.banks_client
            .process_transaction_with_preflight_and_commitment(
                Transaction::new_signed_with_payer(
                    &[transfer(&self.payer.pubkey(), to, sol_to_lamports(sol))],
                    Some(&self.payer.pubkey()),
                    &[&self.payer],
                    blockhash,
                ),
                CommitmentLevel::Processed,
            )
            .await?;
        Ok(())
    }

    pub async fn create_token_mint(
        &mut self,
        mint: &Keypair,
        token_program_id: &Pubkey,
    ) -> Result<(), TestError> {
        let blockhash = self.banks_client.get_latest_blockhash().await?;
        let rent: Rent = self.banks_client.get_sysvar().await?;
        let ixs = if token_program_id.eq(&spl_token::id()) {
            vec![
                create_account(
                    &self.payer.pubkey(),
                    &mint.pubkey(),
                    rent.minimum_balance(spl_token::state::Mint::LEN),
                    spl_token::state::Mint::LEN as u64,
                    token_program_id,
                ),
                spl_token::instruction::initialize_mint2(
                    token_program_id,
                    &mint.pubkey(),
                    &self.payer.pubkey(),
                    None,
                    9,
                )
                .unwrap(),
            ]
        } else {
            let space = ExtensionType::try_calculate_account_len::<spl_token_2022::state::Mint>(&[
                ExtensionType::MintCloseAuthority,
            ])
            .unwrap();
            vec![
                create_account(
                    &self.payer.pubkey(),
                    &mint.pubkey(),
                    rent.minimum_balance(space),
                    space as u64,
                    token_program_id,
                ),
                spl_token_2022::instruction::initialize_mint_close_authority(
                    token_program_id,
                    &mint.pubkey(),
                    None,
                )
                .unwrap(),
                spl_token_2022::instruction::initialize_mint(
                    token_program_id,
                    &mint.pubkey(),
                    &self.payer.pubkey(),
                    None,
                    9,
                )
                .unwrap(),
            ]
        };
        self.banks_client
            .process_transaction_with_preflight_and_commitment(
                Transaction::new_signed_with_payer(
                    &ixs,
                    Some(&self.payer.pubkey()),
                    &[&self.payer, mint],
                    blockhash,
                ),
                CommitmentLevel::Processed,
            )
            .await?;
        Ok(())
    }

    pub async fn create_ata(&mut self, mint: &Pubkey, owner: &Pubkey) -> Result<(), TestError> {
        let blockhash = self.banks_client.get_latest_blockhash().await?;
        self.banks_client
            .process_transaction_with_preflight_and_commitment(
                Transaction::new_signed_with_payer(
                    &[create_associated_token_account_idempotent(
                        &self.payer.pubkey(),
                        owner,
                        mint,
                        &spl_token::id(),
                    )],
                    Some(&self.payer.pubkey()),
                    &[&self.payer],
                    blockhash,
                ),
                CommitmentLevel::Processed,
            )
            .await?;
        Ok(())
    }

    /// Mints tokens to an ATA owned by the `to` address
    pub async fn mint_spl_to(
        &mut self,
        mint: &Pubkey,
        to: &Pubkey,
        amount: u64,
    ) -> Result<(), BanksClientError> {
        let blockhash = self.banks_client.get_latest_blockhash().await?;
        self.banks_client
            .process_transaction_with_preflight_and_commitment(
                Transaction::new_signed_with_payer(
                    &[
                        create_associated_token_account_idempotent(
                            &self.payer.pubkey(),
                            to,
                            mint,
                            &spl_token::id(),
                        ),
                        spl_token::instruction::mint_to(
                            &spl_token::id(),
                            mint,
                            &get_associated_token_address(to, mint),
                            &self.payer.pubkey(),
                            &[],
                            amount,
                        )
                        .unwrap(),
                    ],
                    Some(&self.payer.pubkey()),
                    &[&self.payer],
                    blockhash,
                ),
                CommitmentLevel::Processed,
            )
            .await
    }

    pub async fn get_reward_fee_token_account(
        &mut self,
        vault: &Pubkey,
    ) -> Result<SPLTokenAccount, BanksClientError> {
        let vault = self.get_vault(vault).await.unwrap();

        let vault_fee_token_account =
            get_associated_token_address(&vault.fee_wallet, &vault.vrt_mint);

        let account = self
            .banks_client
            .get_account(vault_fee_token_account)
            .await
            .unwrap()
            .unwrap();

        Ok(SPLTokenAccount::unpack(&account.data).unwrap())
    }

    pub async fn create_and_fund_reward_vault(
        &mut self,
        vault: &Pubkey,
        rewarder: &Keypair,
        amount: u64,
    ) -> Result<(), BanksClientError> {
        let vault_account = self.get_vault(vault).await.unwrap();

        let rewarder_token_account =
            get_associated_token_address(&rewarder.pubkey(), &vault_account.supported_mint);

        let vault_token_account =
            get_associated_token_address(vault, &vault_account.supported_mint);

        let blockhash = self.banks_client.get_latest_blockhash().await?;
        self.banks_client
            .process_transaction_with_preflight_and_commitment(
                Transaction::new_signed_with_payer(
                    &[
                        create_associated_token_account_idempotent(
                            &rewarder.pubkey(),
                            &vault_token_account,
                            &vault_account.supported_mint,
                            &spl_token::id(),
                        ),
                        spl_token::instruction::transfer(
                            &spl_token::id(),
                            &rewarder_token_account,
                            &vault_token_account,
                            &rewarder.pubkey(),
                            &[],
                            amount,
                        )
                        .unwrap(),
                    ],
                    Some(&rewarder.pubkey()),
                    &[&rewarder],
                    blockhash,
                ),
                CommitmentLevel::Processed,
            )
            .await
    }

    pub async fn set_program_fee_wallet(
        &mut self,
        program_fee_admin: &Keypair,
        new_fee_wallet: &Pubkey,
    ) -> Result<(), TestError> {
        let blockhash = self.banks_client.get_latest_blockhash().await?;
        self._process_transaction(&Transaction::new_signed_with_payer(
            &[jito_vault_sdk::sdk::set_program_fee_wallet(
                &jito_vault_program::id(),
                &Config::find_program_address(&jito_vault_program::id()).0,
                &program_fee_admin.pubkey(),
                new_fee_wallet,
            )],
            Some(&program_fee_admin.pubkey()),
            &[program_fee_admin],
            blockhash,
        ))
        .await
    }

    pub async fn set_is_paused(
        &mut self,
        vault: &Pubkey,
        admin: &Keypair,
        is_paused: bool,
    ) -> Result<(), TestError> {
        let blockhash = self.banks_client.get_latest_blockhash().await?;
        self._process_transaction(&Transaction::new_signed_with_payer(
            &[jito_vault_sdk::sdk::set_is_paused(
                &jito_vault_program::id(),
                &Config::find_program_address(&jito_vault_program::id()).0,
                vault,
                &admin.pubkey(),
                is_paused,
            )],
            Some(&admin.pubkey()),
            &[admin],
            blockhash,
        ))
        .await
    }
}

#[inline(always)]
#[track_caller]
pub fn assert_vault_error<T>(test_error: Result<T, TestError>, vault_error: VaultError) {
    assert!(test_error.is_err());
    assert_eq!(
        test_error.err().unwrap().to_transaction_error().unwrap(),
        TransactionError::InstructionError(0, InstructionError::Custom(vault_error as u32))
    );
}<|MERGE_RESOLUTION|>--- conflicted
+++ resolved
@@ -1381,15 +1381,6 @@
     ) -> Result<(), TestError> {
         let blockhash = self.banks_client.get_latest_blockhash().await?;
 
-<<<<<<< HEAD
-=======
-        let new_blockhash = self
-            .banks_client
-            .get_new_latest_blockhash(&blockhash)
-            .await
-            .unwrap();
-
->>>>>>> bc389226
         self._process_transaction(&Transaction::new_signed_with_payer(
             &[jito_vault_sdk::sdk::create_token_metadata(
                 &jito_vault_program::id(),
