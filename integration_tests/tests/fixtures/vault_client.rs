--- conflicted
+++ resolved
@@ -13,27 +13,9 @@
     vault_operator_ticket::VaultOperatorTicket,
     vault_staker_withdrawal_ticket::VaultStakerWithdrawalTicket,
 };
-use jito_vault_sdk::{
-    add_delegation, initialize_config, initialize_vault, initialize_vault_delegation_list,
-};
-use log::info;
-use solana_program::{
-    clock::Clock,
-    entrypoint::MAX_PERMITTED_DATA_INCREASE,
-    native_token::sol_to_lamports,
-    program_pack::Pack,
-    pubkey::Pubkey,
-    rent::Rent,
-    system_instruction::{create_account, transfer},
-};
-<<<<<<< HEAD
 use jito_vault_sdk::{add_delegation, initialize_config, initialize_vault};
-use mpl_token_metadata::accounts::Metadata;
 use solana_program::pubkey::Pubkey;
 use solana_program_test::{BanksClient, BanksClientError};
-=======
-use solana_program_test::BanksClient;
->>>>>>> 5d3d5556
 use solana_sdk::{
     commitment_config::CommitmentLevel,
     signature::{Keypair, Signer},
@@ -1033,7 +1015,6 @@
         .await
     }
 
-<<<<<<< HEAD
     pub async fn create_token_metadata(
         &mut self,
         vault: &Pubkey,
@@ -1063,10 +1044,7 @@
         .await
     }
 
-    pub async fn process_transaction(&mut self, tx: &Transaction) -> Result<(), BanksClientError> {
-=======
     async fn _process_transaction(&mut self, tx: &Transaction) -> Result<(), TestError> {
->>>>>>> 5d3d5556
         self.banks_client
             .process_transaction_with_preflight_and_commitment(
                 tx.clone(),
