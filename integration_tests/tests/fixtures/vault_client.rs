use borsh::BorshDeserialize;
use jito_account_traits::AccountDeserialize;
use jito_restaking_core::{
    ncn_operator_state::NcnOperatorState, ncn_vault_slasher_ticket::NcnVaultSlasherTicket,
    ncn_vault_ticket::NcnVaultTicket, operator_vault_ticket::OperatorVaultTicket,
};
use jito_vault_core::{
    config::Config, vault::Vault, vault_ncn_slasher_operator_ticket::VaultNcnSlasherOperatorTicket,
    vault_ncn_slasher_ticket::VaultNcnSlasherTicket, vault_ncn_ticket::VaultNcnTicket,
    vault_operator_delegation::VaultOperatorDelegation,
    vault_staker_withdrawal_ticket::VaultStakerWithdrawalTicket,
    vault_update_state_tracker::VaultUpdateStateTracker,
};
use jito_vault_sdk::{
    error::VaultError,
    inline_mpl_token_metadata,
    instruction::{VaultAdminRole, WithdrawalAllocationMethod},
    sdk::{
        add_delegation, cooldown_delegation, initialize_config, initialize_vault,
        warmup_vault_ncn_slasher_ticket, warmup_vault_ncn_ticket,
    },
};
use log::info;
use solana_program::{
    clock::Clock,
    native_token::sol_to_lamports,
    program_pack::Pack,
    pubkey::Pubkey,
    rent::Rent,
    system_instruction::{create_account, transfer},
};
use solana_program_test::{BanksClient, BanksClientError};
use solana_sdk::{
    commitment_config::CommitmentLevel,
    instruction::InstructionError,
    signature::{Keypair, Signer},
    transaction::{Transaction, TransactionError},
};
use spl_associated_token_account::{
    get_associated_token_address, instruction::create_associated_token_account_idempotent,
};
use spl_token::{
    instruction::initialize_mint2,
    state::{Account as SPLTokenAccount, Mint},
};

use crate::fixtures::{TestError, TestResult};

pub struct VaultRoot {
    pub vault_pubkey: Pubkey,
    pub vault_admin: Keypair,
}

#[derive(Debug)]
pub struct VaultStakerWithdrawalTicketRoot {
    pub base: Pubkey,
}

pub struct VaultProgramClient {
    banks_client: BanksClient,
    payer: Keypair,
}

impl VaultProgramClient {
    pub const fn new(banks_client: BanksClient, payer: Keypair) -> Self {
        Self {
            banks_client,
            payer,
        }
    }

    pub async fn configure_depositor(
        &mut self,
        vault_root: &VaultRoot,
        depositor: &Pubkey,
        amount_to_mint: u64,
    ) -> TestResult<()> {
        self._airdrop(depositor, 100.0).await?;
        let vault = self.get_vault(&vault_root.vault_pubkey).await?;
        self.create_ata(&vault.supported_mint, depositor).await?;
        self.create_ata(&vault.vrt_mint, depositor).await?;
        self.mint_spl_to(&vault.supported_mint, depositor, amount_to_mint)
            .await?;

        Ok(())
    }

    pub async fn get_config(&mut self, account: &Pubkey) -> Result<Config, TestError> {
        let account = self.banks_client.get_account(*account).await?.unwrap();
        Ok(Config::try_from_slice_unchecked(&mut account.data.as_slice())?.clone())
    }

    pub async fn get_vault(&mut self, account: &Pubkey) -> Result<Vault, TestError> {
        let account = self.banks_client.get_account(*account).await?.unwrap();
        Ok(Vault::try_from_slice_unchecked(&mut account.data.as_slice())?.clone())
    }

    pub async fn get_vault_ncn_ticket(
        &mut self,
        vault: &Pubkey,
        ncn: &Pubkey,
    ) -> Result<VaultNcnTicket, TestError> {
        let account = VaultNcnTicket::find_program_address(&jito_vault_program::id(), vault, ncn).0;
        let account = self.banks_client.get_account(account).await?.unwrap();
        Ok(VaultNcnTicket::try_from_slice_unchecked(&mut account.data.as_slice())?.clone())
    }

    pub async fn get_vault_operator_delegation(
        &mut self,
        vault: &Pubkey,
        operator: &Pubkey,
    ) -> Result<VaultOperatorDelegation, TestError> {
        let account = VaultOperatorDelegation::find_program_address(
            &jito_vault_program::id(),
            vault,
            operator,
        )
        .0;
        let account = self.banks_client.get_account(account).await?.unwrap();
        Ok(
            VaultOperatorDelegation::try_from_slice_unchecked(&mut account.data.as_slice())?
                .clone(),
        )
    }

    pub async fn get_vault_staker_withdrawal_ticket(
        &mut self,
        vault: &Pubkey,
        staker: &Pubkey,
        base: &Pubkey,
    ) -> Result<VaultStakerWithdrawalTicket, TestError> {
        let account = VaultStakerWithdrawalTicket::find_program_address(
            &jito_vault_program::id(),
            vault,
            base,
        )
        .0;
        let account = self.banks_client.get_account(account).await?.unwrap();
        let withdrawal_ticket =
            VaultStakerWithdrawalTicket::try_from_slice_unchecked(&mut account.data.as_slice())?
                .clone();
        assert_eq!(withdrawal_ticket.staker, *staker);
        Ok(withdrawal_ticket)
    }

    pub async fn get_vault_ncn_slasher_ticket(
        &mut self,
        vault: &Pubkey,
        ncn: &Pubkey,
        slasher: &Pubkey,
    ) -> Result<VaultNcnSlasherTicket, TestError> {
        let account = VaultNcnSlasherTicket::find_program_address(
            &jito_vault_program::id(),
            vault,
            ncn,
            slasher,
        )
        .0;
        let account = self.banks_client.get_account(account).await?.unwrap();
        Ok(VaultNcnSlasherTicket::try_from_slice_unchecked(&mut account.data.as_slice())?.clone())
    }

    pub async fn get_vault_ncn_slasher_operator_ticket(
        &mut self,
        vault: &Pubkey,
        ncn: &Pubkey,
        slasher: &Pubkey,
        operator: &Pubkey,
        epoch: u64,
    ) -> Result<VaultNcnSlasherOperatorTicket, TestError> {
        let account = VaultNcnSlasherOperatorTicket::find_program_address(
            &jito_vault_program::id(),
            vault,
            ncn,
            slasher,
            operator,
            epoch,
        )
        .0;
        let account = self.banks_client.get_account(account).await?.unwrap();
        Ok(
            VaultNcnSlasherOperatorTicket::try_from_slice_unchecked(&mut account.data.as_slice())?
                .clone(),
        )
    }

    pub async fn get_vault_update_state_tracker(
        &mut self,
        vault: &Pubkey,
        epoch: u64,
    ) -> Result<VaultUpdateStateTracker, TestError> {
        let account =
            VaultUpdateStateTracker::find_program_address(&jito_vault_program::id(), vault, epoch)
                .0;
        let account = self.banks_client.get_account(account).await?.unwrap();
        Ok(
            VaultUpdateStateTracker::try_from_slice_unchecked(&mut account.data.as_slice())?
                .clone(),
        )
    }

    pub async fn get_token_metadata(
        &mut self,
        vrt_mint: &Pubkey,
    ) -> Result<crate::helpers::token::Metadata, TestError> {
        let metadata_pubkey = inline_mpl_token_metadata::pda::find_metadata_account(vrt_mint).0;
        let token_metadata_account = self
            .banks_client
            .get_account(metadata_pubkey)
            .await?
            .unwrap();
        let metadata = crate::helpers::token::Metadata::deserialize(
            &mut token_metadata_account.data.as_slice(),
        )
        .unwrap();
        Ok(metadata)
    }

    pub async fn do_initialize_config(&mut self) -> Result<Keypair, TestError> {
        let config_admin = Keypair::new();

        self._airdrop(&config_admin.pubkey(), 1.0).await?;

        let config_pubkey = Config::find_program_address(&jito_vault_program::id()).0;
        self.initialize_config(&config_pubkey, &config_admin)
            .await?;

        Ok(config_admin)
    }

    pub async fn initialize_config(
        &mut self,
        config: &Pubkey,
        config_admin: &Keypair,
    ) -> Result<(), TestError> {
        let blockhash = self.banks_client.get_latest_blockhash().await?;
        self._process_transaction(&Transaction::new_signed_with_payer(
            &[initialize_config(
                &jito_vault_program::id(),
                &config,
                &config_admin.pubkey(),
                &jito_restaking_program::id(),
            )],
            Some(&config_admin.pubkey()),
            &[config_admin],
            blockhash,
        ))
        .await
    }

    pub async fn setup_config_and_vault(
        &mut self,
        deposit_fee_bps: u16,
        withdraw_fee_bps: u16,
<<<<<<< HEAD
        epoch_withdraw_cap_bps: u16,
=======
        reward_fee_bps: u16,
>>>>>>> c46712f4
    ) -> Result<(Keypair, VaultRoot), TestError> {
        let config_admin = self.do_initialize_config().await?;

        let vault_base = Keypair::new();

        let vault_pubkey =
            Vault::find_program_address(&jito_vault_program::id(), &vault_base.pubkey()).0;

        let vrt_mint = Keypair::new();
        let vault_admin = Keypair::new();
        let token_mint = Keypair::new();

        self._airdrop(&vault_admin.pubkey(), 100.0).await?;
        self._create_token_mint(&token_mint).await?;

        self.initialize_vault(
            &Config::find_program_address(&jito_vault_program::id()).0,
            &vault_pubkey,
            &vrt_mint,
            &token_mint,
            &vault_admin,
            &vault_base,
            deposit_fee_bps,
            withdraw_fee_bps,
<<<<<<< HEAD
            epoch_withdraw_cap_bps,
=======
            reward_fee_bps,
>>>>>>> c46712f4
        )
        .await?;

        // for holding the backed asset in the vault
        self.create_ata(&token_mint.pubkey(), &vault_pubkey).await?;
        // for holding fees
        self.create_ata(&vrt_mint.pubkey(), &vault_admin.pubkey())
            .await?;

        Ok((
            config_admin,
            VaultRoot {
                vault_admin,
                vault_pubkey,
            },
        ))
    }

    pub async fn do_initialize_vault_ncn_ticket(
        &mut self,
        vault_root: &VaultRoot,
        ncn: &Pubkey,
    ) -> Result<(), TestError> {
        let vault_ncn_ticket = VaultNcnTicket::find_program_address(
            &jito_vault_program::id(),
            &vault_root.vault_pubkey,
            &ncn,
        )
        .0;
        let ncn_vault_ticket = NcnVaultTicket::find_program_address(
            &jito_restaking_program::id(),
            &ncn,
            &vault_root.vault_pubkey,
        )
        .0;
        self.initialize_vault_ncn_ticket(
            &Config::find_program_address(&jito_vault_program::id()).0,
            &vault_root.vault_pubkey,
            &ncn,
            &ncn_vault_ticket,
            &vault_ncn_ticket,
            &vault_root.vault_admin,
            &self.payer.insecure_clone(),
        )
        .await?;

        Ok(())
    }

    pub async fn do_warmup_vault_ncn_ticket(
        &mut self,
        vault_root: &VaultRoot,
        ncn: &Pubkey,
    ) -> Result<(), TestError> {
        let vault_ncn_ticket = VaultNcnTicket::find_program_address(
            &jito_vault_program::id(),
            &vault_root.vault_pubkey,
            &ncn,
        )
        .0;

        self.warmup_vault_ncn_ticket(
            &Config::find_program_address(&jito_vault_program::id()).0,
            &vault_root.vault_pubkey,
            &ncn,
            &vault_ncn_ticket,
            &vault_root.vault_admin,
        )
        .await?;

        Ok(())
    }

    pub async fn warmup_vault_ncn_ticket(
        &mut self,
        config: &Pubkey,
        vault: &Pubkey,
        ncn: &Pubkey,
        vault_ncn_ticket: &Pubkey,
        ncn_vault_admin: &Keypair,
    ) -> TestResult<()> {
        let blockhash = self.banks_client.get_latest_blockhash().await?;

        self._process_transaction(&Transaction::new_signed_with_payer(
            &[warmup_vault_ncn_ticket(
                &jito_vault_program::id(),
                &config,
                &vault,
                &ncn,
                &vault_ncn_ticket,
                &ncn_vault_admin.pubkey(),
            )],
            Some(&ncn_vault_admin.pubkey()),
            &[&ncn_vault_admin],
            blockhash,
        ))
        .await
    }

    pub async fn setup_vault_ncn_slasher_operator_ticket(
        &mut self,
        vault_root: &VaultRoot,
        ncn_pubkey: &Pubkey,
        slasher: &Pubkey,
        operator_pubkey: &Pubkey,
    ) -> Result<(), TestError> {
        let config = self
            .get_config(&Config::find_program_address(&jito_vault_program::id()).0)
            .await
            .unwrap();
        let clock: Clock = self.banks_client.get_sysvar().await?;

        let vault_ncn_slasher_ticket = VaultNcnSlasherTicket::find_program_address(
            &jito_vault_program::id(),
            &vault_root.vault_pubkey,
            ncn_pubkey,
            slasher,
        )
        .0;
        let vault_ncn_slasher_operator_ticket =
            VaultNcnSlasherOperatorTicket::find_program_address(
                &jito_vault_program::id(),
                &vault_root.vault_pubkey,
                ncn_pubkey,
                slasher,
                operator_pubkey,
                clock.slot / config.epoch_length,
            )
            .0;
        self.initialize_vault_ncn_slasher_operator_ticket(
            &Config::find_program_address(&jito_vault_program::id()).0,
            &vault_root.vault_pubkey,
            &ncn_pubkey,
            &slasher,
            &operator_pubkey,
            &vault_ncn_slasher_ticket,
            &vault_ncn_slasher_operator_ticket,
            &self.payer.insecure_clone(),
        )
        .await
        .unwrap();

        Ok(())
    }

    pub async fn do_slash(
        &mut self,
        vault_root: &VaultRoot,
        ncn_pubkey: &Pubkey,
        slasher: &Keypair,
        operator_pubkey: &Pubkey,
        amount: u64,
    ) -> Result<(), TestError> {
        let ncn_operator_state_pubkey = NcnOperatorState::find_program_address(
            &jito_restaking_program::id(),
            ncn_pubkey,
            operator_pubkey,
        )
        .0;
        let ncn_vault_ticket_pubkey = NcnVaultTicket::find_program_address(
            &jito_restaking_program::id(),
            ncn_pubkey,
            &vault_root.vault_pubkey,
        )
        .0;
        let operator_vault_ticket_pubkey = OperatorVaultTicket::find_program_address(
            &jito_restaking_program::id(),
            operator_pubkey,
            &vault_root.vault_pubkey,
        )
        .0;
        let vault_ncn_ticket_pubkey = VaultNcnTicket::find_program_address(
            &jito_vault_program::id(),
            &vault_root.vault_pubkey,
            ncn_pubkey,
        )
        .0;
        let vault_operator_delegation = VaultOperatorDelegation::find_program_address(
            &jito_vault_program::id(),
            &vault_root.vault_pubkey,
            operator_pubkey,
        )
        .0;
        let ncn_slasher_ticket_pubkey = NcnVaultSlasherTicket::find_program_address(
            &jito_restaking_program::id(),
            ncn_pubkey,
            &vault_root.vault_pubkey,
            &slasher.pubkey(),
        )
        .0;
        let vault_slasher_ticket_pubkey = VaultNcnSlasherTicket::find_program_address(
            &jito_vault_program::id(),
            &vault_root.vault_pubkey,
            ncn_pubkey,
            &slasher.pubkey(),
        )
        .0;
        let config = self
            .get_config(&Config::find_program_address(&jito_vault_program::id()).0)
            .await
            .unwrap();
        let clock: Clock = self.banks_client.get_sysvar().await?;

        let vault_ncn_slasher_operator_ticket =
            VaultNcnSlasherOperatorTicket::find_program_address(
                &jito_vault_program::id(),
                &vault_root.vault_pubkey,
                ncn_pubkey,
                &slasher.pubkey(),
                operator_pubkey,
                clock.slot / config.epoch_length,
            )
            .0;

        let vault = self.get_vault(&vault_root.vault_pubkey).await.unwrap();
        let vault_token_account =
            get_associated_token_address(&vault_root.vault_pubkey, &vault.supported_mint);
        let slasher_token_account =
            get_associated_token_address(&slasher.pubkey(), &vault.supported_mint);

        self.slash(
            &Config::find_program_address(&jito_vault_program::id()).0,
            &vault_root.vault_pubkey,
            &ncn_pubkey,
            &operator_pubkey,
            slasher,
            &ncn_operator_state_pubkey,
            &ncn_vault_ticket_pubkey,
            &operator_vault_ticket_pubkey,
            &vault_ncn_ticket_pubkey,
            &vault_operator_delegation,
            &ncn_slasher_ticket_pubkey,
            &vault_slasher_ticket_pubkey,
            &vault_ncn_slasher_operator_ticket,
            &vault_token_account,
            &slasher_token_account,
            amount,
        )
        .await?;

        Ok(())
    }

    pub async fn do_initialize_vault_operator_delegation(
        &mut self,
        vault_root: &VaultRoot,
        operator_pubkey: &Pubkey,
    ) -> Result<(), TestError> {
        let vault_operator_delegation = VaultOperatorDelegation::find_program_address(
            &jito_vault_program::id(),
            &vault_root.vault_pubkey,
            &operator_pubkey,
        )
        .0;
        let operator_vault_ticket = OperatorVaultTicket::find_program_address(
            &jito_restaking_program::id(),
            &operator_pubkey,
            &vault_root.vault_pubkey,
        )
        .0;
        self.initialize_vault_operator_delegation(
            &Config::find_program_address(&jito_vault_program::id()).0,
            &vault_root.vault_pubkey,
            &operator_pubkey,
            &operator_vault_ticket,
            &vault_operator_delegation,
            &vault_root.vault_admin,
            &vault_root.vault_admin,
        )
        .await?;

        Ok(())
    }

    pub async fn do_initialize_vault_ncn_slasher_ticket(
        &mut self,
        vault_root: &VaultRoot,
        ncn_pubkey: &Pubkey,
        slasher: &Pubkey,
    ) -> Result<(), TestError> {
        let vault_slasher_ticket_pubkey = VaultNcnSlasherTicket::find_program_address(
            &jito_vault_program::id(),
            &vault_root.vault_pubkey,
            &ncn_pubkey,
            slasher,
        )
        .0;
        let ncn_slasher_ticket_pubkey = NcnVaultSlasherTicket::find_program_address(
            &jito_restaking_program::id(),
            &ncn_pubkey,
            &vault_root.vault_pubkey,
            slasher,
        )
        .0;

        self.initialize_vault_ncn_slasher_ticket(
            &Config::find_program_address(&jito_vault_program::id()).0,
            &vault_root.vault_pubkey,
            &ncn_pubkey,
            slasher,
            &ncn_slasher_ticket_pubkey,
            &vault_slasher_ticket_pubkey,
            &vault_root.vault_admin,
            &vault_root.vault_admin,
        )
        .await?;

        Ok(())
    }

    pub async fn do_warmup_vault_ncn_slasher_ticket(
        &mut self,
        vault_root: &VaultRoot,
        ncn_pubkey: &Pubkey,
        slasher: &Pubkey,
    ) -> Result<(), TestError> {
        let vault_slasher_ticket_pubkey = VaultNcnSlasherTicket::find_program_address(
            &jito_vault_program::id(),
            &vault_root.vault_pubkey,
            &ncn_pubkey,
            slasher,
        )
        .0;

        self.warmup_vault_ncn_slasher_ticket(
            &Config::find_program_address(&jito_vault_program::id()).0,
            &vault_root.vault_pubkey,
            &ncn_pubkey,
            slasher,
            &vault_slasher_ticket_pubkey,
            &vault_root.vault_admin,
        )
        .await?;

        Ok(())
    }

    pub async fn warmup_vault_ncn_slasher_ticket(
        &mut self,
        config: &Pubkey,
        vault: &Pubkey,
        ncn: &Pubkey,
        slasher: &Pubkey,
        vault_ncn_slasher_ticket: &Pubkey,
        admin: &Keypair,
    ) -> Result<(), TestError> {
        let blockhash = self.banks_client.get_latest_blockhash().await?;

        self._process_transaction(&Transaction::new_signed_with_payer(
            &[warmup_vault_ncn_slasher_ticket(
                &jito_vault_program::id(),
                &config,
                &vault,
                &ncn,
                &slasher,
                &vault_ncn_slasher_ticket,
                &admin.pubkey(),
            )],
            Some(&admin.pubkey()),
            &[admin],
            blockhash,
        ))
        .await
    }

    pub async fn do_add_delegation(
        &mut self,
        vault_root: &VaultRoot,
        operator: &Pubkey,
        amount: u64,
    ) -> Result<(), TestError> {
        self.add_delegation(
            &Config::find_program_address(&jito_vault_program::id()).0,
            &vault_root.vault_pubkey,
            operator,
            &VaultOperatorDelegation::find_program_address(
                &jito_vault_program::id(),
                &vault_root.vault_pubkey,
                operator,
            )
            .0,
            &vault_root.vault_admin,
            &vault_root.vault_admin,
            amount,
        )
        .await?;

        Ok(())
    }

    pub async fn initialize_vault(
        &mut self,
        config: &Pubkey,
        vault: &Pubkey,
        vrt_mint: &Keypair,
        token_mint: &Keypair,
        vault_admin: &Keypair,
        vault_base: &Keypair,
        deposit_fee_bps: u16,
        withdrawal_fee_bps: u16,
<<<<<<< HEAD
        epoch_withdraw_cap_bps: u16,
=======
        reward_fee_bps: u16,
>>>>>>> c46712f4
    ) -> Result<(), TestError> {
        let blockhash = self.banks_client.get_latest_blockhash().await?;

        self._process_transaction(&Transaction::new_signed_with_payer(
            &[initialize_vault(
                &jito_vault_program::id(),
                &config,
                &vault,
                &vrt_mint.pubkey(),
                &token_mint.pubkey(),
                &vault_admin.pubkey(),
                &vault_base.pubkey(),
                deposit_fee_bps,
                withdrawal_fee_bps,
<<<<<<< HEAD
                epoch_withdraw_cap_bps,
=======
                reward_fee_bps,
>>>>>>> c46712f4
            )],
            Some(&vault_admin.pubkey()),
            &[&vault_admin, &vrt_mint, &vault_base],
            blockhash,
        ))
        .await
    }

    pub async fn initialize_vault_ncn_ticket(
        &mut self,
        config: &Pubkey,
        vault: &Pubkey,
        ncn: &Pubkey,
        ncn_vault_ticket: &Pubkey,
        vault_ncn_ticket: &Pubkey,
        admin: &Keypair,
        payer: &Keypair,
    ) -> Result<(), TestError> {
        let blockhash = self.banks_client.get_latest_blockhash().await?;

        self._process_transaction(&Transaction::new_signed_with_payer(
            &[jito_vault_sdk::sdk::initialize_vault_ncn_ticket(
                &jito_vault_program::id(),
                config,
                vault,
                ncn,
                ncn_vault_ticket,
                vault_ncn_ticket,
                &admin.pubkey(),
                &payer.pubkey(),
            )],
            Some(&payer.pubkey()),
            &[admin, payer],
            blockhash,
        ))
        .await
    }

    pub async fn initialize_vault_operator_delegation(
        &mut self,
        config: &Pubkey,
        vault: &Pubkey,
        operator: &Pubkey,
        operator_vault_ticket: &Pubkey,
        vault_operator_delegation: &Pubkey,
        admin: &Keypair,
        payer: &Keypair,
    ) -> Result<(), TestError> {
        let blockhash = self.banks_client.get_latest_blockhash().await?;
        self._process_transaction(&Transaction::new_signed_with_payer(
            &[jito_vault_sdk::sdk::initialize_vault_operator_delegation(
                &jito_vault_program::id(),
                config,
                vault,
                operator,
                operator_vault_ticket,
                vault_operator_delegation,
                &admin.pubkey(),
                &payer.pubkey(),
            )],
            Some(&payer.pubkey()),
            &[admin, payer],
            blockhash,
        ))
        .await
    }

    pub async fn set_admin(
        &mut self,
        config: &Pubkey,
        vault: &Pubkey,
        old_admin: &Keypair,
        new_admin: &Keypair,
    ) -> Result<(), TestError> {
        let blockhash = self.banks_client.get_latest_blockhash().await?;
        self._process_transaction(&Transaction::new_signed_with_payer(
            &[jito_vault_sdk::sdk::set_admin(
                &jito_vault_program::id(),
                config,
                vault,
                &old_admin.pubkey(),
                &new_admin.pubkey(),
            )],
            Some(&old_admin.pubkey()),
            &[old_admin, new_admin],
            blockhash,
        ))
        .await
    }

    pub async fn set_secondary_admin(
        &mut self,
        config: &Pubkey,
        vault: &Pubkey,
        admin: &Keypair,
        new_admin: &Pubkey,
        role: VaultAdminRole,
    ) -> Result<(), TestError> {
        let blockhash = self.banks_client.get_latest_blockhash().await?;
        self._process_transaction(&Transaction::new_signed_with_payer(
            &[jito_vault_sdk::sdk::set_secondary_admin(
                &jito_vault_program::id(),
                config,
                vault,
                &admin.pubkey(),
                &new_admin,
                role,
            )],
            Some(&admin.pubkey()),
            &[admin],
            blockhash,
        ))
        .await
    }

    pub async fn set_fees(
        &mut self,
        config: &Pubkey,
        vault: &Pubkey,
        fee_admin: &Keypair,
        deposit_fee_bps: Option<u16>,
        withdrawal_fee_bps: Option<u16>,
        reward_fee_bps: Option<u16>,
    ) -> Result<(), TestError> {
        let blockhash = self.banks_client.get_latest_blockhash().await?;
        self._process_transaction(&Transaction::new_signed_with_payer(
            &[jito_vault_sdk::sdk::set_fees(
                &jito_vault_program::id(),
                config,
                vault,
                &fee_admin.pubkey(),
                deposit_fee_bps,
                withdrawal_fee_bps,
                reward_fee_bps,
            )],
            Some(&fee_admin.pubkey()),
            &[fee_admin],
            blockhash,
        ))
        .await
    }

    pub async fn do_enqueue_withdraw(
        &mut self,
        vault_root: &VaultRoot,
        depositor: &Keypair,
        amount: u64,
    ) -> Result<VaultStakerWithdrawalTicketRoot, TestError> {
        let vault = self.get_vault(&vault_root.vault_pubkey).await.unwrap();
        let depositor_vrt_token_account =
            get_associated_token_address(&depositor.pubkey(), &vault.vrt_mint);

        let base = Keypair::new();
        let vault_staker_withdrawal_ticket = VaultStakerWithdrawalTicket::find_program_address(
            &jito_vault_program::id(),
            &vault_root.vault_pubkey,
            &base.pubkey(),
        )
        .0;
        info!(
            "vault_staker_withdrawal_ticket: {:?}",
            vault_staker_withdrawal_ticket
        );
        let vault_staker_withdrawal_ticket_token_account =
            get_associated_token_address(&vault_staker_withdrawal_ticket, &vault.vrt_mint);

        self.create_ata(&vault.vrt_mint, &vault_staker_withdrawal_ticket)
            .await?;

        self.enqueue_withdraw(
            &Config::find_program_address(&jito_vault_program::id()).0,
            &vault_root.vault_pubkey,
            &vault_staker_withdrawal_ticket,
            &vault_staker_withdrawal_ticket_token_account,
            depositor,
            &depositor_vrt_token_account,
            &base,
            amount,
        )
        .await?;

        Ok(VaultStakerWithdrawalTicketRoot {
            base: base.pubkey(),
        })
    }

    pub async fn do_cooldown_delegation(
        &mut self,
        vault_root: &VaultRoot,
        operator: &Pubkey,
        amount: u64,
    ) -> TestResult<()> {
        self.cooldown_delegation(
            &Config::find_program_address(&jito_vault_program::id()).0,
            &vault_root.vault_pubkey,
            operator,
            &VaultOperatorDelegation::find_program_address(
                &jito_vault_program::id(),
                &vault_root.vault_pubkey,
                &operator,
            )
            .0,
            &vault_root.vault_admin,
            amount,
        )
        .await
    }

    pub async fn cooldown_delegation(
        &mut self,
        config: &Pubkey,
        vault: &Pubkey,
        operator: &Pubkey,
        vault_operator_delegation: &Pubkey,
        admin: &Keypair,
        amount: u64,
    ) -> TestResult<()> {
        let blockhash = self.banks_client.get_latest_blockhash().await?;
        self._process_transaction(&Transaction::new_signed_with_payer(
            &[cooldown_delegation(
                &jito_vault_program::id(),
                config,
                vault,
                operator,
                vault_operator_delegation,
                &admin.pubkey(),
                amount,
            )],
            Some(&self.payer.pubkey()),
            &[&self.payer, admin],
            blockhash,
        ))
        .await
    }

    pub async fn do_full_vault_update(
        &mut self,
        vault_pubkey: &Pubkey,
        operators: &[Pubkey],
    ) -> Result<(), TestError> {
        let slot = self.banks_client.get_sysvar::<Clock>().await?.slot;

        let config = self
            .get_config(&Config::find_program_address(&jito_vault_program::id()).0)
            .await?;

        let vault_update_state_tracker = VaultUpdateStateTracker::find_program_address(
            &jito_vault_program::id(),
            &vault_pubkey,
            slot / config.epoch_length,
        )
        .0;
        self.initialize_vault_update_state_tracker(&vault_pubkey, &vault_update_state_tracker)
            .await?;

        for operator in operators {
            self.crank_vault_update_state_tracker(
                &vault_pubkey,
                operator,
                &VaultOperatorDelegation::find_program_address(
                    &jito_vault_program::id(),
                    &vault_pubkey,
                    operator,
                )
                .0,
                &vault_update_state_tracker,
            )
            .await?;
        }

        self.close_vault_update_state_tracker(
            &vault_pubkey,
            &vault_update_state_tracker,
            slot / config.epoch_length,
        )
        .await?;

        self.update_vault_balance(&vault_pubkey).await?;

        Ok(())
    }

    pub async fn do_crank_vault_update_state_tracker(
        &mut self,
        vault: &Pubkey,
        operator: &Pubkey,
    ) -> TestResult<()> {
        let slot = self.banks_client.get_sysvar::<Clock>().await?.slot;
        let config = self
            .get_config(&Config::find_program_address(&jito_vault_program::id()).0)
            .await?;
        let ncn_epoch = slot / config.epoch_length;
        self.crank_vault_update_state_tracker(
            vault,
            operator,
            &VaultOperatorDelegation::find_program_address(
                &jito_vault_program::id(),
                vault,
                operator,
            )
            .0,
            &VaultUpdateStateTracker::find_program_address(
                &jito_vault_program::id(),
                vault,
                ncn_epoch,
            )
            .0,
        )
        .await
    }

    pub async fn crank_vault_update_state_tracker(
        &mut self,
        vault: &Pubkey,
        operator: &Pubkey,
        vault_operator_delegation: &Pubkey,
        vault_update_state_tracker: &Pubkey,
    ) -> TestResult<()> {
        let blockhash = self.banks_client.get_latest_blockhash().await?;

        self._process_transaction(&Transaction::new_signed_with_payer(
            &[jito_vault_sdk::sdk::crank_vault_update_state_tracker(
                &jito_vault_program::id(),
                &Config::find_program_address(&jito_vault_program::id()).0,
                vault,
                operator,
                vault_operator_delegation,
                vault_update_state_tracker,
            )],
            Some(&self.payer.pubkey()),
            &[&self.payer],
            blockhash,
        ))
        .await?;
        Ok(())
    }

    pub async fn update_vault_balance(&mut self, vault_pubkey: &Pubkey) -> TestResult<()> {
        let blockhash = self.banks_client.get_latest_blockhash().await?;

        let vault = self.get_vault(vault_pubkey).await?;

        self._process_transaction(&Transaction::new_signed_with_payer(
            &[jito_vault_sdk::sdk::update_vault_balance(
                &jito_vault_program::id(),
                &Config::find_program_address(&jito_vault_program::id()).0,
                &vault_pubkey,
                &get_associated_token_address(&vault_pubkey, &vault.supported_mint),
                &vault.vrt_mint,
                &get_associated_token_address(&vault.fee_wallet, &vault.vrt_mint),
                &spl_token::ID,
            )],
            Some(&self.payer.pubkey()),
            &[&self.payer],
            blockhash,
        ))
        .await?;

        Ok(())
    }

    pub async fn initialize_vault_update_state_tracker(
        &mut self,
        vault_pubkey: &Pubkey,
        vault_update_state_tracker: &Pubkey,
    ) -> TestResult<()> {
        let blockhash = self.banks_client.get_latest_blockhash().await?;

        self._process_transaction(&Transaction::new_signed_with_payer(
            &[jito_vault_sdk::sdk::initialize_vault_update_state_tracker(
                &jito_vault_program::id(),
                &Config::find_program_address(&jito_vault_program::id()).0,
                vault_pubkey,
                vault_update_state_tracker,
                &self.payer.pubkey(),
                WithdrawalAllocationMethod::Greedy,
            )],
            Some(&self.payer.pubkey()),
            &[&self.payer],
            blockhash,
        ))
        .await?;
        Ok(())
    }

    pub async fn close_vault_update_state_tracker(
        &mut self,
        vault_pubkey: &Pubkey,
        vault_update_state_tracker: &Pubkey,
        ncn_epoch: u64,
    ) -> TestResult<()> {
        let blockhash = self.banks_client.get_latest_blockhash().await?;

        self._process_transaction(&Transaction::new_signed_with_payer(
            &[jito_vault_sdk::sdk::close_vault_update_state_tracker(
                &jito_vault_program::id(),
                &Config::find_program_address(&jito_vault_program::id()).0,
                vault_pubkey,
                vault_update_state_tracker,
                &self.payer.pubkey(),
                ncn_epoch,
            )],
            Some(&self.payer.pubkey()),
            &[&self.payer],
            blockhash,
        ))
        .await
    }

    pub async fn enqueue_withdraw(
        &mut self,
        config: &Pubkey,
        vault: &Pubkey,
        vault_staker_withdrawal_ticket: &Pubkey,
        vault_staker_withdrawal_ticket_token_account: &Pubkey,
        staker: &Keypair,
        staker_vrt_token_account: &Pubkey,
        base: &Keypair,
        amount: u64,
    ) -> Result<(), TestError> {
        let blockhash = self.banks_client.get_latest_blockhash().await?;
        self._process_transaction(&Transaction::new_signed_with_payer(
            &[jito_vault_sdk::sdk::enqueue_withdraw(
                &jito_vault_program::id(),
                config,
                vault,
                vault_staker_withdrawal_ticket,
                vault_staker_withdrawal_ticket_token_account,
                &staker.pubkey(),
                staker_vrt_token_account,
                &base.pubkey(),
                amount,
            )],
            Some(&staker.pubkey()),
            &[staker, base],
            blockhash,
        ))
        .await
    }

    pub async fn do_burn_withdrawal_ticket(
        &mut self,
        vault_root: &VaultRoot,
        staker: &Keypair,
        vault_staker_withdrawal_ticket_base: &Pubkey,
        min_amount_out: u64,
    ) -> Result<(), TestError> {
        let vault = self.get_vault(&vault_root.vault_pubkey).await.unwrap();
        let vault_staker_withdrawal_ticket = VaultStakerWithdrawalTicket::find_program_address(
            &jito_vault_program::id(),
            &vault_root.vault_pubkey,
            vault_staker_withdrawal_ticket_base,
        )
        .0;

        self.burn_withdrawal_ticket(
            &Config::find_program_address(&jito_vault_program::id()).0,
            &vault_root.vault_pubkey,
            &get_associated_token_address(&vault_root.vault_pubkey, &vault.supported_mint),
            &vault.vrt_mint,
            &staker.pubkey(),
            &get_associated_token_address(&staker.pubkey(), &vault.supported_mint),
            &vault_staker_withdrawal_ticket,
            &get_associated_token_address(&vault_staker_withdrawal_ticket, &vault.vrt_mint),
            &get_associated_token_address(&vault.fee_wallet, &vault.vrt_mint),
            min_amount_out,
        )
        .await?;

        Ok(())
    }

    pub async fn burn_withdrawal_ticket(
        &mut self,
        config: &Pubkey,
        vault: &Pubkey,
        vault_token_account: &Pubkey,
        vrt_mint: &Pubkey,
        staker: &Pubkey,
        staker_token_account: &Pubkey,
        vault_staker_withdrawal_ticket: &Pubkey,
        vault_staker_withdrawal_ticket_token_account: &Pubkey,
        vault_fee_token_account: &Pubkey,
        min_amount_out: u64,
    ) -> Result<(), TestError> {
        let blockhash = self.banks_client.get_latest_blockhash().await?;
        self._process_transaction(&Transaction::new_signed_with_payer(
            &[jito_vault_sdk::sdk::burn_withdrawal_ticket(
                &jito_vault_program::id(),
                config,
                vault,
                vault_token_account,
                vrt_mint,
                &staker,
                staker_token_account,
                vault_staker_withdrawal_ticket,
                vault_staker_withdrawal_ticket_token_account,
                vault_fee_token_account,
                min_amount_out,
            )],
            Some(&self.payer.pubkey()),
            &[&self.payer],
            blockhash,
        ))
        .await
    }

    pub async fn add_delegation(
        &mut self,
        config: &Pubkey,
        vault: &Pubkey,
        operator: &Pubkey,
        vault_operator_delegation: &Pubkey,
        admin: &Keypair,
        payer: &Keypair,
        amount: u64,
    ) -> Result<(), TestError> {
        let blockhash = self.banks_client.get_latest_blockhash().await?;
        self._process_transaction(&Transaction::new_signed_with_payer(
            &[add_delegation(
                &jito_vault_program::id(),
                config,
                vault,
                operator,
                vault_operator_delegation,
                &admin.pubkey(),
                &payer.pubkey(),
                amount,
            )],
            Some(&payer.pubkey()),
            &[admin, payer],
            blockhash,
        ))
        .await
    }

    pub async fn do_mint_to(
        &mut self,
        vault_root: &VaultRoot,
        depositor: &Keypair,
        amount_in: u64,
        min_amount_out: u64,
    ) -> TestResult<()> {
        let vault = self.get_vault(&vault_root.vault_pubkey).await.unwrap();
        self.mint_to(
            &vault_root.vault_pubkey,
            &vault.vrt_mint,
            &depositor,
            &get_associated_token_address(&depositor.pubkey(), &vault.supported_mint),
            &get_associated_token_address(&vault_root.vault_pubkey, &vault.supported_mint),
            &get_associated_token_address(&depositor.pubkey(), &vault.vrt_mint),
            &get_associated_token_address(&vault.fee_wallet, &vault.vrt_mint),
            None,
            amount_in,
            min_amount_out,
        )
        .await
    }

    pub async fn mint_to(
        &mut self,
        vault: &Pubkey,
        vrt_mint: &Pubkey,
        depositor: &Keypair,
        depositor_token_account: &Pubkey,
        vault_token_account: &Pubkey,
        depositor_vrt_token_account: &Pubkey,
        vault_fee_token_account: &Pubkey,
        mint_signer: Option<&Keypair>,
        amount_in: u64,
        min_amount_out: u64,
    ) -> Result<(), TestError> {
        let blockhash = self.banks_client.get_latest_blockhash().await?;
        let mut signers = vec![depositor];
        if let Some(signer) = mint_signer {
            signers.push(signer);
        }
        self._process_transaction(&Transaction::new_signed_with_payer(
            &[jito_vault_sdk::sdk::mint_to(
                &jito_vault_program::id(),
                &Config::find_program_address(&jito_vault_program::id()).0,
                vault,
                vrt_mint,
                &depositor.pubkey(),
                depositor_token_account,
                vault_token_account,
                depositor_vrt_token_account,
                vault_fee_token_account,
                mint_signer.map(|s| s.pubkey()).as_ref(),
                amount_in,
                min_amount_out,
            )],
            Some(&depositor.pubkey()),
            &signers,
            blockhash,
        ))
        .await
    }

    pub async fn initialize_vault_ncn_slasher_ticket(
        &mut self,
        config: &Pubkey,
        vault: &Pubkey,
        ncn: &Pubkey,
        slasher: &Pubkey,
        ncn_slasher_ticket: &Pubkey,
        vault_slasher_ticket: &Pubkey,
        admin: &Keypair,
        payer: &Keypair,
    ) -> Result<(), TestError> {
        let blockhash = self.banks_client.get_latest_blockhash().await?;
        self._process_transaction(&Transaction::new_signed_with_payer(
            &[jito_vault_sdk::sdk::initialize_vault_ncn_slasher_ticket(
                &jito_vault_program::id(),
                config,
                vault,
                ncn,
                slasher,
                ncn_slasher_ticket,
                vault_slasher_ticket,
                &admin.pubkey(),
                &payer.pubkey(),
            )],
            Some(&payer.pubkey()),
            &[admin, payer],
            blockhash,
        ))
        .await
    }

    pub async fn initialize_vault_ncn_slasher_operator_ticket(
        &mut self,
        config: &Pubkey,
        vault: &Pubkey,
        ncn: &Pubkey,
        slasher: &Pubkey,
        operator: &Pubkey,
        vault_ncn_slasher_ticket: &Pubkey,
        vault_ncn_slasher_operator_ticket: &Pubkey,
        payer: &Keypair,
    ) -> Result<(), TestError> {
        let blockhash = self.banks_client.get_latest_blockhash().await?;
        self._process_transaction(&Transaction::new_signed_with_payer(
            &[
                jito_vault_sdk::sdk::initialize_vault_ncn_slasher_operator_ticket(
                    &jito_vault_program::id(),
                    config,
                    vault,
                    ncn,
                    slasher,
                    operator,
                    vault_ncn_slasher_ticket,
                    vault_ncn_slasher_operator_ticket,
                    &payer.pubkey(),
                ),
            ],
            Some(&payer.pubkey()),
            &[payer],
            blockhash,
        ))
        .await
    }

    pub async fn slash(
        &mut self,
        config: &Pubkey,
        vault: &Pubkey,
        ncn: &Pubkey,
        operator: &Pubkey,
        slasher: &Keypair,
        ncn_operator_state: &Pubkey,
        ncn_vault_ticket: &Pubkey,
        operator_vault_ticket: &Pubkey,
        vault_ncn_ticket: &Pubkey,
        vault_operator_delegation: &Pubkey,
        ncn_vault_slasher_ticket: &Pubkey,
        vault_ncn_slasher_ticket: &Pubkey,
        vault_ncn_slasher_operator_ticket: &Pubkey,
        vault_token_account: &Pubkey,
        slasher_token_account: &Pubkey,
        amount: u64,
    ) -> Result<(), TestError> {
        let blockhash = self.banks_client.get_latest_blockhash().await?;
        self._process_transaction(&Transaction::new_signed_with_payer(
            &[jito_vault_sdk::sdk::slash(
                &jito_vault_program::id(),
                config,
                vault,
                ncn,
                operator,
                &slasher.pubkey(),
                ncn_operator_state,
                ncn_vault_ticket,
                operator_vault_ticket,
                vault_ncn_ticket,
                vault_operator_delegation,
                ncn_vault_slasher_ticket,
                vault_ncn_slasher_ticket,
                vault_ncn_slasher_operator_ticket,
                vault_token_account,
                slasher_token_account,
                amount,
            )],
            Some(&slasher.pubkey()),
            &[slasher],
            blockhash,
        ))
        .await
    }

    pub async fn create_token_metadata(
        &mut self,
        vault: &Pubkey,
        admin: &Keypair,
        vrt_mint: &Pubkey,
        payer: &Keypair,
        metadata: &Pubkey,
        name: String,
        symbol: String,
        uri: String,
    ) -> Result<(), TestError> {
        let blockhash = self.banks_client.get_latest_blockhash().await?;
        self._process_transaction(&Transaction::new_signed_with_payer(
            &[jito_vault_sdk::sdk::create_token_metadata(
                &jito_vault_program::id(),
                vault,
                &admin.pubkey(),
                vrt_mint,
                &payer.pubkey(),
                metadata,
                name,
                symbol,
                uri,
            )],
            Some(&payer.pubkey()),
            &[admin, payer],
            blockhash,
        ))
        .await
    }

    pub async fn update_token_metadata(
        &mut self,
        vault: &Pubkey,
        admin: &Keypair,
        vrt_mint: &Pubkey,
        name: String,
        symbol: String,
        uri: String,
    ) -> Result<(), TestError> {
        let blockhash = self.banks_client.get_latest_blockhash().await?;
        self._process_transaction(&Transaction::new_signed_with_payer(
            &[jito_vault_sdk::sdk::update_token_metadata(
                &jito_vault_program::id(),
                vault,
                &admin.pubkey(),
                vrt_mint,
                name,
                symbol,
                uri,
            )],
            Some(&self.payer.pubkey()),
            &[&self.payer, &admin],
            blockhash,
        ))
        .await
    }

    async fn _process_transaction(&mut self, tx: &Transaction) -> Result<(), TestError> {
        self.banks_client
            .process_transaction_with_preflight_and_commitment(
                tx.clone(),
                CommitmentLevel::Processed,
            )
            .await?;
        Ok(())
    }

    pub async fn _airdrop(&mut self, to: &Pubkey, sol: f64) -> Result<(), TestError> {
        let blockhash = self.banks_client.get_latest_blockhash().await?;
        self.banks_client
            .process_transaction_with_preflight_and_commitment(
                Transaction::new_signed_with_payer(
                    &[transfer(&self.payer.pubkey(), to, sol_to_lamports(sol))],
                    Some(&self.payer.pubkey()),
                    &[&self.payer],
                    blockhash,
                ),
                CommitmentLevel::Processed,
            )
            .await?;
        Ok(())
    }

    pub async fn _create_token_mint(&mut self, mint: &Keypair) -> Result<(), TestError> {
        let blockhash = self.banks_client.get_latest_blockhash().await?;
        let rent: Rent = self.banks_client.get_sysvar().await?;
        self.banks_client
            .process_transaction_with_preflight_and_commitment(
                Transaction::new_signed_with_payer(
                    &[
                        create_account(
                            &self.payer.pubkey(),
                            &mint.pubkey(),
                            rent.minimum_balance(Mint::LEN),
                            Mint::LEN as u64,
                            &spl_token::id(),
                        ),
                        initialize_mint2(
                            &spl_token::id(),
                            &mint.pubkey(),
                            &self.payer.pubkey(),
                            None,
                            9,
                        )
                        .unwrap(),
                    ],
                    Some(&self.payer.pubkey()),
                    &[&self.payer, mint],
                    blockhash,
                ),
                CommitmentLevel::Processed,
            )
            .await?;
        Ok(())
    }

    pub async fn create_ata(&mut self, mint: &Pubkey, owner: &Pubkey) -> Result<(), TestError> {
        let blockhash = self.banks_client.get_latest_blockhash().await?;
        self.banks_client
            .process_transaction_with_preflight_and_commitment(
                Transaction::new_signed_with_payer(
                    &[create_associated_token_account_idempotent(
                        &self.payer.pubkey(),
                        owner,
                        mint,
                        &spl_token::id(),
                    )],
                    Some(&self.payer.pubkey()),
                    &[&self.payer],
                    blockhash,
                ),
                CommitmentLevel::Processed,
            )
            .await?;
        Ok(())
    }

    /// Mints tokens to an ATA owned by the `to` address
    pub async fn mint_spl_to(
        &mut self,
        mint: &Pubkey,
        to: &Pubkey,
        amount: u64,
    ) -> Result<(), BanksClientError> {
        let blockhash = self.banks_client.get_latest_blockhash().await?;
        self.banks_client
            .process_transaction_with_preflight_and_commitment(
                Transaction::new_signed_with_payer(
                    &[
                        create_associated_token_account_idempotent(
                            &self.payer.pubkey(),
                            to,
                            mint,
                            &spl_token::id(),
                        ),
                        spl_token::instruction::mint_to(
                            &spl_token::id(),
                            mint,
                            &get_associated_token_address(to, mint),
                            &self.payer.pubkey(),
                            &[],
                            amount,
                        )
                        .unwrap(),
                    ],
                    Some(&self.payer.pubkey()),
                    &[&self.payer],
                    blockhash,
                ),
                CommitmentLevel::Processed,
            )
            .await
    }

    pub async fn get_reward_fee_token_account(
        &mut self,
        vault: &Pubkey,
    ) -> Result<SPLTokenAccount, BanksClientError> {
        let vault = self.get_vault(vault).await.unwrap();

        let vault_fee_token_account =
            get_associated_token_address(&vault.fee_wallet, &vault.vrt_mint);

        let account = self
            .banks_client
            .get_account(vault_fee_token_account)
            .await
            .unwrap()
            .unwrap();

        Ok(SPLTokenAccount::unpack(&account.data).unwrap())
    }

    pub async fn create_and_fund_reward_vault(
        &mut self,
        vault: &Pubkey,
        rewarder: &Keypair,
        amount: u64,
    ) -> Result<(), BanksClientError> {
        let vault_account = self.get_vault(vault).await.unwrap();

        let rewarder_token_account =
            get_associated_token_address(&rewarder.pubkey(), &vault_account.supported_mint);

        let vault_token_account =
            get_associated_token_address(&vault, &vault_account.supported_mint);

        let blockhash = self.banks_client.get_latest_blockhash().await?;
        self.banks_client
            .process_transaction_with_preflight_and_commitment(
                Transaction::new_signed_with_payer(
                    &[
                        create_associated_token_account_idempotent(
                            &rewarder.pubkey(),
                            &vault_token_account,
                            &vault_account.supported_mint,
                            &spl_token::id(),
                        ),
                        spl_token::instruction::transfer(
                            &spl_token::id(),
                            &rewarder_token_account,
                            &vault_token_account,
                            &rewarder.pubkey(),
                            &[],
                            amount,
                        )
                        .unwrap(),
                    ],
                    Some(&rewarder.pubkey()),
                    &[&rewarder],
                    blockhash,
                ),
                CommitmentLevel::Processed,
            )
            .await
    }
}

#[inline(always)]
#[track_caller]
pub fn assert_vault_error<T>(test_error: Result<T, TestError>, vault_error: VaultError) {
    assert!(test_error.is_err());
    assert_eq!(
        test_error.err().unwrap().to_transaction_error().unwrap(),
        TransactionError::InstructionError(0, InstructionError::Custom(vault_error as u32))
    );
}<|MERGE_RESOLUTION|>--- conflicted
+++ resolved
@@ -252,11 +252,7 @@
         &mut self,
         deposit_fee_bps: u16,
         withdraw_fee_bps: u16,
-<<<<<<< HEAD
-        epoch_withdraw_cap_bps: u16,
-=======
         reward_fee_bps: u16,
->>>>>>> c46712f4
     ) -> Result<(Keypair, VaultRoot), TestError> {
         let config_admin = self.do_initialize_config().await?;
 
@@ -281,11 +277,7 @@
             &vault_base,
             deposit_fee_bps,
             withdraw_fee_bps,
-<<<<<<< HEAD
-            epoch_withdraw_cap_bps,
-=======
             reward_fee_bps,
->>>>>>> c46712f4
         )
         .await?;
 
@@ -686,11 +678,7 @@
         vault_base: &Keypair,
         deposit_fee_bps: u16,
         withdrawal_fee_bps: u16,
-<<<<<<< HEAD
-        epoch_withdraw_cap_bps: u16,
-=======
         reward_fee_bps: u16,
->>>>>>> c46712f4
     ) -> Result<(), TestError> {
         let blockhash = self.banks_client.get_latest_blockhash().await?;
 
@@ -705,11 +693,7 @@
                 &vault_base.pubkey(),
                 deposit_fee_bps,
                 withdrawal_fee_bps,
-<<<<<<< HEAD
-                epoch_withdraw_cap_bps,
-=======
                 reward_fee_bps,
->>>>>>> c46712f4
             )],
             Some(&vault_admin.pubkey()),
             &[&vault_admin, &vrt_mint, &vault_base],
