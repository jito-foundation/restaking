--- conflicted
+++ resolved
@@ -12,11 +12,7 @@
 
         let mut vault_program_client = fixture.vault_program_client();
         let (_vault_config_admin, vault_root) = vault_program_client
-<<<<<<< HEAD
-            .setup_config_and_vault(0, 0, 100)
-=======
             .setup_config_and_vault(0, 0, 0)
->>>>>>> c46712f4
             .await
             .unwrap();
 
