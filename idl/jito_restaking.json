{
  "version": "0.0.2",
  "name": "jito_restaking",
  "instructions": [
    {
      "name": "InitializeConfig",
      "accounts": [
        {
          "name": "config",
          "isMut": true,
          "isSigner": false
        },
        {
          "name": "admin",
          "isMut": true,
          "isSigner": true
        },
        {
          "name": "vaultProgram",
          "isMut": false,
          "isSigner": false
        },
        {
          "name": "systemProgram",
          "isMut": false,
          "isSigner": false
        }
      ],
      "args": [],
      "discriminant": {
        "type": "u8",
        "value": 0
      }
    },
    {
      "name": "InitializeNcn",
      "accounts": [
        {
          "name": "config",
          "isMut": true,
          "isSigner": false
        },
        {
          "name": "ncn",
          "isMut": true,
          "isSigner": false
        },
        {
          "name": "admin",
          "isMut": true,
          "isSigner": true
        },
        {
          "name": "base",
          "isMut": false,
          "isSigner": true
        },
        {
          "name": "systemProgram",
          "isMut": false,
          "isSigner": false
        }
      ],
      "args": [],
      "discriminant": {
        "type": "u8",
        "value": 1
      }
    },
    {
      "name": "InitializeOperator",
      "accounts": [
        {
          "name": "config",
          "isMut": true,
          "isSigner": false
        },
        {
          "name": "operator",
          "isMut": true,
          "isSigner": false
        },
        {
          "name": "admin",
          "isMut": true,
          "isSigner": true
        },
        {
          "name": "base",
          "isMut": false,
          "isSigner": true
        },
        {
          "name": "systemProgram",
          "isMut": false,
          "isSigner": false
        }
      ],
      "args": [
        {
          "name": "operatorFeeBps",
          "type": "u16"
        }
      ],
      "discriminant": {
        "type": "u8",
        "value": 2
      }
    },
    {
      "name": "InitializeNcnVaultSlasherTicket",
      "accounts": [
        {
          "name": "config",
          "isMut": false,
          "isSigner": false
        },
        {
          "name": "ncn",
          "isMut": true,
          "isSigner": false
        },
        {
          "name": "vault",
          "isMut": false,
          "isSigner": false
        },
        {
          "name": "slasher",
          "isMut": false,
          "isSigner": false
        },
        {
          "name": "ncnVaultTicket",
          "isMut": false,
          "isSigner": false
        },
        {
          "name": "ncnVaultSlasherTicket",
          "isMut": true,
          "isSigner": false
        },
        {
          "name": "admin",
          "isMut": false,
          "isSigner": true
        },
        {
          "name": "payer",
          "isMut": true,
          "isSigner": true
        },
        {
          "name": "systemProgram",
          "isMut": false,
          "isSigner": false
        }
      ],
      "args": [
        {
          "name": "args",
          "type": "u64"
        }
      ],
      "discriminant": {
        "type": "u8",
        "value": 3
      }
    },
    {
      "name": "InitializeNcnVaultTicket",
      "accounts": [
        {
          "name": "config",
          "isMut": false,
          "isSigner": false
        },
        {
          "name": "ncn",
          "isMut": true,
          "isSigner": false
        },
        {
          "name": "vault",
          "isMut": false,
          "isSigner": false
        },
        {
          "name": "ncnVaultTicket",
          "isMut": true,
          "isSigner": false
        },
        {
          "name": "admin",
          "isMut": false,
          "isSigner": true
        },
        {
          "name": "payer",
          "isMut": true,
          "isSigner": true
        },
        {
          "name": "systemProgram",
          "isMut": false,
          "isSigner": false
        }
      ],
      "args": [],
      "discriminant": {
        "type": "u8",
        "value": 4
      }
    },
    {
      "name": "InitializeOperatorVaultTicket",
      "accounts": [
        {
          "name": "config",
          "isMut": false,
          "isSigner": false
        },
        {
          "name": "operator",
          "isMut": true,
          "isSigner": false
        },
        {
          "name": "vault",
          "isMut": false,
          "isSigner": false
        },
        {
          "name": "operatorVaultTicket",
          "isMut": true,
          "isSigner": false
        },
        {
          "name": "admin",
          "isMut": false,
          "isSigner": true
        },
        {
          "name": "payer",
          "isMut": true,
          "isSigner": true
        },
        {
          "name": "systemProgram",
          "isMut": false,
          "isSigner": false
        }
      ],
      "args": [],
      "discriminant": {
        "type": "u8",
        "value": 5
      }
    },
    {
      "name": "InitializeNcnOperatorState",
      "accounts": [
        {
          "name": "config",
          "isMut": false,
          "isSigner": false
        },
        {
          "name": "ncn",
          "isMut": true,
          "isSigner": false
        },
        {
          "name": "operator",
          "isMut": true,
          "isSigner": false
        },
        {
          "name": "ncnOperatorState",
          "isMut": true,
          "isSigner": false
        },
        {
          "name": "admin",
          "isMut": false,
          "isSigner": true
        },
        {
          "name": "payer",
          "isMut": true,
          "isSigner": true
        },
        {
          "name": "systemProgram",
          "isMut": false,
          "isSigner": false
        }
      ],
      "args": [],
      "discriminant": {
        "type": "u8",
        "value": 6
      }
    },
    {
      "name": "WarmupNcnVaultTicket",
      "accounts": [
        {
          "name": "config",
          "isMut": false,
          "isSigner": false
        },
        {
          "name": "ncn",
          "isMut": false,
          "isSigner": false
        },
        {
          "name": "vault",
          "isMut": false,
          "isSigner": false
        },
        {
          "name": "ncnVaultTicket",
          "isMut": true,
          "isSigner": false
        },
        {
          "name": "admin",
          "isMut": false,
          "isSigner": true
        }
      ],
      "args": [],
      "discriminant": {
        "type": "u8",
        "value": 7
      }
    },
    {
      "name": "CooldownNcnVaultTicket",
      "accounts": [
        {
          "name": "config",
          "isMut": false,
          "isSigner": false
        },
        {
          "name": "ncn",
          "isMut": false,
          "isSigner": false
        },
        {
          "name": "vault",
          "isMut": false,
          "isSigner": false
        },
        {
          "name": "ncnVaultTicket",
          "isMut": true,
          "isSigner": false
        },
        {
          "name": "admin",
          "isMut": false,
          "isSigner": true
        }
      ],
      "args": [],
      "discriminant": {
        "type": "u8",
        "value": 8
      }
    },
    {
      "name": "NcnWarmupOperator",
      "accounts": [
        {
          "name": "config",
          "isMut": false,
          "isSigner": false
        },
        {
          "name": "ncn",
          "isMut": false,
          "isSigner": false
        },
        {
          "name": "operator",
          "isMut": false,
          "isSigner": false
        },
        {
          "name": "ncnOperatorState",
          "isMut": true,
          "isSigner": false
        },
        {
          "name": "admin",
          "isMut": false,
          "isSigner": true
        }
      ],
      "args": [],
      "discriminant": {
        "type": "u8",
        "value": 9
      }
    },
    {
      "name": "NcnCooldownOperator",
      "accounts": [
        {
          "name": "config",
          "isMut": false,
          "isSigner": false
        },
        {
          "name": "ncn",
          "isMut": false,
          "isSigner": false
        },
        {
          "name": "operator",
          "isMut": false,
          "isSigner": false
        },
        {
          "name": "ncnOperatorState",
          "isMut": true,
          "isSigner": false
        },
        {
          "name": "admin",
          "isMut": false,
          "isSigner": true
        }
      ],
      "args": [],
      "discriminant": {
        "type": "u8",
        "value": 10
      }
    },
    {
      "name": "OperatorWarmupNcn",
      "accounts": [
        {
          "name": "config",
          "isMut": false,
          "isSigner": false
        },
        {
          "name": "ncn",
          "isMut": false,
          "isSigner": false
        },
        {
          "name": "operator",
          "isMut": false,
          "isSigner": false
        },
        {
          "name": "ncnOperatorState",
          "isMut": true,
          "isSigner": false
        },
        {
          "name": "admin",
          "isMut": false,
          "isSigner": true
        }
      ],
      "args": [],
      "discriminant": {
        "type": "u8",
        "value": 11
      }
    },
    {
      "name": "OperatorCooldownNcn",
      "accounts": [
        {
          "name": "config",
          "isMut": false,
          "isSigner": false
        },
        {
          "name": "ncn",
          "isMut": false,
          "isSigner": false
        },
        {
          "name": "operator",
          "isMut": false,
          "isSigner": false
        },
        {
          "name": "ncnOperatorState",
          "isMut": true,
          "isSigner": false
        },
        {
          "name": "admin",
          "isMut": false,
          "isSigner": true
        }
      ],
      "args": [],
      "discriminant": {
        "type": "u8",
        "value": 12
      }
    },
    {
      "name": "WarmupNcnVaultSlasherTicket",
      "accounts": [
        {
          "name": "config",
          "isMut": false,
          "isSigner": false
        },
        {
          "name": "ncn",
          "isMut": false,
          "isSigner": false
        },
        {
          "name": "vault",
          "isMut": false,
          "isSigner": false
        },
        {
          "name": "slasher",
          "isMut": false,
          "isSigner": false
        },
        {
          "name": "ncnVaultTicket",
          "isMut": false,
          "isSigner": false
        },
        {
          "name": "ncnVaultSlasherTicket",
          "isMut": true,
          "isSigner": false
        },
        {
          "name": "admin",
          "isMut": false,
          "isSigner": true
        }
      ],
      "args": [],
      "discriminant": {
        "type": "u8",
        "value": 13
      }
    },
    {
      "name": "CooldownNcnVaultSlasherTicket",
      "accounts": [
        {
          "name": "config",
          "isMut": false,
          "isSigner": false
        },
        {
          "name": "ncn",
          "isMut": false,
          "isSigner": false
        },
        {
          "name": "vault",
          "isMut": false,
          "isSigner": false
        },
        {
          "name": "slasher",
          "isMut": false,
          "isSigner": false
        },
        {
          "name": "ncnVaultSlasherTicket",
          "isMut": true,
          "isSigner": false
        },
        {
          "name": "admin",
          "isMut": false,
          "isSigner": true
        }
      ],
      "args": [],
      "discriminant": {
        "type": "u8",
        "value": 14
      }
    },
    {
      "name": "WarmupOperatorVaultTicket",
      "accounts": [
        {
          "name": "config",
          "isMut": false,
          "isSigner": false
        },
        {
          "name": "operator",
          "isMut": false,
          "isSigner": false
        },
        {
          "name": "vault",
          "isMut": false,
          "isSigner": false
        },
        {
          "name": "operatorVaultTicket",
          "isMut": true,
          "isSigner": false
        },
        {
          "name": "admin",
          "isMut": false,
          "isSigner": true
        }
      ],
      "args": [],
      "discriminant": {
        "type": "u8",
        "value": 15
      }
    },
    {
      "name": "CooldownOperatorVaultTicket",
      "accounts": [
        {
          "name": "config",
          "isMut": false,
          "isSigner": false
        },
        {
          "name": "operator",
          "isMut": false,
          "isSigner": false
        },
        {
          "name": "vault",
          "isMut": false,
          "isSigner": false
        },
        {
          "name": "operatorVaultTicket",
          "isMut": true,
          "isSigner": false
        },
        {
          "name": "admin",
          "isMut": false,
          "isSigner": true
        }
      ],
      "args": [],
      "discriminant": {
        "type": "u8",
        "value": 16
      }
    },
    {
      "name": "NcnSetAdmin",
      "accounts": [
        {
          "name": "ncn",
          "isMut": true,
          "isSigner": false
        },
        {
          "name": "oldAdmin",
          "isMut": false,
          "isSigner": true
        },
        {
          "name": "newAdmin",
          "isMut": false,
          "isSigner": true
        }
      ],
      "args": [],
      "discriminant": {
        "type": "u8",
        "value": 17
      }
    },
    {
      "name": "NcnSetSecondaryAdmin",
      "accounts": [
        {
          "name": "ncn",
          "isMut": true,
          "isSigner": false
        },
        {
          "name": "admin",
          "isMut": false,
          "isSigner": true
        },
        {
          "name": "newAdmin",
          "isMut": false,
          "isSigner": false
        }
      ],
      "args": [
        {
          "name": "ncnAdminRole",
          "type": {
            "defined": "NcnAdminRole"
          }
        }
      ],
      "discriminant": {
        "type": "u8",
        "value": 18
      }
    },
    {
      "name": "OperatorSetAdmin",
      "accounts": [
        {
          "name": "operator",
          "isMut": true,
          "isSigner": false
        },
        {
          "name": "oldAdmin",
          "isMut": false,
          "isSigner": true
        },
        {
          "name": "newAdmin",
          "isMut": false,
          "isSigner": true
        }
      ],
      "args": [],
      "discriminant": {
        "type": "u8",
        "value": 19
      }
    },
    {
      "name": "OperatorSetSecondaryAdmin",
      "accounts": [
        {
          "name": "operator",
          "isMut": true,
          "isSigner": false
        },
        {
          "name": "admin",
          "isMut": false,
          "isSigner": true
        },
        {
          "name": "newAdmin",
          "isMut": false,
          "isSigner": false
        }
      ],
      "args": [
        {
          "name": "operatorAdminRole",
          "type": {
            "defined": "OperatorAdminRole"
          }
        }
      ],
      "discriminant": {
        "type": "u8",
        "value": 20
      }
    },
    {
<<<<<<< HEAD
      "name": "OperatorSetFee",
      "accounts": [
        {
          "name": "config",
          "isMut": false,
          "isSigner": false
        },
        {
          "name": "operator",
          "isMut": true,
          "isSigner": false
        },
        {
          "name": "admin",
          "isMut": false,
          "isSigner": true
        }
      ],
      "args": [
        {
          "name": "newFeeBps",
          "type": "u16"
        }
      ],
      "discriminant": {
        "type": "u8",
        "value": 21
      }
    },
    {
      "name": "NcnWithdrawalAsset",
=======
      "name": "NcnDelegateTokenAccount",
>>>>>>> 77f755d2
      "accounts": [
        {
          "name": "ncn",
          "isMut": false,
          "isSigner": false
        },
        {
          "name": "delegateAdmin",
          "isMut": false,
          "isSigner": true
        },
        {
          "name": "tokenMint",
          "isMut": false,
          "isSigner": false
        },
        {
          "name": "tokenAccount",
          "isMut": true,
          "isSigner": false
        },
        {
          "name": "delegate",
          "isMut": false,
          "isSigner": false
        },
        {
          "name": "tokenProgram",
          "isMut": false,
          "isSigner": false
        }
      ],
      "args": [],
      "discriminant": {
        "type": "u8",
        "value": 22
      }
    },
    {
      "name": "OperatorDelegateTokenAccount",
      "accounts": [
        {
          "name": "operator",
          "isMut": false,
          "isSigner": false
        },
        {
          "name": "delegateAdmin",
          "isMut": false,
          "isSigner": true
        },
        {
          "name": "tokenMint",
          "isMut": false,
          "isSigner": false
        },
        {
          "name": "tokenAccount",
          "isMut": true,
          "isSigner": false
        },
        {
          "name": "delegate",
          "isMut": false,
          "isSigner": false
        },
        {
          "name": "tokenProgram",
          "isMut": false,
          "isSigner": false
        }
      ],
      "args": [],
      "discriminant": {
        "type": "u8",
        "value": 23
      }
    }
  ],
  "accounts": [
    {
      "name": "Config",
      "type": {
        "kind": "struct",
        "fields": [
          {
            "name": "admin",
            "type": "publicKey"
          },
          {
            "name": "vaultProgram",
            "type": "publicKey"
          },
          {
            "name": "ncnCount",
            "type": {
              "defined": "PodU64"
            }
          },
          {
            "name": "operatorCount",
            "type": {
              "defined": "PodU64"
            }
          },
          {
            "name": "epochLength",
            "type": {
              "defined": "PodU64"
            }
          },
          {
            "name": "bump",
            "type": "u8"
          },
          {
            "name": "reserved1",
            "type": {
              "array": [
                "u8",
                263
              ]
            }
          }
        ]
      }
    },
    {
      "name": "Ncn",
      "type": {
        "kind": "struct",
        "fields": [
          {
            "name": "base",
            "type": "publicKey"
          },
          {
            "name": "admin",
            "type": "publicKey"
          },
          {
            "name": "operatorAdmin",
            "type": "publicKey"
          },
          {
            "name": "vaultAdmin",
            "type": "publicKey"
          },
          {
            "name": "slasherAdmin",
            "type": "publicKey"
          },
          {
            "name": "delegateAdmin",
            "type": "publicKey"
          },
          {
            "name": "reserved1",
            "type": {
              "array": [
                "u8",
                32
              ]
            }
          },
          {
            "name": "index",
            "type": {
              "defined": "PodU64"
            }
          },
          {
            "name": "operatorCount",
            "type": {
              "defined": "PodU64"
            }
          },
          {
            "name": "vaultCount",
            "type": {
              "defined": "PodU64"
            }
          },
          {
            "name": "slasherCount",
            "type": {
              "defined": "PodU64"
            }
          },
          {
            "name": "bump",
            "type": "u8"
          },
          {
            "name": "reserved",
            "type": {
              "array": [
                "u8",
                263
              ]
            }
          }
        ]
      }
    },
    {
      "name": "NcnOperatorState",
      "type": {
        "kind": "struct",
        "fields": [
          {
            "name": "ncn",
            "type": "publicKey"
          },
          {
            "name": "operator",
            "type": "publicKey"
          },
          {
            "name": "index",
            "type": {
              "defined": "PodU64"
            }
          },
          {
            "name": "ncnOptInState",
            "type": {
              "defined": "SlotToggle"
            }
          },
          {
            "name": "operatorOptInState",
            "type": {
              "defined": "SlotToggle"
            }
          },
          {
            "name": "bump",
            "type": "u8"
          },
          {
            "name": "reserved",
            "type": {
              "array": [
                "u8",
                263
              ]
            }
          }
        ]
      }
    },
    {
      "name": "NcnVaultSlasherTicket",
      "type": {
        "kind": "struct",
        "fields": [
          {
            "name": "ncn",
            "type": "publicKey"
          },
          {
            "name": "vault",
            "type": "publicKey"
          },
          {
            "name": "slasher",
            "type": "publicKey"
          },
          {
            "name": "maxSlashablePerEpoch",
            "type": {
              "defined": "PodU64"
            }
          },
          {
            "name": "index",
            "type": {
              "defined": "PodU64"
            }
          },
          {
            "name": "state",
            "type": {
              "defined": "SlotToggle"
            }
          },
          {
            "name": "bump",
            "type": "u8"
          },
          {
            "name": "reserved",
            "type": {
              "array": [
                "u8",
                263
              ]
            }
          }
        ]
      }
    },
    {
      "name": "NcnVaultTicket",
      "type": {
        "kind": "struct",
        "fields": [
          {
            "name": "ncn",
            "type": "publicKey"
          },
          {
            "name": "vault",
            "type": "publicKey"
          },
          {
            "name": "index",
            "type": {
              "defined": "PodU64"
            }
          },
          {
            "name": "state",
            "type": {
              "defined": "SlotToggle"
            }
          },
          {
            "name": "bump",
            "type": "u8"
          },
          {
            "name": "reserved",
            "type": {
              "array": [
                "u8",
                263
              ]
            }
          }
        ]
      }
    },
    {
      "name": "Operator",
      "type": {
        "kind": "struct",
        "fields": [
          {
            "name": "base",
            "type": "publicKey"
          },
          {
            "name": "admin",
            "type": "publicKey"
          },
          {
            "name": "ncnAdmin",
            "type": "publicKey"
          },
          {
            "name": "vaultAdmin",
            "type": "publicKey"
          },
          {
            "name": "delegateAdmin",
            "type": "publicKey"
          },
          {
            "name": "voter",
            "type": "publicKey"
          },
          {
            "name": "reserved1",
            "type": {
              "array": [
                "u8",
                32
              ]
            }
          },
          {
            "name": "index",
            "type": {
              "defined": "PodU64"
            }
          },
          {
            "name": "ncnCount",
            "type": {
              "defined": "PodU64"
            }
          },
          {
            "name": "vaultCount",
            "type": {
              "defined": "PodU64"
            }
          },
          {
            "name": "operatorFeeBps",
            "type": {
              "defined": "PodU16"
            }
          },
          {
            "name": "bump",
            "type": "u8"
          },
          {
            "name": "reservedSpace",
            "type": {
              "array": [
                "u8",
                261
              ]
            }
          }
        ]
      }
    },
    {
      "name": "OperatorVaultTicket",
      "type": {
        "kind": "struct",
        "fields": [
          {
            "name": "operator",
            "type": "publicKey"
          },
          {
            "name": "vault",
            "type": "publicKey"
          },
          {
            "name": "index",
            "type": {
              "defined": "PodU64"
            }
          },
          {
            "name": "state",
            "type": {
              "defined": "SlotToggle"
            }
          },
          {
            "name": "bump",
            "type": "u8"
          },
          {
            "name": "reserved",
            "type": {
              "array": [
                "u8",
                263
              ]
            }
          }
        ]
      }
    }
  ],
  "types": [
    {
      "name": "SlotToggle",
      "type": {
        "kind": "struct",
        "fields": [
          {
            "name": "slotAdded",
            "type": {
              "defined": "PodU64"
            }
          },
          {
            "name": "slotRemoved",
            "type": {
              "defined": "PodU64"
            }
          },
          {
            "name": "reserved",
            "type": {
              "array": [
                "u8",
                32
              ]
            }
          }
        ]
      }
    },
    {
      "name": "NcnAdminRole",
      "type": {
        "kind": "enum",
        "variants": [
          {
            "name": "Operator"
          },
          {
            "name": "Vault"
          },
          {
            "name": "Slasher"
          },
          {
            "name": "Delegate"
          }
        ]
      }
    },
    {
      "name": "OperatorAdminRole",
      "type": {
        "kind": "enum",
        "variants": [
          {
            "name": "NcnAdmin"
          },
          {
            "name": "VaultAdmin"
          },
          {
            "name": "VoterAdmin"
          },
          {
            "name": "DelegateAdmin"
          }
        ]
      }
    }
  ],
  "errors": [
    {
      "code": 1000,
      "name": "NcnOperatorAdminInvalid",
      "msg": "NcnOperatorAdminInvalid"
    },
    {
      "code": 1001,
      "name": "NcnCooldownOperatorFailed",
      "msg": "NcnCooldownOperatorFailed"
    },
    {
      "code": 1002,
      "name": "NcnSlasherAdminInvalid",
      "msg": "NcnSlasherAdminInvalid"
    },
    {
      "code": 1003,
      "name": "NcnVaultAdminInvalid",
      "msg": "NcnVaultAdminInvalid"
    },
    {
      "code": 1004,
      "name": "NcnAdminInvalid",
      "msg": "NcnAdminInvalid"
    },
    {
      "code": 1005,
      "name": "NcnDelegateAdminInvalid",
      "msg": "NcnDelegateAdminInvalid"
    },
    {
      "code": 1006,
      "name": "NcnVaultSlasherTicketFailedCooldown",
      "msg": "NcnVaultSlasherTicketFailedCooldown"
    },
    {
      "code": 1007,
      "name": "NcnVaultTicketFailedCooldown",
      "msg": "NcnVaultTicketFailedCooldown"
    },
    {
      "code": 1008,
      "name": "NcnWarmupOperatorFailed",
      "msg": "NcnWarmupOperatorFailed"
    },
    {
      "code": 1009,
      "name": "NcnVaultSlasherTicketFailedWarmup",
      "msg": "NcnVaultSlasherTicketFailedWarmup"
    },
    {
      "code": 1010,
      "name": "NcnVaultTicketFailedWarmup",
      "msg": "NcnVaultTicketFailedWarmup"
    },
    {
      "code": 2000,
      "name": "OperatorNcnAdminInvalid",
      "msg": "OperatorNcnAdminInvalid"
    },
    {
      "code": 2001,
      "name": "OperatorVaultAdminInvalid",
      "msg": "OperatorVaultAdminInvalid"
    },
    {
      "code": 2002,
      "name": "OperatorAdminInvalid",
      "msg": "OperatorAdminInvalid"
    },
    {
      "code": 2003,
      "name": "OperatorDelegateAdminInvalid",
      "msg": "OperatorDelegateAdminInvalid"
    },
    {
      "code": 2004,
      "name": "OperatorCooldownNcnFailed",
      "msg": "OperatorCooldownNcnFailed"
    },
    {
      "code": 2005,
      "name": "OperatorVaultTicketFailedCooldown",
      "msg": "OperatorVaultTicketFailedCooldown"
    },
    {
      "code": 2006,
      "name": "OperatorVaultTicketFailedWarmup",
      "msg": "OperatorVaultTicketFailedWarmup"
    },
    {
      "code": 2007,
      "name": "OperatorWarmupNcnFailed",
      "msg": "OperatorWarmupNcnFailed"
    },
    {
      "code": 2008,
      "name": "OperatorFeeCapExceeded",
      "msg": "OperatorFeeCapExceeded"
    },
    {
      "code": 2009,
      "name": "NcnOverflow",
      "msg": "NcnOverflow"
    },
    {
      "code": 2010,
      "name": "OperatorOverflow",
      "msg": "OperatorOverflow"
    },
    {
      "code": 2011,
      "name": "VaultOverflow",
      "msg": "VaultOverflow"
    },
    {
      "code": 2012,
      "name": "SlasherOverflow",
      "msg": "SlasherOverflow"
    }
  ],
  "metadata": {
    "origin": "shank",
    "address": "78J8YzXGGNynLRpn85MH77PVLBZsWyLCHZAXRvKaB6Ng"
  }
}<|MERGE_RESOLUTION|>--- conflicted
+++ resolved
@@ -782,7 +782,6 @@
       }
     },
     {
-<<<<<<< HEAD
       "name": "OperatorSetFee",
       "accounts": [
         {
@@ -813,10 +812,7 @@
       }
     },
     {
-      "name": "NcnWithdrawalAsset",
-=======
       "name": "NcnDelegateTokenAccount",
->>>>>>> 77f755d2
       "accounts": [
         {
           "name": "ncn",
