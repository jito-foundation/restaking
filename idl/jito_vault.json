--- conflicted
+++ resolved
@@ -2248,9 +2248,6 @@
       "msg": "VaultIsUpdated"
     },
     {
-<<<<<<< HEAD
-      "code": 1019,
-=======
       "code": 1018,
       "name": "VaultOperatorDelegationUpdateNeeded",
       "msg": "VaultOperatorDelegationUpdateNeeded"
@@ -2262,241 +2259,136 @@
     },
     {
       "code": 1020,
->>>>>>> c310925a
       "name": "VaultUpdateIncorrectIndex",
       "msg": "VaultUpdateIncorrectIndex"
     },
     {
-<<<<<<< HEAD
-      "code": 1020,
-=======
       "code": 1021,
->>>>>>> c310925a
       "name": "VaultUpdateStateNotFinishedUpdating",
       "msg": "VaultUpdateStateNotFinishedUpdating"
     },
     {
-<<<<<<< HEAD
-      "code": 1021,
-=======
       "code": 1022,
->>>>>>> c310925a
       "name": "VaultSecurityOverflow",
       "msg": "VaultSecurityOverflow"
     },
     {
-<<<<<<< HEAD
-      "code": 1022,
-=======
       "code": 1023,
->>>>>>> c310925a
       "name": "VaultSlashIncomplete",
       "msg": "VaultSlashIncomplete"
     },
     {
-<<<<<<< HEAD
-      "code": 1023,
-=======
       "code": 1024,
->>>>>>> c310925a
       "name": "VaultSecurityUnderflow",
       "msg": "VaultSecurityUnderflow"
     },
     {
-<<<<<<< HEAD
-      "code": 1024,
-=======
       "code": 1025,
->>>>>>> c310925a
       "name": "SlippageError",
       "msg": "SlippageError"
     },
     {
-<<<<<<< HEAD
-      "code": 1025,
-=======
       "code": 1026,
->>>>>>> c310925a
       "name": "VaultStakerWithdrawalTicketNotWithdrawable",
       "msg": "VaultStakerWithdrawalTicketNotWithdrawable"
     },
     {
-<<<<<<< HEAD
-      "code": 1026,
-=======
       "code": 1027,
->>>>>>> c310925a
       "name": "VaultNcnSlasherTicketFailedCooldown",
       "msg": "VaultNcnSlasherTicketFailedCooldown"
     },
     {
-<<<<<<< HEAD
-      "code": 1027,
-=======
       "code": 1028,
->>>>>>> c310925a
       "name": "VaultNcnSlasherTicketFailedWarmup",
       "msg": "VaultNcnSlasherTicketFailedWarmup"
     },
     {
-<<<<<<< HEAD
-      "code": 1028,
-=======
       "code": 1029,
->>>>>>> c310925a
       "name": "VaultNcnTicketFailedCooldown",
       "msg": "VaultNcnTicketFailedCooldown"
     },
     {
-<<<<<<< HEAD
-      "code": 1029,
-=======
       "code": 1030,
->>>>>>> c310925a
       "name": "VaultNcnTicketFailedWarmup",
       "msg": "VaultNcnTicketFailedWarmup"
     },
     {
-<<<<<<< HEAD
-      "code": 1030,
-=======
       "code": 1031,
->>>>>>> c310925a
       "name": "VaultNcnTicketUnslashable",
       "msg": "VaultNcnTicketUnslashable"
     },
     {
-<<<<<<< HEAD
-      "code": 1031,
-=======
       "code": 1032,
->>>>>>> c310925a
       "name": "OperatorVaultTicketUnslashable",
       "msg": "OperatorVaultTicketUnslashable"
     },
     {
-<<<<<<< HEAD
-      "code": 1032,
-=======
       "code": 1033,
->>>>>>> c310925a
       "name": "NcnOperatorStateUnslashable",
       "msg": "NcnOperatorStateUnslashable"
     },
     {
-<<<<<<< HEAD
-      "code": 1033,
-=======
       "code": 1034,
->>>>>>> c310925a
       "name": "VaultNcnSlasherTicketUnslashable",
       "msg": "VaultNcnSlasherTicketUnslashable"
     },
     {
-<<<<<<< HEAD
-      "code": 1034,
-=======
       "code": 1035,
->>>>>>> c310925a
       "name": "NcnVaultTicketUnslashable",
       "msg": "NcnVaultTicketUnslashable"
     },
     {
-<<<<<<< HEAD
-      "code": 1035,
-=======
       "code": 1036,
->>>>>>> c310925a
       "name": "NcnVaultSlasherTicketUnslashable",
       "msg": "NcnVaultSlasherTicketUnslashable"
     },
     {
-<<<<<<< HEAD
-      "code": 1036,
-=======
       "code": 1037,
->>>>>>> c310925a
       "name": "VaultMaxSlashedPerOperatorExceeded",
       "msg": "VaultMaxSlashedPerOperatorExceeded"
     },
     {
-<<<<<<< HEAD
-      "code": 1037,
-=======
       "code": 1038,
->>>>>>> c310925a
       "name": "VaultStakerWithdrawalTicketInvalidStaker",
       "msg": "VaultStakerWithdrawalTicketInvalidStaker"
     },
     {
-<<<<<<< HEAD
-      "code": 1038,
-=======
       "code": 1039,
->>>>>>> c310925a
       "name": "SlasherOverflow",
       "msg": "SlasherOverflow"
     },
     {
-<<<<<<< HEAD
-      "code": 1039,
-=======
       "code": 1040,
->>>>>>> c310925a
       "name": "NcnOverflow",
       "msg": "NcnOverflow"
     },
     {
-<<<<<<< HEAD
-      "code": 1040,
-=======
       "code": 1041,
->>>>>>> c310925a
       "name": "OperatorOverflow",
       "msg": "OperatorOverflow"
     },
     {
-<<<<<<< HEAD
-      "code": 1041,
-=======
       "code": 1042,
->>>>>>> c310925a
       "name": "VaultDelegationZero",
       "msg": "VaultDelegationZero"
     },
     {
-<<<<<<< HEAD
-      "code": 1042,
-=======
       "code": 1043,
->>>>>>> c310925a
       "name": "VaultCooldownZero",
       "msg": "VaultCooldownZero"
     },
     {
-<<<<<<< HEAD
-      "code": 1043,
-=======
       "code": 1044,
->>>>>>> c310925a
       "name": "VaultBurnZero",
       "msg": "VaultBurnZero"
     },
     {
-<<<<<<< HEAD
-      "code": 1044,
-=======
       "code": 1045,
->>>>>>> c310925a
       "name": "VaultEnqueueWithdrawalAmountZero",
       "msg": "VaultEnqueueWithdrawalAmountZero"
     },
     {
-<<<<<<< HEAD
-      "code": 1045,
-=======
       "code": 1046,
->>>>>>> c310925a
       "name": "VaultMintZero",
       "msg": "VaultMintZero"
     }
