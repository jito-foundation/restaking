--- conflicted
+++ resolved
@@ -1393,50 +1393,19 @@
       }
     },
     {
-<<<<<<< HEAD
-      "name": "RevokeDelegateTokenAccount",
-=======
       "name": "SetConfigSecondaryAdmin",
->>>>>>> 3e599955
-      "accounts": [
-        {
-          "name": "config",
-          "isMut": false,
-          "isSigner": false
-        },
-        {
-<<<<<<< HEAD
-          "name": "vault",
-          "isMut": false,
-          "isSigner": false
-        },
-        {
-          "name": "delegateAssetAdmin",
-=======
+      "accounts": [
+        {
+          "name": "config",
+          "isMut": false,
+          "isSigner": false
+        },
+        {
           "name": "admin",
->>>>>>> 3e599955
-          "isMut": false,
-          "isSigner": true
-        },
-        {
-<<<<<<< HEAD
-          "name": "tokenMint",
-          "isMut": false,
-          "isSigner": false
-        },
-        {
-          "name": "tokenAccount",
-          "isMut": true,
-          "isSigner": false
-        },
-        {
-          "name": "tokenProgram",
-          "isMut": false,
-          "isSigner": false
-        }
-      ],
-      "args": [],
-=======
+          "isMut": false,
+          "isSigner": true
+        },
+        {
           "name": "newAdmin",
           "isMut": false,
           "isSigner": false
@@ -1450,7 +1419,6 @@
           }
         }
       ],
->>>>>>> 3e599955
       "discriminant": {
         "type": "u8",
         "value": 32
