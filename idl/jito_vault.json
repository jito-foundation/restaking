{
  "version": "0.0.2",
  "name": "jito_vault",
  "instructions": [
    {
      "name": "InitializeConfig",
      "accounts": [
        {
          "name": "config",
          "isMut": true,
          "isSigner": false
        },
        {
          "name": "admin",
          "isMut": true,
          "isSigner": true
        },
        {
          "name": "restakingProgram",
          "isMut": false,
          "isSigner": false
        },
        {
          "name": "systemProgram",
          "isMut": false,
          "isSigner": false
        }
      ],
      "args": [],
      "discriminant": {
        "type": "u8",
        "value": 0
      }
    },
    {
      "name": "InitializeVault",
      "accounts": [
        {
          "name": "config",
          "isMut": true,
          "isSigner": false
        },
        {
          "name": "vault",
          "isMut": true,
          "isSigner": false
        },
        {
          "name": "vrtMint",
          "isMut": true,
          "isSigner": true
        },
        {
          "name": "tokenMint",
          "isMut": false,
          "isSigner": false
        },
        {
          "name": "admin",
          "isMut": true,
          "isSigner": true
        },
        {
          "name": "base",
          "isMut": false,
          "isSigner": true
        },
        {
          "name": "systemProgram",
          "isMut": false,
          "isSigner": false
        },
        {
          "name": "tokenProgram",
          "isMut": false,
          "isSigner": false
        }
      ],
      "args": [
        {
          "name": "depositFeeBps",
          "type": "u16"
        },
        {
          "name": "withdrawalFeeBps",
          "type": "u16"
        },
        {
          "name": "rewardFeeBps",
          "type": "u16"
        },
        {
          "name": "epochWithdrawCapBps",
          "type": "u16"
        },
        {
          "name": "decimals",
          "type": "u8"
        }
      ],
      "discriminant": {
        "type": "u8",
        "value": 1
      }
    },
    {
      "name": "InitializeVaultWithMint",
      "accounts": [],
      "args": [],
      "discriminant": {
        "type": "u8",
        "value": 2
      }
    },
    {
      "name": "InitializeVaultOperatorDelegation",
      "accounts": [
        {
          "name": "config",
          "isMut": false,
          "isSigner": false
        },
        {
          "name": "vault",
          "isMut": true,
          "isSigner": false
        },
        {
          "name": "operator",
          "isMut": true,
          "isSigner": false
        },
        {
          "name": "operatorVaultTicket",
          "isMut": false,
          "isSigner": false
        },
        {
          "name": "vaultOperatorDelegation",
          "isMut": true,
          "isSigner": false
        },
        {
          "name": "admin",
          "isMut": false,
          "isSigner": true
        },
        {
          "name": "payer",
          "isMut": true,
          "isSigner": true
        },
        {
          "name": "systemProgram",
          "isMut": false,
          "isSigner": false
        }
      ],
      "args": [],
      "discriminant": {
        "type": "u8",
        "value": 3
      }
    },
    {
      "name": "InitializeVaultNcnTicket",
      "accounts": [
        {
          "name": "config",
          "isMut": false,
          "isSigner": false
        },
        {
          "name": "vault",
          "isMut": true,
          "isSigner": false
        },
        {
          "name": "ncn",
          "isMut": false,
          "isSigner": false
        },
        {
          "name": "ncnVaultTicket",
          "isMut": false,
          "isSigner": false
        },
        {
          "name": "vaultNcnTicket",
          "isMut": true,
          "isSigner": false
        },
        {
          "name": "admin",
          "isMut": false,
          "isSigner": true
        },
        {
          "name": "payer",
          "isMut": true,
          "isSigner": true
        },
        {
          "name": "systemProgram",
          "isMut": false,
          "isSigner": false
        }
      ],
      "args": [],
      "discriminant": {
        "type": "u8",
        "value": 4
      }
    },
    {
      "name": "InitializeVaultNcnSlasherOperatorTicket",
      "accounts": [
        {
          "name": "config",
          "isMut": false,
          "isSigner": false
        },
        {
          "name": "vault",
          "isMut": false,
          "isSigner": false
        },
        {
          "name": "ncn",
          "isMut": false,
          "isSigner": false
        },
        {
          "name": "slasher",
          "isMut": false,
          "isSigner": false
        },
        {
          "name": "operator",
          "isMut": false,
          "isSigner": false
        },
        {
          "name": "vaultNcnSlasherTicket",
          "isMut": false,
          "isSigner": false
        },
        {
          "name": "vaultNcnSlasherOperatorTicket",
          "isMut": true,
          "isSigner": false
        },
        {
          "name": "payer",
          "isMut": true,
          "isSigner": true
        },
        {
          "name": "systemProgram",
          "isMut": false,
          "isSigner": false
        }
      ],
      "args": [],
      "discriminant": {
        "type": "u8",
        "value": 5
      }
    },
    {
      "name": "InitializeVaultNcnSlasherTicket",
      "accounts": [
        {
          "name": "config",
          "isMut": false,
          "isSigner": false
        },
        {
          "name": "vault",
          "isMut": false,
          "isSigner": false
        },
        {
          "name": "ncn",
          "isMut": false,
          "isSigner": false
        },
        {
          "name": "slasher",
          "isMut": false,
          "isSigner": false
        },
        {
          "name": "ncnSlasherTicket",
          "isMut": false,
          "isSigner": false
        },
        {
          "name": "vaultSlasherTicket",
          "isMut": true,
          "isSigner": false
        },
        {
          "name": "admin",
          "isMut": false,
          "isSigner": true
        },
        {
          "name": "payer",
          "isMut": true,
          "isSigner": true
        },
        {
          "name": "systemProgram",
          "isMut": false,
          "isSigner": false
        }
      ],
      "args": [],
      "discriminant": {
        "type": "u8",
        "value": 6
      }
    },
    {
      "name": "WarmupVaultNcnTicket",
      "accounts": [
        {
          "name": "config",
          "isMut": false,
          "isSigner": false
        },
        {
          "name": "vault",
          "isMut": true,
          "isSigner": false
        },
        {
          "name": "ncn",
          "isMut": false,
          "isSigner": false
        },
        {
          "name": "vaultNcnTicket",
          "isMut": true,
          "isSigner": false
        },
        {
          "name": "admin",
          "isMut": false,
          "isSigner": true
        }
      ],
      "args": [],
      "discriminant": {
        "type": "u8",
        "value": 7
      }
    },
    {
      "name": "CooldownVaultNcnTicket",
      "accounts": [
        {
          "name": "config",
          "isMut": false,
          "isSigner": false
        },
        {
          "name": "vault",
          "isMut": false,
          "isSigner": false
        },
        {
          "name": "ncn",
          "isMut": false,
          "isSigner": false
        },
        {
          "name": "vaultNcnTicket",
          "isMut": true,
          "isSigner": false
        },
        {
          "name": "admin",
          "isMut": false,
          "isSigner": true
        }
      ],
      "args": [],
      "discriminant": {
        "type": "u8",
        "value": 8
      }
    },
    {
      "name": "WarmupVaultNcnSlasherTicket",
      "accounts": [
        {
          "name": "config",
          "isMut": false,
          "isSigner": false
        },
        {
          "name": "vault",
          "isMut": false,
          "isSigner": false
        },
        {
          "name": "ncn",
          "isMut": false,
          "isSigner": false
        },
        {
          "name": "slasher",
          "isMut": false,
          "isSigner": false
        },
        {
          "name": "vaultSlasherTicket",
          "isMut": true,
          "isSigner": false
        },
        {
          "name": "admin",
          "isMut": false,
          "isSigner": true
        }
      ],
      "args": [],
      "discriminant": {
        "type": "u8",
        "value": 9
      }
    },
    {
      "name": "CooldownVaultNcnSlasherTicket",
      "accounts": [
        {
          "name": "config",
          "isMut": false,
          "isSigner": false
        },
        {
          "name": "vault",
          "isMut": false,
          "isSigner": false
        },
        {
          "name": "ncn",
          "isMut": false,
          "isSigner": false
        },
        {
          "name": "slasher",
          "isMut": false,
          "isSigner": false
        },
        {
          "name": "vaultNcnSlasherTicket",
          "isMut": true,
          "isSigner": false
        },
        {
          "name": "admin",
          "isMut": false,
          "isSigner": true
        }
      ],
      "args": [],
      "discriminant": {
        "type": "u8",
        "value": 10
      }
    },
    {
      "name": "MintTo",
      "accounts": [
        {
          "name": "config",
          "isMut": false,
          "isSigner": false
        },
        {
          "name": "vault",
          "isMut": true,
          "isSigner": false
        },
        {
          "name": "vrtMint",
          "isMut": true,
          "isSigner": false
        },
        {
          "name": "depositor",
          "isMut": true,
          "isSigner": true
        },
        {
          "name": "depositorTokenAccount",
          "isMut": true,
          "isSigner": false
        },
        {
          "name": "vaultTokenAccount",
          "isMut": true,
          "isSigner": false
        },
        {
          "name": "depositorVrtTokenAccount",
          "isMut": true,
          "isSigner": false
        },
        {
          "name": "vaultFeeTokenAccount",
          "isMut": true,
          "isSigner": false
        },
        {
          "name": "tokenProgram",
          "isMut": false,
          "isSigner": false
        },
        {
          "name": "mintSigner",
          "isMut": false,
          "isSigner": true,
          "isOptional": true,
          "docs": [
            "Signer for minting"
          ]
        }
      ],
      "args": [
        {
          "name": "amountIn",
          "type": "u64"
        },
        {
          "name": "minAmountOut",
          "type": "u64"
        }
      ],
      "discriminant": {
        "type": "u8",
        "value": 11
      }
    },
    {
      "name": "Burn",
      "accounts": [
        {
          "name": "config",
          "isMut": false,
          "isSigner": false
        },
        {
          "name": "vault",
          "isMut": true,
          "isSigner": false
        },
        {
          "name": "vaultTokenAccount",
          "isMut": true,
          "isSigner": false
        },
        {
          "name": "vrtMint",
          "isMut": true,
          "isSigner": false
        },
        {
          "name": "staker",
          "isMut": false,
          "isSigner": true
        },
        {
          "name": "stakerTokenAccount",
          "isMut": true,
          "isSigner": false
        },
        {
          "name": "stakerVrtTokenAccount",
          "isMut": false,
          "isSigner": true
        },
        {
          "name": "vaultFeeTokenAccount",
          "isMut": true,
          "isSigner": false
        },
        {
          "name": "tokenProgram",
          "isMut": false,
          "isSigner": false
        },
        {
          "name": "systemProgram",
          "isMut": false,
          "isSigner": false
        },
        {
          "name": "burnSigner",
          "isMut": false,
          "isSigner": true,
          "isOptional": true,
          "docs": [
            "Signer for burning"
          ]
        }
      ],
      "args": [
        {
          "name": "amountIn",
          "type": "u64"
        },
        {
          "name": "minAmountOut",
          "type": "u64"
        }
      ],
      "discriminant": {
        "type": "u8",
        "value": 12
      }
    },
    {
      "name": "EnqueueWithdrawal",
      "accounts": [
        {
          "name": "config",
          "isMut": false,
          "isSigner": false
        },
        {
          "name": "vault",
          "isMut": true,
          "isSigner": false
        },
        {
          "name": "vaultStakerWithdrawalTicket",
          "isMut": true,
          "isSigner": false
        },
        {
          "name": "vaultStakerWithdrawalTicketTokenAccount",
          "isMut": true,
          "isSigner": false
        },
        {
          "name": "staker",
          "isMut": true,
          "isSigner": true
        },
        {
          "name": "stakerVrtTokenAccount",
          "isMut": true,
          "isSigner": false
        },
        {
          "name": "base",
          "isMut": false,
          "isSigner": true
        },
        {
          "name": "tokenProgram",
          "isMut": false,
          "isSigner": false
        },
        {
          "name": "systemProgram",
          "isMut": false,
          "isSigner": false
        },
        {
          "name": "burnSigner",
          "isMut": false,
          "isSigner": true,
          "isOptional": true,
          "docs": [
            "Signer for burning"
          ]
        }
      ],
      "args": [
        {
          "name": "amount",
          "type": "u64"
        }
      ],
      "discriminant": {
        "type": "u8",
        "value": 13
      }
    },
    {
      "name": "ChangeWithdrawalTicketOwner",
      "accounts": [
        {
          "name": "config",
          "isMut": false,
          "isSigner": false
        },
        {
          "name": "vault",
          "isMut": false,
          "isSigner": false
        },
        {
          "name": "vaultStakerWithdrawalTicket",
          "isMut": true,
          "isSigner": false
        },
        {
          "name": "oldOwner",
          "isMut": false,
          "isSigner": true
        },
        {
          "name": "newOwner",
          "isMut": false,
          "isSigner": false
        }
      ],
      "args": [],
      "discriminant": {
        "type": "u8",
        "value": 14
      }
    },
    {
      "name": "BurnWithdrawTicket",
      "accounts": [
        {
          "name": "config",
          "isMut": false,
          "isSigner": false
        },
        {
          "name": "vault",
          "isMut": true,
          "isSigner": false
        },
        {
          "name": "vaultTokenAccount",
          "isMut": true,
          "isSigner": false
        },
        {
          "name": "vrtMint",
          "isMut": true,
          "isSigner": false
        },
        {
          "name": "staker",
          "isMut": true,
          "isSigner": false
        },
        {
          "name": "stakerTokenAccount",
          "isMut": true,
          "isSigner": false
        },
        {
          "name": "vaultStakerWithdrawalTicket",
          "isMut": true,
          "isSigner": false
        },
        {
          "name": "vaultStakerWithdrawalTicketTokenAccount",
          "isMut": true,
          "isSigner": false
        },
        {
          "name": "vaultFeeTokenAccount",
          "isMut": true,
          "isSigner": false
        },
        {
          "name": "tokenProgram",
          "isMut": false,
          "isSigner": false
        },
        {
          "name": "systemProgram",
          "isMut": false,
          "isSigner": false
        },
        {
          "name": "burnSigner",
          "isMut": false,
          "isSigner": true,
          "isOptional": true,
          "docs": [
            "Signer for burning"
          ]
        }
      ],
      "args": [
        {
          "name": "minAmountOut",
          "type": "u64"
        }
      ],
      "discriminant": {
        "type": "u8",
        "value": 15
      }
    },
    {
      "name": "SetDepositCapacity",
      "accounts": [
        {
          "name": "config",
          "isMut": false,
          "isSigner": false
        },
        {
          "name": "vault",
          "isMut": true,
          "isSigner": false
        },
        {
          "name": "admin",
          "isMut": false,
          "isSigner": true
        }
      ],
      "args": [
        {
          "name": "amount",
          "type": "u64"
        }
      ],
      "discriminant": {
        "type": "u8",
        "value": 16
      }
    },
    {
      "name": "SetFees",
      "accounts": [
        {
          "name": "config",
          "isMut": false,
          "isSigner": false
        },
        {
          "name": "vault",
          "isMut": true,
          "isSigner": false
        },
        {
          "name": "admin",
          "isMut": false,
          "isSigner": true
        }
      ],
      "args": [
        {
          "name": "depositFeeBps",
          "type": {
            "option": "u16"
          }
        },
        {
          "name": "withdrawalFeeBps",
          "type": {
            "option": "u16"
          }
        },
        {
          "name": "rewardFeeBps",
          "type": {
            "option": "u16"
          }
        }
      ],
      "discriminant": {
        "type": "u8",
        "value": 17
      }
    },
    {
      "name": "DelegateTokenAccount",
      "accounts": [
        {
          "name": "config",
          "isMut": false,
          "isSigner": false
        },
        {
          "name": "vault",
          "isMut": false,
          "isSigner": false
        },
        {
          "name": "delegateAssetAdmin",
          "isMut": false,
          "isSigner": true
        },
        {
          "name": "tokenMint",
          "isMut": false,
          "isSigner": false
        },
        {
          "name": "tokenAccount",
          "isMut": true,
          "isSigner": false
        },
        {
          "name": "delegate",
          "isMut": false,
          "isSigner": false
        },
        {
          "name": "tokenProgram",
          "isMut": false,
          "isSigner": false
        }
      ],
      "args": [],
      "discriminant": {
        "type": "u8",
        "value": 18
      }
    },
    {
      "name": "SetAdmin",
      "accounts": [
        {
          "name": "config",
          "isMut": false,
          "isSigner": false
        },
        {
          "name": "vault",
          "isMut": true,
          "isSigner": false
        },
        {
          "name": "oldAdmin",
          "isMut": false,
          "isSigner": true
        },
        {
          "name": "newAdmin",
          "isMut": false,
          "isSigner": true
        }
      ],
      "args": [],
      "discriminant": {
        "type": "u8",
        "value": 19
      }
    },
    {
      "name": "SetSecondaryAdmin",
      "accounts": [
        {
          "name": "config",
          "isMut": false,
          "isSigner": false
        },
        {
          "name": "vault",
          "isMut": true,
          "isSigner": false
        },
        {
          "name": "admin",
          "isMut": false,
          "isSigner": true
        },
        {
          "name": "newAdmin",
          "isMut": false,
          "isSigner": false
        }
      ],
      "args": [
        {
          "name": "vaultAdminRole",
          "type": {
            "defined": "VaultAdminRole"
          }
        }
      ],
      "discriminant": {
        "type": "u8",
        "value": 20
      }
    },
    {
      "name": "AddDelegation",
      "accounts": [
        {
          "name": "config",
          "isMut": false,
          "isSigner": false
        },
        {
          "name": "vault",
          "isMut": true,
          "isSigner": false
        },
        {
          "name": "operator",
          "isMut": false,
          "isSigner": false
        },
        {
          "name": "vaultOperatorDelegation",
          "isMut": true,
          "isSigner": false
        },
        {
          "name": "admin",
          "isMut": false,
          "isSigner": true
        }
      ],
      "args": [
        {
          "name": "amount",
          "type": "u64"
        }
      ],
      "discriminant": {
        "type": "u8",
        "value": 21
      }
    },
    {
      "name": "CooldownDelegation",
      "accounts": [
        {
          "name": "config",
          "isMut": false,
          "isSigner": false
        },
        {
          "name": "vault",
          "isMut": true,
          "isSigner": false
        },
        {
          "name": "operator",
          "isMut": false,
          "isSigner": false
        },
        {
          "name": "vaultOperatorDelegation",
          "isMut": true,
          "isSigner": false
        },
        {
          "name": "admin",
          "isMut": false,
          "isSigner": true
        }
      ],
      "args": [
        {
          "name": "amount",
          "type": "u64"
        }
      ],
      "discriminant": {
        "type": "u8",
        "value": 22
      }
    },
    {
      "name": "UpdateVaultBalance",
      "accounts": [
        {
          "name": "config",
          "isMut": false,
          "isSigner": false
        },
        {
          "name": "vault",
          "isMut": true,
          "isSigner": false
        },
        {
          "name": "vaultTokenAccount",
          "isMut": false,
          "isSigner": false
        },
        {
          "name": "vrtMint",
          "isMut": true,
          "isSigner": false
        },
        {
          "name": "vaultFeeTokenAccount",
          "isMut": true,
          "isSigner": false
        },
        {
          "name": "tokenProgram",
          "isMut": false,
          "isSigner": false
        }
      ],
      "args": [],
      "discriminant": {
        "type": "u8",
        "value": 23
      }
    },
    {
      "name": "InitializeVaultUpdateStateTracker",
      "accounts": [
        {
          "name": "config",
          "isMut": false,
          "isSigner": false
        },
        {
          "name": "vault",
          "isMut": true,
          "isSigner": false
        },
        {
          "name": "vaultUpdateStateTracker",
          "isMut": true,
          "isSigner": false
        },
        {
          "name": "payer",
          "isMut": true,
          "isSigner": false
        },
        {
          "name": "systemProgram",
          "isMut": false,
          "isSigner": false
        }
      ],
      "args": [
        {
          "name": "withdrawalAllocationMethod",
          "type": {
            "defined": "WithdrawalAllocationMethod"
          }
        }
      ],
      "discriminant": {
        "type": "u8",
        "value": 24
      }
    },
    {
      "name": "CrankVaultUpdateStateTracker",
      "accounts": [
        {
          "name": "config",
          "isMut": false,
          "isSigner": false
        },
        {
          "name": "vault",
          "isMut": false,
          "isSigner": false
        },
        {
          "name": "operator",
          "isMut": false,
          "isSigner": false
        },
        {
          "name": "vaultOperatorDelegation",
          "isMut": true,
          "isSigner": false
        },
        {
          "name": "vaultUpdateStateTracker",
          "isMut": true,
          "isSigner": false
        }
      ],
      "args": [],
      "discriminant": {
        "type": "u8",
        "value": 25
      }
    },
    {
      "name": "CloseVaultUpdateStateTracker",
      "accounts": [
        {
          "name": "config",
          "isMut": false,
          "isSigner": false
        },
        {
          "name": "vault",
          "isMut": true,
          "isSigner": false
        },
        {
          "name": "vaultUpdateStateTracker",
          "isMut": true,
          "isSigner": false
        },
        {
          "name": "payer",
          "isMut": true,
          "isSigner": true
        }
      ],
      "args": [
        {
          "name": "ncnEpoch",
          "type": "u64"
        }
      ],
      "discriminant": {
        "type": "u8",
        "value": 26
      }
    },
    {
      "name": "CreateTokenMetadata",
      "accounts": [
        {
          "name": "vault",
          "isMut": false,
          "isSigner": false
        },
        {
          "name": "admin",
          "isMut": false,
          "isSigner": true
        },
        {
          "name": "vrtMint",
          "isMut": false,
          "isSigner": false
        },
        {
          "name": "payer",
          "isMut": true,
          "isSigner": true
        },
        {
          "name": "metadata",
          "isMut": true,
          "isSigner": false
        },
        {
          "name": "mplTokenMetadataProgram",
          "isMut": false,
          "isSigner": false
        },
        {
          "name": "systemProgram",
          "isMut": false,
          "isSigner": false
        }
      ],
      "args": [
        {
          "name": "name",
          "type": "string"
        },
        {
          "name": "symbol",
          "type": "string"
        },
        {
          "name": "uri",
          "type": "string"
        }
      ],
      "discriminant": {
        "type": "u8",
        "value": 27
      }
    },
    {
      "name": "UpdateTokenMetadata",
      "accounts": [
        {
          "name": "vault",
          "isMut": false,
          "isSigner": false
        },
        {
          "name": "admin",
          "isMut": false,
          "isSigner": true
        },
        {
          "name": "vrtMint",
          "isMut": false,
          "isSigner": false
        },
        {
          "name": "metadata",
          "isMut": true,
          "isSigner": false
        },
        {
          "name": "mplTokenMetadataProgram",
          "isMut": false,
          "isSigner": false
        }
      ],
      "args": [
        {
          "name": "name",
          "type": "string"
        },
        {
          "name": "symbol",
          "type": "string"
        },
        {
          "name": "uri",
          "type": "string"
        }
      ],
      "discriminant": {
        "type": "u8",
        "value": 28
      }
    },
    {
      "name": "Slash",
      "accounts": [
        {
          "name": "config",
          "isMut": false,
          "isSigner": false
        },
        {
          "name": "vault",
          "isMut": true,
          "isSigner": false
        },
        {
          "name": "ncn",
          "isMut": false,
          "isSigner": false
        },
        {
          "name": "operator",
          "isMut": false,
          "isSigner": false
        },
        {
          "name": "slasher",
          "isMut": false,
          "isSigner": false
        },
        {
          "name": "ncnOperatorState",
          "isMut": false,
          "isSigner": false
        },
        {
          "name": "ncnVaultTicket",
          "isMut": false,
          "isSigner": false
        },
        {
          "name": "operatorVaultTicket",
          "isMut": false,
          "isSigner": false
        },
        {
          "name": "vaultNcnTicket",
          "isMut": false,
          "isSigner": false
        },
        {
          "name": "vaultOperatorDelegation",
          "isMut": true,
          "isSigner": false
        },
        {
          "name": "ncnVaultSlasherTicket",
          "isMut": false,
          "isSigner": false
        },
        {
          "name": "vaultNcnSlasherTicket",
          "isMut": false,
          "isSigner": false
        },
        {
          "name": "vaultNcnSlasherOperatorTicket",
          "isMut": true,
          "isSigner": false
        },
        {
          "name": "vaultTokenAccount",
          "isMut": true,
          "isSigner": false
        },
        {
          "name": "slasherTokenAccount",
          "isMut": false,
          "isSigner": false
        },
        {
          "name": "tokenProgram",
          "isMut": false,
          "isSigner": false
        }
      ],
      "args": [
        {
          "name": "amount",
          "type": "u64"
        }
      ],
      "discriminant": {
        "type": "u8",
        "value": 29
      }
    }
  ],
  "accounts": [
    {
      "name": "Config",
      "type": {
        "kind": "struct",
        "fields": [
          {
            "name": "admin",
            "type": "publicKey"
          },
          {
            "name": "restakingProgram",
            "type": "publicKey"
          },
          {
            "name": "epochLength",
            "type": {
              "defined": "PodU64"
            }
          },
          {
            "name": "numVaults",
            "type": {
              "defined": "PodU64"
            }
          },
          {
            "name": "depositWithdrawalFeeCapBps",
            "type": {
              "defined": "PodU16"
            }
          },
          {
            "name": "feeRateOfChangeBps",
            "type": {
              "defined": "PodU16"
            }
          },
          {
            "name": "feeBumpBps",
            "type": {
              "defined": "PodU16"
            }
          },
          {
            "name": "bump",
            "type": "u8"
          },
          {
            "name": "reserved",
            "type": {
              "array": [
                "u8",
                263
              ]
            }
          }
        ]
      }
    },
    {
      "name": "Vault",
      "type": {
        "kind": "struct",
        "fields": [
          {
            "name": "base",
            "type": "publicKey"
          },
          {
            "name": "vrtMint",
            "type": "publicKey"
          },
          {
            "name": "supportedMint",
            "type": "publicKey"
          },
          {
            "name": "vrtSupply",
            "type": {
              "defined": "PodU64"
            }
          },
          {
            "name": "tokensDeposited",
            "type": {
              "defined": "PodU64"
            }
          },
          {
            "name": "capacity",
            "type": {
              "defined": "PodU64"
            }
          },
          {
            "name": "delegationState",
            "type": {
              "defined": "DelegationState"
            }
          },
          {
            "name": "vrtEnqueuedForCooldownAmount",
            "type": {
              "defined": "PodU64"
            }
          },
          {
            "name": "vrtCoolingDownAmount",
            "type": {
              "defined": "PodU64"
            }
          },
          {
            "name": "vrtReadyToClaimAmount",
            "type": {
              "defined": "PodU64"
            }
          },
          {
            "name": "admin",
            "type": "publicKey"
          },
          {
            "name": "delegationAdmin",
            "type": "publicKey"
          },
          {
            "name": "operatorAdmin",
            "type": "publicKey"
          },
          {
            "name": "ncnAdmin",
            "type": "publicKey"
          },
          {
            "name": "slasherAdmin",
            "type": "publicKey"
          },
          {
            "name": "capacityAdmin",
            "type": "publicKey"
          },
          {
            "name": "feeAdmin",
            "type": "publicKey"
          },
          {
            "name": "delegateAssetAdmin",
            "type": "publicKey"
          },
          {
            "name": "feeWallet",
            "type": "publicKey"
          },
          {
            "name": "mintBurnAdmin",
            "type": "publicKey"
          },
          {
            "name": "vaultIndex",
            "type": {
              "defined": "PodU64"
            }
          },
          {
            "name": "ncnCount",
            "type": {
              "defined": "PodU64"
            }
          },
          {
            "name": "operatorCount",
            "type": {
              "defined": "PodU64"
            }
          },
          {
            "name": "slasherCount",
            "type": {
              "defined": "PodU64"
            }
          },
          {
            "name": "lastFeeChangeSlot",
            "type": {
              "defined": "PodU64"
            }
          },
          {
            "name": "lastFullStateUpdateSlot",
            "type": {
              "defined": "PodU64"
            }
          },
          {
            "name": "epochWithdrawSupportedTokenAmount",
            "type": {
              "defined": "PodU64"
            }
          },
          {
            "name": "epochSnapshotSupportedTokenAmount",
            "type": {
              "defined": "PodU64"
            }
          },
          {
            "name": "depositFeeBps",
            "type": {
              "defined": "PodU16"
            }
          },
          {
            "name": "withdrawalFeeBps",
            "type": {
              "defined": "PodU16"
            }
          },
          {
            "name": "rewardFeeBps",
            "type": {
              "defined": "PodU16"
            }
          },
          {
            "name": "epochWithdrawCapBps",
            "type": {
              "defined": "PodU16"
            }
          },
          {
            "name": "bump",
            "type": "u8"
          },
          {
            "name": "reserved",
            "type": {
              "array": [
                "u8",
                263
              ]
            }
          }
        ]
      }
    },
    {
      "name": "VaultNcnSlasherOperatorTicket",
      "type": {
        "kind": "struct",
        "fields": [
          {
            "name": "vault",
            "type": "publicKey"
          },
          {
            "name": "ncn",
            "type": "publicKey"
          },
          {
            "name": "slasher",
            "type": "publicKey"
          },
          {
            "name": "operator",
            "type": "publicKey"
          },
          {
            "name": "epoch",
            "type": {
              "defined": "PodU64"
            }
          },
          {
            "name": "slashed",
            "type": {
              "defined": "PodU64"
            }
          },
          {
            "name": "bump",
            "type": "u8"
          },
          {
            "name": "reserved",
            "type": {
              "array": [
                "u8",
                263
              ]
            }
          }
        ]
      }
    },
    {
      "name": "VaultNcnSlasherTicket",
      "type": {
        "kind": "struct",
        "fields": [
          {
            "name": "vault",
            "type": "publicKey"
          },
          {
            "name": "ncn",
            "type": "publicKey"
          },
          {
            "name": "slasher",
            "type": "publicKey"
          },
          {
            "name": "maxSlashablePerEpoch",
            "type": {
              "defined": "PodU64"
            }
          },
          {
            "name": "index",
            "type": {
              "defined": "PodU64"
            }
          },
          {
            "name": "state",
            "type": {
              "defined": "SlotToggle"
            }
          },
          {
            "name": "bump",
            "type": "u8"
          },
          {
            "name": "reserved",
            "type": {
              "array": [
                "u8",
                263
              ]
            }
          }
        ]
      }
    },
    {
      "name": "VaultNcnTicket",
      "type": {
        "kind": "struct",
        "fields": [
          {
            "name": "vault",
            "type": "publicKey"
          },
          {
            "name": "ncn",
            "type": "publicKey"
          },
          {
            "name": "index",
            "type": {
              "defined": "PodU64"
            }
          },
          {
            "name": "state",
            "type": {
              "defined": "SlotToggle"
            }
          },
          {
            "name": "bump",
            "type": "u8"
          },
          {
            "name": "reserved",
            "type": {
              "array": [
                "u8",
                263
              ]
            }
          }
        ]
      }
    },
    {
      "name": "VaultOperatorDelegation",
      "type": {
        "kind": "struct",
        "fields": [
          {
            "name": "vault",
            "type": "publicKey"
          },
          {
            "name": "operator",
            "type": "publicKey"
          },
          {
            "name": "delegationState",
            "type": {
              "defined": "DelegationState"
            }
          },
          {
            "name": "lastUpdateSlot",
            "type": {
              "defined": "PodU64"
            }
          },
          {
            "name": "index",
            "type": {
              "defined": "PodU64"
            }
          },
          {
            "name": "bump",
            "type": "u8"
          },
          {
            "name": "reserved",
            "type": {
              "array": [
                "u8",
                263
              ]
            }
          }
        ]
      }
    },
    {
      "name": "VaultStakerWithdrawalTicket",
      "type": {
        "kind": "struct",
        "fields": [
          {
            "name": "vault",
            "type": "publicKey"
          },
          {
            "name": "staker",
            "type": "publicKey"
          },
          {
            "name": "base",
            "type": "publicKey"
          },
          {
            "name": "vrtAmount",
            "type": {
              "defined": "PodU64"
            }
          },
          {
            "name": "slotUnstaked",
            "type": {
              "defined": "PodU64"
            }
          },
          {
            "name": "bump",
            "type": "u8"
          },
          {
            "name": "reserved",
            "type": {
              "array": [
                "u8",
                263
              ]
            }
          }
        ]
      }
    },
    {
      "name": "VaultUpdateStateTracker",
      "type": {
        "kind": "struct",
        "fields": [
          {
            "name": "vault",
            "type": "publicKey"
          },
          {
            "name": "ncnEpoch",
            "type": {
              "defined": "PodU64"
            }
          },
          {
            "name": "lastUpdatedIndex",
            "type": {
              "defined": "PodU64"
            }
          },
          {
            "name": "additionalAssetsNeedUnstaking",
            "type": {
              "defined": "PodU64"
            }
          },
          {
            "name": "delegationState",
            "type": {
              "defined": "DelegationState"
            }
          },
          {
            "name": "withdrawalAllocationMethod",
            "type": "u8"
          },
          {
            "name": "reserved",
            "type": {
              "array": [
                "u8",
                263
              ]
            }
          }
        ]
      }
    }
  ],
  "types": [
    {
      "name": "SlotToggle",
      "type": {
        "kind": "struct",
        "fields": [
          {
            "name": "slotAdded",
            "type": {
              "defined": "PodU64"
            }
          },
          {
            "name": "slotRemoved",
            "type": {
              "defined": "PodU64"
            }
          },
          {
            "name": "reserved",
            "type": {
              "array": [
                "u8",
                32
              ]
            }
          }
        ]
      }
    },
    {
      "name": "CreateMetadataAccountArgsV3",
      "type": {
        "kind": "struct",
        "fields": [
          {
            "name": "data",
            "type": {
              "defined": "DataV2"
            }
          },
          {
            "name": "isMutable",
            "type": "bool"
          },
          {
            "name": "collectionDetails",
            "type": {
              "option": "u8"
            }
          }
        ]
      }
    },
    {
      "name": "UpdateMetadataAccountArgsV2",
      "type": {
        "kind": "struct",
        "fields": [
          {
            "name": "data",
            "type": {
              "option": {
                "defined": "DataV2"
              }
            }
          },
          {
            "name": "updateAuthority",
            "type": {
              "option": "publicKey"
            }
          },
          {
            "name": "primarySaleHappened",
            "type": {
              "option": "bool"
            }
          },
          {
            "name": "isMutable",
            "type": {
              "option": "bool"
            }
          }
        ]
      }
    },
    {
      "name": "DataV2",
      "type": {
        "kind": "struct",
        "fields": [
          {
            "name": "name",
            "type": "string"
          },
          {
            "name": "symbol",
            "type": "string"
          },
          {
            "name": "uri",
            "type": "string"
          },
          {
            "name": "sellerFeeBasisPoints",
            "type": "u16"
          },
          {
            "name": "creators",
            "type": {
              "option": "u8"
            }
          },
          {
            "name": "collection",
            "type": {
              "option": "u8"
            }
          },
          {
            "name": "uses",
            "type": {
              "option": "u8"
            }
          }
        ]
      }
    },
    {
      "name": "VaultAdminRole",
      "type": {
        "kind": "enum",
        "variants": [
          {
            "name": "DelegationAdmin"
          },
          {
            "name": "OperatorAdmin"
          },
          {
            "name": "NcnAdmin"
          },
          {
            "name": "SlasherAdmin"
          },
          {
            "name": "CapacityAdmin"
          },
          {
            "name": "FeeWallet"
          },
          {
            "name": "MintBurnAdmin"
          },
          {
            "name": "DelegateAssetAdmin"
          },
          {
            "name": "FeeAdmin"
          }
        ]
      }
    },
    {
      "name": "WithdrawalAllocationMethod",
      "type": {
        "kind": "enum",
        "variants": [
          {
            "name": "Greedy"
          }
        ]
      }
    },
    {
      "name": "DelegationState",
      "type": {
        "kind": "struct",
        "fields": [
          {
            "name": "stakedAmount",
            "type": {
              "defined": "PodU64"
            }
          },
          {
            "name": "enqueuedForCooldownAmount",
            "type": {
              "defined": "PodU64"
            }
          },
          {
            "name": "coolingDownAmount",
            "type": {
              "defined": "PodU64"
            }
          },
          {
            "name": "reserved",
            "type": {
              "array": [
                "u8",
                256
              ]
            }
          }
        ]
      }
    }
  ],
  "errors": [
    {
      "code": 1000,
      "name": "VaultSlashUnderflow",
      "msg": "VaultSlashUnderflow"
    },
    {
      "code": 1001,
      "name": "VaultInsufficientFunds",
      "msg": "VaultInsufficientFunds"
    },
    {
      "code": 1002,
      "name": "VaultOverflow",
      "msg": "VaultOverflow"
    },
    {
      "code": 1003,
      "name": "VaultOperatorAdminInvalid",
      "msg": "VaultOperatorAdminInvalid"
    },
    {
      "code": 1004,
      "name": "VaultAdminInvalid",
      "msg": "VaultAdminInvalid"
    },
    {
      "code": 1005,
      "name": "VaultCapacityAdminInvalid",
      "msg": "VaultCapacityAdminInvalid"
    },
    {
      "code": 1006,
      "name": "VaultMintBurnAdminInvalid",
      "msg": "VaultMintBurnAdminInvalid"
    },
    {
      "code": 1007,
      "name": "VaultDelegationAdminInvalid",
      "msg": "VaultDelegationAdminInvalid"
    },
    {
      "code": 1008,
      "name": "VaultDelegateAssetAdminInvalid",
      "msg": "VaultDelegateAssetAdminInvalid"
    },
    {
      "code": 1009,
      "name": "VaultCapacityExceeded",
      "msg": "VaultCapacityExceeded"
    },
    {
      "code": 1010,
      "name": "VaultSlasherAdminInvalid",
      "msg": "VaultSlasherAdminInvalid"
    },
    {
      "code": 1011,
      "name": "VaultNcnAdminInvalid",
      "msg": "VaultNcnAdminInvalid"
    },
    {
      "code": 1012,
      "name": "VaultFeeAdminInvalid",
      "msg": "VaultFeeAdminInvalid"
    },
    {
      "code": 1013,
      "name": "VaultFeeCapExceeded",
      "msg": "VaultFeeCapExceeded"
    },
    {
<<<<<<< HEAD
      "code": 1013,
      "name": "VaultEpochWithdrawCapExceeded",
      "msg": "VaultEpochWithdrawCapExceeded"
    },
    {
=======
>>>>>>> 77f755d2
      "code": 1014,
      "name": "VaultFeeChangeTooSoon",
      "msg": "VaultFeeChangeTooSoon"
    },
    {
      "code": 1015,
      "name": "VaultFeeBumpTooLarge",
      "msg": "VaultFeeBumpTooLarge"
    },
    {
      "code": 1016,
      "name": "VaultUnderflow",
      "msg": "VaultUnderflow"
    },
    {
      "code": 1017,
      "name": "VaultUpdateNeeded",
      "msg": "VaultUpdateNeeded"
    },
    {
      "code": 1018,
      "name": "VaultIsUpdated",
      "msg": "VaultIsUpdated"
    },
    {
      "code": 1019,
      "name": "VaultOperatorDelegationUpdateNeeded",
      "msg": "VaultOperatorDelegationUpdateNeeded"
    },
    {
      "code": 1020,
      "name": "VaultOperatorDelegationIsUpdated",
      "msg": "VaultOperatorDelegationIsUpdated"
    },
    {
      "code": 1021,
      "name": "VaultUpdateIncorrectIndex",
      "msg": "VaultUpdateIncorrectIndex"
    },
    {
      "code": 1022,
      "name": "VaultUpdateStateNotFinishedUpdating",
      "msg": "VaultUpdateStateNotFinishedUpdating"
    },
    {
      "code": 1023,
      "name": "VaultSecurityOverflow",
      "msg": "VaultSecurityOverflow"
    },
    {
      "code": 1024,
      "name": "VaultSlashIncomplete",
      "msg": "VaultSlashIncomplete"
    },
    {
      "code": 1025,
      "name": "VaultSecurityUnderflow",
      "msg": "VaultSecurityUnderflow"
    },
    {
      "code": 1026,
      "name": "SlippageError",
      "msg": "SlippageError"
    },
    {
      "code": 1027,
      "name": "VaultStakerWithdrawalTicketNotWithdrawable",
      "msg": "VaultStakerWithdrawalTicketNotWithdrawable"
    },
    {
      "code": 1028,
      "name": "VaultNcnSlasherTicketFailedCooldown",
      "msg": "VaultNcnSlasherTicketFailedCooldown"
    },
    {
      "code": 1029,
      "name": "VaultNcnSlasherTicketFailedWarmup",
      "msg": "VaultNcnSlasherTicketFailedWarmup"
    },
    {
      "code": 1030,
      "name": "VaultNcnTicketFailedCooldown",
      "msg": "VaultNcnTicketFailedCooldown"
    },
    {
      "code": 1031,
      "name": "VaultNcnTicketFailedWarmup",
      "msg": "VaultNcnTicketFailedWarmup"
    },
    {
      "code": 1032,
      "name": "VaultNcnTicketUnslashable",
      "msg": "VaultNcnTicketUnslashable"
    },
    {
      "code": 1033,
      "name": "OperatorVaultTicketUnslashable",
      "msg": "OperatorVaultTicketUnslashable"
    },
    {
      "code": 1034,
      "name": "NcnOperatorStateUnslashable",
      "msg": "NcnOperatorStateUnslashable"
    },
    {
      "code": 1035,
      "name": "VaultNcnSlasherTicketUnslashable",
      "msg": "VaultNcnSlasherTicketUnslashable"
    },
    {
      "code": 1036,
      "name": "NcnVaultTicketUnslashable",
      "msg": "NcnVaultTicketUnslashable"
    },
    {
      "code": 1037,
      "name": "NcnVaultSlasherTicketUnslashable",
      "msg": "NcnVaultSlasherTicketUnslashable"
    },
    {
      "code": 1038,
      "name": "VaultMaxSlashedPerOperatorExceeded",
      "msg": "VaultMaxSlashedPerOperatorExceeded"
    },
    {
      "code": 1039,
      "name": "VaultStakerWithdrawalTicketInvalidStaker",
      "msg": "VaultStakerWithdrawalTicketInvalidStaker"
    },
    {
      "code": 1040,
<<<<<<< HEAD
      "name": "VaultWithdrawalLimitExceeded",
      "msg": "VaultWithdrawalLimitExceeded"
    },
    {
      "code": 1041,
=======
>>>>>>> 77f755d2
      "name": "SlasherOverflow",
      "msg": "SlasherOverflow"
    },
    {
<<<<<<< HEAD
      "code": 1042,
=======
      "code": 1041,
>>>>>>> 77f755d2
      "name": "NcnOverflow",
      "msg": "NcnOverflow"
    },
    {
<<<<<<< HEAD
      "code": 1043,
=======
      "code": 1042,
>>>>>>> 77f755d2
      "name": "OperatorOverflow",
      "msg": "OperatorOverflow"
    },
    {
<<<<<<< HEAD
      "code": 1044,
=======
      "code": 1043,
>>>>>>> 77f755d2
      "name": "VaultDelegationZero",
      "msg": "VaultDelegationZero"
    },
    {
<<<<<<< HEAD
      "code": 1045,
=======
      "code": 1044,
>>>>>>> 77f755d2
      "name": "VaultCooldownZero",
      "msg": "VaultCooldownZero"
    },
    {
<<<<<<< HEAD
      "code": 1046,
=======
      "code": 1045,
>>>>>>> 77f755d2
      "name": "VaultBurnZero",
      "msg": "VaultBurnZero"
    },
    {
<<<<<<< HEAD
      "code": 1047,
=======
      "code": 1046,
>>>>>>> 77f755d2
      "name": "VaultEnqueueWithdrawalAmountZero",
      "msg": "VaultEnqueueWithdrawalAmountZero"
    },
    {
<<<<<<< HEAD
      "code": 1048,
=======
      "code": 1047,
>>>>>>> 77f755d2
      "name": "VaultMintZero",
      "msg": "VaultMintZero"
    }
  ],
  "metadata": {
    "origin": "shank",
    "address": "34X2uqBhEGiWHu43RDEMwrMqXF4CpCPEZNaKdAaUS9jx"
  }
}<|MERGE_RESOLUTION|>--- conflicted
+++ resolved
@@ -2240,15 +2240,7 @@
       "msg": "VaultFeeCapExceeded"
     },
     {
-<<<<<<< HEAD
       "code": 1013,
-      "name": "VaultEpochWithdrawCapExceeded",
-      "msg": "VaultEpochWithdrawCapExceeded"
-    },
-    {
-=======
->>>>>>> 77f755d2
-      "code": 1014,
       "name": "VaultFeeChangeTooSoon",
       "msg": "VaultFeeChangeTooSoon"
     },
@@ -2378,78 +2370,42 @@
       "msg": "VaultStakerWithdrawalTicketInvalidStaker"
     },
     {
-      "code": 1040,
-<<<<<<< HEAD
-      "name": "VaultWithdrawalLimitExceeded",
-      "msg": "VaultWithdrawalLimitExceeded"
-    },
-    {
-      "code": 1041,
-=======
->>>>>>> 77f755d2
+      "code": 1039,
       "name": "SlasherOverflow",
       "msg": "SlasherOverflow"
     },
     {
-<<<<<<< HEAD
-      "code": 1042,
-=======
-      "code": 1041,
->>>>>>> 77f755d2
+      "code": 1040,
       "name": "NcnOverflow",
       "msg": "NcnOverflow"
     },
     {
-<<<<<<< HEAD
-      "code": 1043,
-=======
-      "code": 1042,
->>>>>>> 77f755d2
+      "code": 1041,
       "name": "OperatorOverflow",
       "msg": "OperatorOverflow"
     },
     {
-<<<<<<< HEAD
-      "code": 1044,
-=======
-      "code": 1043,
->>>>>>> 77f755d2
+      "code": 1042,
       "name": "VaultDelegationZero",
       "msg": "VaultDelegationZero"
     },
     {
-<<<<<<< HEAD
-      "code": 1045,
-=======
-      "code": 1044,
->>>>>>> 77f755d2
+      "code": 1043,
       "name": "VaultCooldownZero",
       "msg": "VaultCooldownZero"
     },
     {
-<<<<<<< HEAD
-      "code": 1046,
-=======
-      "code": 1045,
->>>>>>> 77f755d2
+      "code": 1044,
       "name": "VaultBurnZero",
       "msg": "VaultBurnZero"
     },
     {
-<<<<<<< HEAD
-      "code": 1047,
-=======
-      "code": 1046,
->>>>>>> 77f755d2
+      "code": 1045,
       "name": "VaultEnqueueWithdrawalAmountZero",
       "msg": "VaultEnqueueWithdrawalAmountZero"
     },
     {
-<<<<<<< HEAD
-      "code": 1048,
-=======
-      "code": 1047,
->>>>>>> 77f755d2
+      "code": 1046,
       "name": "VaultMintZero",
       "msg": "VaultMintZero"
     }
