{
  "version": "0.0.2",
  "name": "jito_vault",
  "instructions": [
    {
      "name": "InitializeConfig",
      "accounts": [
        {
          "name": "config",
          "isMut": true,
          "isSigner": false
        },
        {
          "name": "admin",
          "isMut": true,
          "isSigner": true
        },
        {
          "name": "restakingProgram",
          "isMut": false,
          "isSigner": false
        },
        {
          "name": "systemProgram",
          "isMut": false,
          "isSigner": false
        }
      ],
      "args": [],
      "discriminant": {
        "type": "u8",
        "value": 0
      }
    },
    {
      "name": "InitializeVault",
      "accounts": [
        {
          "name": "config",
          "isMut": true,
          "isSigner": false
        },
        {
          "name": "vault",
          "isMut": true,
          "isSigner": false
        },
        {
          "name": "vrtMint",
          "isMut": true,
          "isSigner": true
        },
        {
          "name": "tokenMint",
          "isMut": false,
          "isSigner": false
        },
        {
          "name": "admin",
          "isMut": true,
          "isSigner": true
        },
        {
          "name": "base",
          "isMut": false,
          "isSigner": true
        },
        {
          "name": "systemProgram",
          "isMut": false,
          "isSigner": false
        },
        {
          "name": "tokenProgram",
          "isMut": false,
          "isSigner": false
        }
      ],
      "args": [
        {
          "name": "depositFeeBps",
          "type": "u16"
        },
        {
          "name": "withdrawalFeeBps",
          "type": "u16"
        },
        {
          "name": "rewardFeeBps",
          "type": "u16"
        },
        {
          "name": "decimals",
          "type": "u8"
        }
      ],
      "discriminant": {
        "type": "u8",
        "value": 1
      }
    },
    {
      "name": "InitializeVaultWithMint",
      "accounts": [],
      "args": [],
      "discriminant": {
        "type": "u8",
        "value": 2
      }
    },
    {
      "name": "InitializeVaultOperatorDelegation",
      "accounts": [
        {
          "name": "config",
          "isMut": false,
          "isSigner": false
        },
        {
          "name": "vault",
          "isMut": true,
          "isSigner": false
        },
        {
          "name": "operator",
          "isMut": true,
          "isSigner": false
        },
        {
          "name": "operatorVaultTicket",
          "isMut": false,
          "isSigner": false
        },
        {
          "name": "vaultOperatorDelegation",
          "isMut": true,
          "isSigner": false
        },
        {
          "name": "admin",
          "isMut": false,
          "isSigner": true
        },
        {
          "name": "payer",
          "isMut": true,
          "isSigner": true
        },
        {
          "name": "systemProgram",
          "isMut": false,
          "isSigner": false
        }
      ],
      "args": [],
      "discriminant": {
        "type": "u8",
        "value": 3
      }
    },
    {
      "name": "InitializeVaultNcnTicket",
      "accounts": [
        {
          "name": "config",
          "isMut": false,
          "isSigner": false
        },
        {
          "name": "vault",
          "isMut": true,
          "isSigner": false
        },
        {
          "name": "ncn",
          "isMut": false,
          "isSigner": false
        },
        {
          "name": "ncnVaultTicket",
          "isMut": false,
          "isSigner": false
        },
        {
          "name": "vaultNcnTicket",
          "isMut": true,
          "isSigner": false
        },
        {
          "name": "admin",
          "isMut": false,
          "isSigner": true
        },
        {
          "name": "payer",
          "isMut": true,
          "isSigner": true
        },
        {
          "name": "systemProgram",
          "isMut": false,
          "isSigner": false
        }
      ],
      "args": [],
      "discriminant": {
        "type": "u8",
        "value": 4
      }
    },
    {
      "name": "InitializeVaultNcnSlasherOperatorTicket",
      "accounts": [
        {
          "name": "config",
          "isMut": false,
          "isSigner": false
        },
        {
          "name": "vault",
          "isMut": false,
          "isSigner": false
        },
        {
          "name": "ncn",
          "isMut": false,
          "isSigner": false
        },
        {
          "name": "slasher",
          "isMut": false,
          "isSigner": false
        },
        {
          "name": "operator",
          "isMut": false,
          "isSigner": false
        },
        {
          "name": "vaultNcnSlasherTicket",
          "isMut": false,
          "isSigner": false
        },
        {
          "name": "vaultNcnSlasherOperatorTicket",
          "isMut": true,
          "isSigner": false
        },
        {
          "name": "payer",
          "isMut": true,
          "isSigner": true
        },
        {
          "name": "systemProgram",
          "isMut": false,
          "isSigner": false
        }
      ],
      "args": [],
      "discriminant": {
        "type": "u8",
        "value": 5
      }
    },
    {
      "name": "InitializeVaultNcnSlasherTicket",
      "accounts": [
        {
          "name": "config",
          "isMut": false,
          "isSigner": false
        },
        {
          "name": "vault",
          "isMut": false,
          "isSigner": false
        },
        {
          "name": "ncn",
          "isMut": false,
          "isSigner": false
        },
        {
          "name": "slasher",
          "isMut": false,
          "isSigner": false
        },
        {
          "name": "ncnSlasherTicket",
          "isMut": false,
          "isSigner": false
        },
        {
          "name": "vaultSlasherTicket",
          "isMut": true,
          "isSigner": false
        },
        {
          "name": "admin",
          "isMut": false,
          "isSigner": true
        },
        {
          "name": "payer",
          "isMut": true,
          "isSigner": true
        },
        {
          "name": "systemProgram",
          "isMut": false,
          "isSigner": false
        }
      ],
      "args": [],
      "discriminant": {
        "type": "u8",
        "value": 6
      }
    },
    {
      "name": "WarmupVaultNcnTicket",
      "accounts": [
        {
          "name": "config",
          "isMut": false,
          "isSigner": false
        },
        {
          "name": "vault",
          "isMut": true,
          "isSigner": false
        },
        {
          "name": "ncn",
          "isMut": false,
          "isSigner": false
        },
        {
          "name": "vaultNcnTicket",
          "isMut": true,
          "isSigner": false
        },
        {
          "name": "admin",
          "isMut": false,
          "isSigner": true
        }
      ],
      "args": [],
      "discriminant": {
        "type": "u8",
        "value": 7
      }
    },
    {
      "name": "CooldownVaultNcnTicket",
      "accounts": [
        {
          "name": "config",
          "isMut": false,
          "isSigner": false
        },
        {
          "name": "vault",
          "isMut": false,
          "isSigner": false
        },
        {
          "name": "ncn",
          "isMut": false,
          "isSigner": false
        },
        {
          "name": "vaultNcnTicket",
          "isMut": true,
          "isSigner": false
        },
        {
          "name": "admin",
          "isMut": false,
          "isSigner": true
        }
      ],
      "args": [],
      "discriminant": {
        "type": "u8",
        "value": 8
      }
    },
    {
      "name": "WarmupVaultNcnSlasherTicket",
      "accounts": [
        {
          "name": "config",
          "isMut": false,
          "isSigner": false
        },
        {
          "name": "vault",
          "isMut": false,
          "isSigner": false
        },
        {
          "name": "ncn",
          "isMut": false,
          "isSigner": false
        },
        {
          "name": "slasher",
          "isMut": false,
          "isSigner": false
        },
        {
          "name": "vaultSlasherTicket",
          "isMut": true,
          "isSigner": false
        },
        {
          "name": "admin",
          "isMut": false,
          "isSigner": true
        }
      ],
      "args": [],
      "discriminant": {
        "type": "u8",
        "value": 9
      }
    },
    {
      "name": "CooldownVaultNcnSlasherTicket",
      "accounts": [
        {
          "name": "config",
          "isMut": false,
          "isSigner": false
        },
        {
          "name": "vault",
          "isMut": false,
          "isSigner": false
        },
        {
          "name": "ncn",
          "isMut": false,
          "isSigner": false
        },
        {
          "name": "slasher",
          "isMut": false,
          "isSigner": false
        },
        {
          "name": "vaultNcnSlasherTicket",
          "isMut": true,
          "isSigner": false
        },
        {
          "name": "admin",
          "isMut": false,
          "isSigner": true
        }
      ],
      "args": [],
      "discriminant": {
        "type": "u8",
        "value": 10
      }
    },
    {
      "name": "MintTo",
      "accounts": [
        {
          "name": "config",
          "isMut": false,
          "isSigner": false
        },
        {
          "name": "vault",
          "isMut": true,
          "isSigner": false
        },
        {
          "name": "vrtMint",
          "isMut": true,
          "isSigner": false
        },
        {
          "name": "depositor",
          "isMut": true,
          "isSigner": true
        },
        {
          "name": "depositorTokenAccount",
          "isMut": true,
          "isSigner": false
        },
        {
          "name": "vaultTokenAccount",
          "isMut": true,
          "isSigner": false
        },
        {
          "name": "depositorVrtTokenAccount",
          "isMut": true,
          "isSigner": false
        },
        {
          "name": "vaultFeeTokenAccount",
          "isMut": true,
          "isSigner": false
        },
        {
          "name": "tokenProgram",
          "isMut": false,
          "isSigner": false
        },
        {
          "name": "mintSigner",
          "isMut": false,
          "isSigner": true,
          "isOptional": true,
          "docs": [
            "Signer for minting"
          ]
        }
      ],
      "args": [
        {
          "name": "amountIn",
          "type": "u64"
        },
        {
          "name": "minAmountOut",
          "type": "u64"
        }
      ],
      "discriminant": {
        "type": "u8",
        "value": 11
      }
    },
    {
      "name": "Burn",
      "accounts": [
        {
          "name": "config",
          "isMut": false,
          "isSigner": false
        },
        {
          "name": "vault",
          "isMut": true,
          "isSigner": false
        },
        {
          "name": "vaultTokenAccount",
          "isMut": true,
          "isSigner": false
        },
        {
          "name": "vrtMint",
          "isMut": true,
          "isSigner": false
        },
        {
          "name": "staker",
          "isMut": false,
          "isSigner": true
        },
        {
          "name": "stakerTokenAccount",
          "isMut": true,
          "isSigner": false
        },
        {
          "name": "stakerVrtTokenAccount",
          "isMut": false,
          "isSigner": true
        },
        {
          "name": "vaultFeeTokenAccount",
          "isMut": true,
          "isSigner": false
        },
        {
          "name": "tokenProgram",
          "isMut": false,
          "isSigner": false
        },
        {
          "name": "systemProgram",
          "isMut": false,
          "isSigner": false
        },
        {
          "name": "burnSigner",
          "isMut": false,
          "isSigner": true,
          "isOptional": true,
          "docs": [
            "Signer for burning"
          ]
        }
      ],
      "args": [
        {
          "name": "amountIn",
          "type": "u64"
        },
        {
          "name": "minAmountOut",
          "type": "u64"
        }
      ],
      "discriminant": {
        "type": "u8",
        "value": 12
      }
    },
    {
      "name": "EnqueueWithdrawal",
      "accounts": [
        {
          "name": "config",
          "isMut": false,
          "isSigner": false
        },
        {
          "name": "vault",
          "isMut": true,
          "isSigner": false
        },
        {
          "name": "vaultStakerWithdrawalTicket",
          "isMut": true,
          "isSigner": false
        },
        {
          "name": "vaultStakerWithdrawalTicketTokenAccount",
          "isMut": true,
          "isSigner": false
        },
        {
          "name": "staker",
          "isMut": true,
          "isSigner": true
        },
        {
          "name": "stakerVrtTokenAccount",
          "isMut": true,
          "isSigner": false
        },
        {
          "name": "base",
          "isMut": false,
          "isSigner": true
        },
        {
          "name": "tokenProgram",
          "isMut": false,
          "isSigner": false
        },
        {
          "name": "systemProgram",
          "isMut": false,
          "isSigner": false
        },
        {
          "name": "burnSigner",
          "isMut": false,
          "isSigner": true,
          "isOptional": true,
          "docs": [
            "Signer for burning"
          ]
        }
      ],
      "args": [
        {
          "name": "amount",
          "type": "u64"
        }
      ],
      "discriminant": {
        "type": "u8",
        "value": 13
      }
    },
    {
      "name": "ChangeWithdrawalTicketOwner",
      "accounts": [
        {
          "name": "config",
          "isMut": false,
          "isSigner": false
        },
        {
          "name": "vault",
          "isMut": false,
          "isSigner": false
        },
        {
          "name": "vaultStakerWithdrawalTicket",
          "isMut": true,
          "isSigner": false
        },
        {
          "name": "oldOwner",
          "isMut": false,
          "isSigner": true
        },
        {
          "name": "newOwner",
          "isMut": false,
          "isSigner": false
        }
      ],
      "args": [],
      "discriminant": {
        "type": "u8",
        "value": 14
      }
    },
    {
      "name": "BurnWithdrawalTicket",
      "accounts": [
        {
          "name": "config",
          "isMut": false,
          "isSigner": false
        },
        {
          "name": "vault",
          "isMut": true,
          "isSigner": false
        },
        {
          "name": "vaultTokenAccount",
          "isMut": true,
          "isSigner": false
        },
        {
          "name": "vrtMint",
          "isMut": true,
          "isSigner": false
        },
        {
          "name": "staker",
          "isMut": true,
          "isSigner": false
        },
        {
          "name": "stakerTokenAccount",
          "isMut": true,
          "isSigner": false
        },
        {
          "name": "vaultStakerWithdrawalTicket",
          "isMut": true,
          "isSigner": false
        },
        {
          "name": "vaultStakerWithdrawalTicketTokenAccount",
          "isMut": true,
          "isSigner": false
        },
        {
          "name": "vaultFeeTokenAccount",
          "isMut": true,
          "isSigner": false
        },
        {
          "name": "tokenProgram",
          "isMut": false,
          "isSigner": false
        },
        {
          "name": "systemProgram",
          "isMut": false,
          "isSigner": false
        },
        {
          "name": "burnSigner",
          "isMut": false,
          "isSigner": true,
          "isOptional": true,
          "docs": [
            "Signer for burning"
          ]
        }
      ],
      "args": [
        {
          "name": "minAmountOut",
          "type": "u64"
        }
      ],
      "discriminant": {
        "type": "u8",
        "value": 15
      }
    },
    {
      "name": "SetDepositCapacity",
      "accounts": [
        {
          "name": "config",
          "isMut": false,
          "isSigner": false
        },
        {
          "name": "vault",
          "isMut": true,
          "isSigner": false
        },
        {
          "name": "admin",
          "isMut": false,
          "isSigner": true
        }
      ],
      "args": [
        {
          "name": "amount",
          "type": "u64"
        }
      ],
      "discriminant": {
        "type": "u8",
        "value": 16
      }
    },
    {
      "name": "SetFees",
      "accounts": [
        {
          "name": "config",
          "isMut": false,
          "isSigner": false
        },
        {
          "name": "vault",
          "isMut": true,
          "isSigner": false
        },
        {
          "name": "admin",
          "isMut": false,
          "isSigner": true
        }
      ],
      "args": [
        {
          "name": "depositFeeBps",
          "type": {
            "option": "u16"
          }
        },
        {
          "name": "withdrawalFeeBps",
          "type": {
            "option": "u16"
          }
        },
        {
          "name": "rewardFeeBps",
          "type": {
            "option": "u16"
          }
        }
      ],
      "discriminant": {
        "type": "u8",
        "value": 17
      }
    },
    {
<<<<<<< HEAD
      "name": "SetIsPaused",
      "accounts": [
        {
          "name": "config",
          "isMut": false,
          "isSigner": false
        },
        {
          "name": "vault",
          "isMut": true,
          "isSigner": false
        },
        {
          "name": "admin",
          "isMut": false,
          "isSigner": true
        }
      ],
      "args": [
        {
          "name": "isPaused",
          "type": "bool"
        }
      ],
      "discriminant": {
        "type": "u8",
        "value": 18
      }
    },
    {
      "name": "AdminWithdraw",
      "accounts": [],
      "args": [
=======
      "name": "DelegateTokenAccount",
      "accounts": [
>>>>>>> 78463b21
        {
          "name": "config",
          "isMut": false,
          "isSigner": false
        },
        {
          "name": "vault",
          "isMut": false,
          "isSigner": false
        },
        {
          "name": "delegateAssetAdmin",
          "isMut": false,
          "isSigner": true
        },
        {
          "name": "tokenMint",
          "isMut": false,
          "isSigner": false
        },
        {
          "name": "tokenAccount",
          "isMut": true,
          "isSigner": false
        },
        {
          "name": "delegate",
          "isMut": false,
          "isSigner": false
        },
        {
          "name": "tokenProgram",
          "isMut": false,
          "isSigner": false
        }
      ],
      "args": [],
      "discriminant": {
        "type": "u8",
        "value": 19
      }
    },
    {
      "name": "SetAdmin",
      "accounts": [
        {
          "name": "config",
          "isMut": false,
          "isSigner": false
        },
        {
          "name": "vault",
          "isMut": true,
          "isSigner": false
        },
        {
          "name": "oldAdmin",
          "isMut": false,
          "isSigner": true
        },
        {
          "name": "newAdmin",
          "isMut": false,
          "isSigner": true
        }
      ],
      "args": [],
      "discriminant": {
        "type": "u8",
        "value": 20
      }
    },
    {
      "name": "SetSecondaryAdmin",
      "accounts": [
        {
          "name": "config",
          "isMut": false,
          "isSigner": false
        },
        {
          "name": "vault",
          "isMut": true,
          "isSigner": false
        },
        {
          "name": "admin",
          "isMut": false,
          "isSigner": true
        },
        {
          "name": "newAdmin",
          "isMut": false,
          "isSigner": false
        }
      ],
      "args": [
        {
          "name": "vaultAdminRole",
          "type": {
            "defined": "VaultAdminRole"
          }
        }
      ],
      "discriminant": {
        "type": "u8",
        "value": 21
      }
    },
    {
      "name": "AddDelegation",
      "accounts": [
        {
          "name": "config",
          "isMut": false,
          "isSigner": false
        },
        {
          "name": "vault",
          "isMut": true,
          "isSigner": false
        },
        {
          "name": "operator",
          "isMut": false,
          "isSigner": false
        },
        {
          "name": "vaultOperatorDelegation",
          "isMut": true,
          "isSigner": false
        },
        {
          "name": "admin",
          "isMut": false,
          "isSigner": true
        }
      ],
      "args": [
        {
          "name": "amount",
          "type": "u64"
        }
      ],
      "discriminant": {
        "type": "u8",
        "value": 22
      }
    },
    {
      "name": "CooldownDelegation",
      "accounts": [
        {
          "name": "config",
          "isMut": false,
          "isSigner": false
        },
        {
          "name": "vault",
          "isMut": true,
          "isSigner": false
        },
        {
          "name": "operator",
          "isMut": false,
          "isSigner": false
        },
        {
          "name": "vaultOperatorDelegation",
          "isMut": true,
          "isSigner": false
        },
        {
          "name": "admin",
          "isMut": false,
          "isSigner": true
        }
      ],
      "args": [
        {
          "name": "amount",
          "type": "u64"
        }
      ],
      "discriminant": {
        "type": "u8",
        "value": 23
      }
    },
    {
      "name": "UpdateVaultBalance",
      "accounts": [
        {
          "name": "config",
          "isMut": false,
          "isSigner": false
        },
        {
          "name": "vault",
          "isMut": true,
          "isSigner": false
        },
        {
          "name": "vaultTokenAccount",
          "isMut": false,
          "isSigner": false
        },
        {
          "name": "vrtMint",
          "isMut": true,
          "isSigner": false
        },
        {
          "name": "vaultFeeTokenAccount",
          "isMut": true,
          "isSigner": false
        },
        {
          "name": "tokenProgram",
          "isMut": false,
          "isSigner": false
        }
      ],
      "args": [],
      "discriminant": {
        "type": "u8",
        "value": 24
      }
    },
    {
      "name": "InitializeVaultUpdateStateTracker",
      "accounts": [
        {
          "name": "config",
          "isMut": false,
          "isSigner": false
        },
        {
          "name": "vault",
          "isMut": true,
          "isSigner": false
        },
        {
          "name": "vaultUpdateStateTracker",
          "isMut": true,
          "isSigner": false
        },
        {
          "name": "payer",
          "isMut": true,
          "isSigner": false
        },
        {
          "name": "systemProgram",
          "isMut": false,
          "isSigner": false
        }
      ],
      "args": [
        {
          "name": "withdrawalAllocationMethod",
          "type": {
            "defined": "WithdrawalAllocationMethod"
          }
        }
      ],
      "discriminant": {
        "type": "u8",
        "value": 25
      }
    },
    {
      "name": "CrankVaultUpdateStateTracker",
      "accounts": [
        {
          "name": "config",
          "isMut": false,
          "isSigner": false
        },
        {
          "name": "vault",
          "isMut": false,
          "isSigner": false
        },
        {
          "name": "operator",
          "isMut": false,
          "isSigner": false
        },
        {
          "name": "vaultOperatorDelegation",
          "isMut": true,
          "isSigner": false
        },
        {
          "name": "vaultUpdateStateTracker",
          "isMut": true,
          "isSigner": false
        }
      ],
      "args": [],
      "discriminant": {
        "type": "u8",
        "value": 26
      }
    },
    {
      "name": "CloseVaultUpdateStateTracker",
      "accounts": [
        {
          "name": "config",
          "isMut": false,
          "isSigner": false
        },
        {
          "name": "vault",
          "isMut": true,
          "isSigner": false
        },
        {
          "name": "vaultUpdateStateTracker",
          "isMut": true,
          "isSigner": false
        },
        {
          "name": "payer",
          "isMut": true,
          "isSigner": true
        }
      ],
      "args": [
        {
          "name": "ncnEpoch",
          "type": "u64"
        }
      ],
      "discriminant": {
        "type": "u8",
        "value": 27
      }
    },
    {
      "name": "CreateTokenMetadata",
      "accounts": [
        {
          "name": "vault",
          "isMut": false,
          "isSigner": false
        },
        {
          "name": "admin",
          "isMut": false,
          "isSigner": true
        },
        {
          "name": "vrtMint",
          "isMut": false,
          "isSigner": false
        },
        {
          "name": "payer",
          "isMut": true,
          "isSigner": true
        },
        {
          "name": "metadata",
          "isMut": true,
          "isSigner": false
        },
        {
          "name": "mplTokenMetadataProgram",
          "isMut": false,
          "isSigner": false
        },
        {
          "name": "systemProgram",
          "isMut": false,
          "isSigner": false
        }
      ],
      "args": [
        {
          "name": "name",
          "type": "string"
        },
        {
          "name": "symbol",
          "type": "string"
        },
        {
          "name": "uri",
          "type": "string"
        }
      ],
      "discriminant": {
        "type": "u8",
        "value": 28
      }
    },
    {
      "name": "UpdateTokenMetadata",
      "accounts": [
        {
          "name": "vault",
          "isMut": false,
          "isSigner": false
        },
        {
          "name": "admin",
          "isMut": false,
          "isSigner": true
        },
        {
          "name": "vrtMint",
          "isMut": false,
          "isSigner": false
        },
        {
          "name": "metadata",
          "isMut": true,
          "isSigner": false
        },
        {
          "name": "mplTokenMetadataProgram",
          "isMut": false,
          "isSigner": false
        }
      ],
      "args": [
        {
          "name": "name",
          "type": "string"
        },
        {
          "name": "symbol",
          "type": "string"
        },
        {
          "name": "uri",
          "type": "string"
        }
      ],
      "discriminant": {
        "type": "u8",
        "value": 29
      }
    },
    {
      "name": "Slash",
      "accounts": [
        {
          "name": "config",
          "isMut": false,
          "isSigner": false
        },
        {
          "name": "vault",
          "isMut": true,
          "isSigner": false
        },
        {
          "name": "ncn",
          "isMut": false,
          "isSigner": false
        },
        {
          "name": "operator",
          "isMut": false,
          "isSigner": false
        },
        {
          "name": "slasher",
          "isMut": false,
          "isSigner": true
        },
        {
          "name": "ncnOperatorState",
          "isMut": false,
          "isSigner": false
        },
        {
          "name": "ncnVaultTicket",
          "isMut": false,
          "isSigner": false
        },
        {
          "name": "operatorVaultTicket",
          "isMut": false,
          "isSigner": false
        },
        {
          "name": "vaultNcnTicket",
          "isMut": false,
          "isSigner": false
        },
        {
          "name": "vaultOperatorDelegation",
          "isMut": true,
          "isSigner": false
        },
        {
          "name": "ncnVaultSlasherTicket",
          "isMut": false,
          "isSigner": false
        },
        {
          "name": "vaultNcnSlasherTicket",
          "isMut": false,
          "isSigner": false
        },
        {
          "name": "vaultNcnSlasherOperatorTicket",
          "isMut": true,
          "isSigner": false
        },
        {
          "name": "vaultTokenAccount",
          "isMut": true,
          "isSigner": false
        },
        {
          "name": "slasherTokenAccount",
          "isMut": false,
          "isSigner": false
        },
        {
          "name": "tokenProgram",
          "isMut": false,
          "isSigner": false
        }
      ],
      "args": [
        {
          "name": "amount",
          "type": "u64"
        }
      ],
      "discriminant": {
        "type": "u8",
        "value": 30
      }
    }
  ],
  "accounts": [
    {
      "name": "Config",
      "type": {
        "kind": "struct",
        "fields": [
          {
            "name": "admin",
            "type": "publicKey"
          },
          {
            "name": "restakingProgram",
            "type": "publicKey"
          },
          {
            "name": "epochLength",
            "type": {
              "defined": "PodU64"
            }
          },
          {
            "name": "numVaults",
            "type": {
              "defined": "PodU64"
            }
          },
          {
            "name": "depositWithdrawalFeeCapBps",
            "type": {
              "defined": "PodU16"
            }
          },
          {
            "name": "feeRateOfChangeBps",
            "type": {
              "defined": "PodU16"
            }
          },
          {
            "name": "feeBumpBps",
            "type": {
              "defined": "PodU16"
            }
          },
          {
            "name": "bump",
            "type": "u8"
          },
          {
            "name": "reserved",
            "type": {
              "array": [
                "u8",
                263
              ]
            }
          }
        ]
      }
    },
    {
      "name": "Vault",
      "type": {
        "kind": "struct",
        "fields": [
          {
            "name": "base",
            "type": "publicKey"
          },
          {
            "name": "vrtMint",
            "type": "publicKey"
          },
          {
            "name": "supportedMint",
            "type": "publicKey"
          },
          {
            "name": "vrtSupply",
            "type": {
              "defined": "PodU64"
            }
          },
          {
            "name": "tokensDeposited",
            "type": {
              "defined": "PodU64"
            }
          },
          {
            "name": "depositCapacity",
            "type": {
              "defined": "PodU64"
            }
          },
          {
            "name": "delegationState",
            "type": {
              "defined": "DelegationState"
            }
          },
          {
            "name": "vrtEnqueuedForCooldownAmount",
            "type": {
              "defined": "PodU64"
            }
          },
          {
            "name": "vrtCoolingDownAmount",
            "type": {
              "defined": "PodU64"
            }
          },
          {
            "name": "vrtReadyToClaimAmount",
            "type": {
              "defined": "PodU64"
            }
          },
          {
            "name": "admin",
            "type": "publicKey"
          },
          {
            "name": "delegationAdmin",
            "type": "publicKey"
          },
          {
            "name": "operatorAdmin",
            "type": "publicKey"
          },
          {
            "name": "ncnAdmin",
            "type": "publicKey"
          },
          {
            "name": "slasherAdmin",
            "type": "publicKey"
          },
          {
            "name": "capacityAdmin",
            "type": "publicKey"
          },
          {
            "name": "feeAdmin",
            "type": "publicKey"
          },
          {
            "name": "delegateAssetAdmin",
            "type": "publicKey"
          },
          {
            "name": "feeWallet",
            "type": "publicKey"
          },
          {
            "name": "mintBurnAdmin",
            "type": "publicKey"
          },
          {
            "name": "vaultIndex",
            "type": {
              "defined": "PodU64"
            }
          },
          {
            "name": "ncnCount",
            "type": {
              "defined": "PodU64"
            }
          },
          {
            "name": "operatorCount",
            "type": {
              "defined": "PodU64"
            }
          },
          {
            "name": "slasherCount",
            "type": {
              "defined": "PodU64"
            }
          },
          {
            "name": "lastFeeChangeSlot",
            "type": {
              "defined": "PodU64"
            }
          },
          {
            "name": "lastFullStateUpdateSlot",
            "type": {
              "defined": "PodU64"
            }
          },
          {
            "name": "depositFeeBps",
            "type": {
              "defined": "PodU16"
            }
          },
          {
            "name": "withdrawalFeeBps",
            "type": {
              "defined": "PodU16"
            }
          },
          {
            "name": "rewardFeeBps",
            "type": {
              "defined": "PodU16"
            }
          },
          {
            "name": "bump",
            "type": "u8"
          },
          {
            "name": "isPaused",
            "type": {
              "defined": "PodBool"
            }
          },
          {
            "name": "reserved",
            "type": {
              "array": [
                "u8",
                263
              ]
            }
          }
        ]
      }
    },
    {
      "name": "VaultNcnSlasherOperatorTicket",
      "type": {
        "kind": "struct",
        "fields": [
          {
            "name": "vault",
            "type": "publicKey"
          },
          {
            "name": "ncn",
            "type": "publicKey"
          },
          {
            "name": "slasher",
            "type": "publicKey"
          },
          {
            "name": "operator",
            "type": "publicKey"
          },
          {
            "name": "epoch",
            "type": {
              "defined": "PodU64"
            }
          },
          {
            "name": "slashed",
            "type": {
              "defined": "PodU64"
            }
          },
          {
            "name": "bump",
            "type": "u8"
          },
          {
            "name": "reserved",
            "type": {
              "array": [
                "u8",
                263
              ]
            }
          }
        ]
      }
    },
    {
      "name": "VaultNcnSlasherTicket",
      "type": {
        "kind": "struct",
        "fields": [
          {
            "name": "vault",
            "type": "publicKey"
          },
          {
            "name": "ncn",
            "type": "publicKey"
          },
          {
            "name": "slasher",
            "type": "publicKey"
          },
          {
            "name": "maxSlashablePerEpoch",
            "type": {
              "defined": "PodU64"
            }
          },
          {
            "name": "index",
            "type": {
              "defined": "PodU64"
            }
          },
          {
            "name": "state",
            "type": {
              "defined": "SlotToggle"
            }
          },
          {
            "name": "bump",
            "type": "u8"
          },
          {
            "name": "reserved",
            "type": {
              "array": [
                "u8",
                263
              ]
            }
          }
        ]
      }
    },
    {
      "name": "VaultNcnTicket",
      "type": {
        "kind": "struct",
        "fields": [
          {
            "name": "vault",
            "type": "publicKey"
          },
          {
            "name": "ncn",
            "type": "publicKey"
          },
          {
            "name": "index",
            "type": {
              "defined": "PodU64"
            }
          },
          {
            "name": "state",
            "type": {
              "defined": "SlotToggle"
            }
          },
          {
            "name": "bump",
            "type": "u8"
          },
          {
            "name": "reserved",
            "type": {
              "array": [
                "u8",
                263
              ]
            }
          }
        ]
      }
    },
    {
      "name": "VaultOperatorDelegation",
      "type": {
        "kind": "struct",
        "fields": [
          {
            "name": "vault",
            "type": "publicKey"
          },
          {
            "name": "operator",
            "type": "publicKey"
          },
          {
            "name": "delegationState",
            "type": {
              "defined": "DelegationState"
            }
          },
          {
            "name": "lastUpdateSlot",
            "type": {
              "defined": "PodU64"
            }
          },
          {
            "name": "index",
            "type": {
              "defined": "PodU64"
            }
          },
          {
            "name": "bump",
            "type": "u8"
          },
          {
            "name": "reserved",
            "type": {
              "array": [
                "u8",
                263
              ]
            }
          }
        ]
      }
    },
    {
      "name": "VaultStakerWithdrawalTicket",
      "type": {
        "kind": "struct",
        "fields": [
          {
            "name": "vault",
            "type": "publicKey"
          },
          {
            "name": "staker",
            "type": "publicKey"
          },
          {
            "name": "base",
            "type": "publicKey"
          },
          {
            "name": "vrtAmount",
            "type": {
              "defined": "PodU64"
            }
          },
          {
            "name": "slotUnstaked",
            "type": {
              "defined": "PodU64"
            }
          },
          {
            "name": "bump",
            "type": "u8"
          },
          {
            "name": "reserved",
            "type": {
              "array": [
                "u8",
                263
              ]
            }
          }
        ]
      }
    },
    {
      "name": "VaultUpdateStateTracker",
      "type": {
        "kind": "struct",
        "fields": [
          {
            "name": "vault",
            "type": "publicKey"
          },
          {
            "name": "ncnEpoch",
            "type": {
              "defined": "PodU64"
            }
          },
          {
            "name": "lastUpdatedIndex",
            "type": {
              "defined": "PodU64"
            }
          },
          {
            "name": "additionalAssetsNeedUnstaking",
            "type": {
              "defined": "PodU64"
            }
          },
          {
            "name": "delegationState",
            "type": {
              "defined": "DelegationState"
            }
          },
          {
            "name": "withdrawalAllocationMethod",
            "type": "u8"
          },
          {
            "name": "reserved",
            "type": {
              "array": [
                "u8",
                263
              ]
            }
          }
        ]
      }
    }
  ],
  "types": [
    {
      "name": "SlotToggle",
      "type": {
        "kind": "struct",
        "fields": [
          {
            "name": "slotAdded",
            "type": {
              "defined": "PodU64"
            }
          },
          {
            "name": "slotRemoved",
            "type": {
              "defined": "PodU64"
            }
          },
          {
            "name": "reserved",
            "type": {
              "array": [
                "u8",
                32
              ]
            }
          }
        ]
      }
    },
    {
      "name": "CreateMetadataAccountArgsV3",
      "type": {
        "kind": "struct",
        "fields": [
          {
            "name": "data",
            "type": {
              "defined": "DataV2"
            }
          },
          {
            "name": "isMutable",
            "type": "bool"
          },
          {
            "name": "collectionDetails",
            "type": {
              "option": "u8"
            }
          }
        ]
      }
    },
    {
      "name": "UpdateMetadataAccountArgsV2",
      "type": {
        "kind": "struct",
        "fields": [
          {
            "name": "data",
            "type": {
              "option": {
                "defined": "DataV2"
              }
            }
          },
          {
            "name": "updateAuthority",
            "type": {
              "option": "publicKey"
            }
          },
          {
            "name": "primarySaleHappened",
            "type": {
              "option": "bool"
            }
          },
          {
            "name": "isMutable",
            "type": {
              "option": "bool"
            }
          }
        ]
      }
    },
    {
      "name": "DataV2",
      "type": {
        "kind": "struct",
        "fields": [
          {
            "name": "name",
            "type": "string"
          },
          {
            "name": "symbol",
            "type": "string"
          },
          {
            "name": "uri",
            "type": "string"
          },
          {
            "name": "sellerFeeBasisPoints",
            "type": "u16"
          },
          {
            "name": "creators",
            "type": {
              "option": "u8"
            }
          },
          {
            "name": "collection",
            "type": {
              "option": "u8"
            }
          },
          {
            "name": "uses",
            "type": {
              "option": "u8"
            }
          }
        ]
      }
    },
    {
      "name": "VaultAdminRole",
      "type": {
        "kind": "enum",
        "variants": [
          {
            "name": "DelegationAdmin"
          },
          {
            "name": "OperatorAdmin"
          },
          {
            "name": "NcnAdmin"
          },
          {
            "name": "SlasherAdmin"
          },
          {
            "name": "CapacityAdmin"
          },
          {
            "name": "FeeWallet"
          },
          {
            "name": "MintBurnAdmin"
          },
          {
            "name": "DelegateAssetAdmin"
          },
          {
            "name": "FeeAdmin"
          }
        ]
      }
    },
    {
      "name": "WithdrawalAllocationMethod",
      "type": {
        "kind": "enum",
        "variants": [
          {
            "name": "Greedy"
          }
        ]
      }
    },
    {
      "name": "DelegationState",
      "type": {
        "kind": "struct",
        "fields": [
          {
            "name": "stakedAmount",
            "type": {
              "defined": "PodU64"
            }
          },
          {
            "name": "enqueuedForCooldownAmount",
            "type": {
              "defined": "PodU64"
            }
          },
          {
            "name": "coolingDownAmount",
            "type": {
              "defined": "PodU64"
            }
          },
          {
            "name": "reserved",
            "type": {
              "array": [
                "u8",
                256
              ]
            }
          }
        ]
      }
    }
  ],
  "errors": [
    {
      "code": 1000,
      "name": "VaultSlashUnderflow",
      "msg": "VaultSlashUnderflow"
    },
    {
      "code": 1001,
      "name": "VaultInsufficientFunds",
      "msg": "VaultInsufficientFunds"
    },
    {
      "code": 1002,
      "name": "VaultOverflow",
      "msg": "VaultOverflow"
    },
    {
      "code": 1003,
      "name": "VaultOperatorAdminInvalid",
      "msg": "VaultOperatorAdminInvalid"
    },
    {
      "code": 1004,
      "name": "VaultAdminInvalid",
      "msg": "VaultAdminInvalid"
    },
    {
      "code": 1005,
      "name": "VaultCapacityAdminInvalid",
      "msg": "VaultCapacityAdminInvalid"
    },
    {
      "code": 1006,
      "name": "VaultMintBurnAdminInvalid",
      "msg": "VaultMintBurnAdminInvalid"
    },
    {
      "code": 1007,
      "name": "VaultDelegationAdminInvalid",
      "msg": "VaultDelegationAdminInvalid"
    },
    {
      "code": 1008,
      "name": "VaultDelegateAssetAdminInvalid",
      "msg": "VaultDelegateAssetAdminInvalid"
    },
    {
      "code": 1009,
      "name": "VaultCapacityExceeded",
      "msg": "VaultCapacityExceeded"
    },
    {
      "code": 1010,
      "name": "VaultSlasherAdminInvalid",
      "msg": "VaultSlasherAdminInvalid"
    },
    {
      "code": 1011,
      "name": "VaultNcnAdminInvalid",
      "msg": "VaultNcnAdminInvalid"
    },
    {
      "code": 1012,
      "name": "VaultFeeAdminInvalid",
      "msg": "VaultFeeAdminInvalid"
    },
    {
      "code": 1013,
      "name": "VaultFeeCapExceeded",
      "msg": "VaultFeeCapExceeded"
    },
    {
      "code": 1014,
      "name": "VaultFeeChangeTooSoon",
      "msg": "VaultFeeChangeTooSoon"
    },
    {
      "code": 1015,
      "name": "VaultFeeBumpTooLarge",
      "msg": "VaultFeeBumpTooLarge"
    },
    {
      "code": 1016,
      "name": "VaultUnderflow",
      "msg": "VaultUnderflow"
    },
    {
      "code": 1017,
      "name": "VaultUpdateNeeded",
      "msg": "VaultUpdateNeeded"
    },
    {
      "code": 1018,
      "name": "VaultIsUpdated",
      "msg": "VaultIsUpdated"
    },
    {
      "code": 1019,
      "name": "VaultOperatorDelegationUpdateNeeded",
      "msg": "VaultOperatorDelegationUpdateNeeded"
    },
    {
      "code": 1020,
      "name": "VaultOperatorDelegationIsUpdated",
      "msg": "VaultOperatorDelegationIsUpdated"
    },
    {
      "code": 1021,
      "name": "VaultUpdateIncorrectIndex",
      "msg": "VaultUpdateIncorrectIndex"
    },
    {
      "code": 1022,
      "name": "VaultUpdateStateNotFinishedUpdating",
      "msg": "VaultUpdateStateNotFinishedUpdating"
    },
    {
      "code": 1023,
      "name": "VaultSecurityOverflow",
      "msg": "VaultSecurityOverflow"
    },
    {
      "code": 1024,
      "name": "VaultSlashIncomplete",
      "msg": "VaultSlashIncomplete"
    },
    {
      "code": 1025,
      "name": "VaultSecurityUnderflow",
      "msg": "VaultSecurityUnderflow"
    },
    {
      "code": 1026,
      "name": "SlippageError",
      "msg": "SlippageError"
    },
    {
      "code": 1027,
      "name": "VaultStakerWithdrawalTicketNotWithdrawable",
      "msg": "VaultStakerWithdrawalTicketNotWithdrawable"
    },
    {
      "code": 1028,
      "name": "VaultNcnSlasherTicketFailedCooldown",
      "msg": "VaultNcnSlasherTicketFailedCooldown"
    },
    {
      "code": 1029,
      "name": "VaultNcnSlasherTicketFailedWarmup",
      "msg": "VaultNcnSlasherTicketFailedWarmup"
    },
    {
      "code": 1030,
      "name": "VaultNcnTicketFailedCooldown",
      "msg": "VaultNcnTicketFailedCooldown"
    },
    {
      "code": 1031,
      "name": "VaultNcnTicketFailedWarmup",
      "msg": "VaultNcnTicketFailedWarmup"
    },
    {
      "code": 1032,
      "name": "VaultNcnTicketUnslashable",
      "msg": "VaultNcnTicketUnslashable"
    },
    {
      "code": 1033,
      "name": "OperatorVaultTicketUnslashable",
      "msg": "OperatorVaultTicketUnslashable"
    },
    {
      "code": 1034,
      "name": "NcnOperatorStateUnslashable",
      "msg": "NcnOperatorStateUnslashable"
    },
    {
      "code": 1035,
      "name": "VaultNcnSlasherTicketUnslashable",
      "msg": "VaultNcnSlasherTicketUnslashable"
    },
    {
      "code": 1036,
      "name": "NcnVaultTicketUnslashable",
      "msg": "NcnVaultTicketUnslashable"
    },
    {
      "code": 1037,
      "name": "NcnVaultSlasherTicketUnslashable",
      "msg": "NcnVaultSlasherTicketUnslashable"
    },
    {
      "code": 1038,
      "name": "VaultMaxSlashedPerOperatorExceeded",
      "msg": "VaultMaxSlashedPerOperatorExceeded"
    },
    {
      "code": 1039,
      "name": "VaultStakerWithdrawalTicketInvalidStaker",
      "msg": "VaultStakerWithdrawalTicketInvalidStaker"
    },
    {
      "code": 1040,
      "name": "SlasherOverflow",
      "msg": "SlasherOverflow"
    },
    {
      "code": 1041,
      "name": "NcnOverflow",
      "msg": "NcnOverflow"
    },
    {
      "code": 1042,
      "name": "OperatorOverflow",
      "msg": "OperatorOverflow"
    },
    {
      "code": 1043,
      "name": "VaultDelegationZero",
      "msg": "VaultDelegationZero"
    },
    {
      "code": 1044,
      "name": "VaultCooldownZero",
      "msg": "VaultCooldownZero"
    },
    {
      "code": 1045,
      "name": "VaultBurnZero",
      "msg": "VaultBurnZero"
    },
    {
      "code": 1046,
      "name": "VaultEnqueueWithdrawalAmountZero",
      "msg": "VaultEnqueueWithdrawalAmountZero"
    },
    {
      "code": 1047,
      "name": "VaultMintZero",
      "msg": "VaultMintZero"
    },
    {
<<<<<<< HEAD
      "code": 1047,
      "name": "VaultIsPaused",
      "msg": "VaultIsPaused"
=======
      "code": 1048,
      "name": "InvalidDepositor",
      "msg": "InvalidDepositor"
    },
    {
      "code": 1049,
      "name": "InvalidDepositTokenAccount",
      "msg": "InvalidDepositTokenAccount"
    },
    {
      "code": 1050,
      "name": "NoSupportedMintBalanceChange",
      "msg": "NoSupportedMintBalanceChange"
    },
    {
      "code": 1051,
      "name": "InvalidEpochLength",
      "msg": "InvalidEpochLength"
    },
    {
      "code": 3000,
      "name": "ArithmeticOverflow",
      "msg": "ArithmeticOverflow"
    },
    {
      "code": 3001,
      "name": "ArithmeticUnderflow",
      "msg": "ArithmeticUnderflow"
    },
    {
      "code": 3002,
      "name": "DivisionByZero",
      "msg": "DivisionByZero"
>>>>>>> 78463b21
    }
  ],
  "metadata": {
    "origin": "shank",
    "address": "34X2uqBhEGiWHu43RDEMwrMqXF4CpCPEZNaKdAaUS9jx"
  }
}<|MERGE_RESOLUTION|>--- conflicted
+++ resolved
@@ -877,44 +877,8 @@
       }
     },
     {
-<<<<<<< HEAD
-      "name": "SetIsPaused",
-      "accounts": [
-        {
-          "name": "config",
-          "isMut": false,
-          "isSigner": false
-        },
-        {
-          "name": "vault",
-          "isMut": true,
-          "isSigner": false
-        },
-        {
-          "name": "admin",
-          "isMut": false,
-          "isSigner": true
-        }
-      ],
-      "args": [
-        {
-          "name": "isPaused",
-          "type": "bool"
-        }
-      ],
-      "discriminant": {
-        "type": "u8",
-        "value": 18
-      }
-    },
-    {
-      "name": "AdminWithdraw",
-      "accounts": [],
-      "args": [
-=======
       "name": "DelegateTokenAccount",
       "accounts": [
->>>>>>> 78463b21
         {
           "name": "config",
           "isMut": false,
@@ -2430,11 +2394,6 @@
       "msg": "VaultMintZero"
     },
     {
-<<<<<<< HEAD
-      "code": 1047,
-      "name": "VaultIsPaused",
-      "msg": "VaultIsPaused"
-=======
       "code": 1048,
       "name": "InvalidDepositor",
       "msg": "InvalidDepositor"
@@ -2468,7 +2427,6 @@
       "code": 3002,
       "name": "DivisionByZero",
       "msg": "DivisionByZero"
->>>>>>> 78463b21
     }
   ],
   "metadata": {
