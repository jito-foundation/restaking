{
  "version": "0.0.2",
  "name": "jito_vault",
  "instructions": [
    {
      "name": "InitializeConfig",
      "accounts": [
        {
          "name": "config",
          "isMut": true,
          "isSigner": false
        },
        {
          "name": "admin",
          "isMut": true,
          "isSigner": true
        },
        {
          "name": "restakingProgram",
          "isMut": false,
          "isSigner": false
        },
        {
          "name": "systemProgram",
          "isMut": false,
          "isSigner": false
        }
      ],
      "args": [],
      "discriminant": {
        "type": "u8",
        "value": 0
      }
    },
    {
      "name": "InitializeVault",
      "accounts": [
        {
          "name": "config",
          "isMut": true,
          "isSigner": false
        },
        {
          "name": "vault",
          "isMut": true,
          "isSigner": false
        },
        {
          "name": "vrtMint",
          "isMut": true,
          "isSigner": true
        },
        {
          "name": "tokenMint",
          "isMut": false,
          "isSigner": false
        },
        {
          "name": "admin",
          "isMut": true,
          "isSigner": true
        },
        {
          "name": "base",
          "isMut": false,
          "isSigner": true
        },
        {
          "name": "systemProgram",
          "isMut": false,
          "isSigner": false
        },
        {
          "name": "tokenProgram",
          "isMut": false,
          "isSigner": false
        }
      ],
      "args": [
        {
          "name": "depositFeeBps",
          "type": "u16"
        },
        {
          "name": "withdrawalFeeBps",
          "type": "u16"
        },
        {
          "name": "rewardFeeBps",
          "type": "u16"
        },
        {
          "name": "decimals",
          "type": "u8"
        }
      ],
      "discriminant": {
        "type": "u8",
        "value": 1
      }
    },
    {
      "name": "InitializeVaultWithMint",
      "accounts": [],
      "args": [],
      "discriminant": {
        "type": "u8",
        "value": 2
      }
    },
    {
      "name": "InitializeVaultOperatorDelegation",
      "accounts": [
        {
          "name": "config",
          "isMut": false,
          "isSigner": false
        },
        {
          "name": "vault",
          "isMut": true,
          "isSigner": false
        },
        {
          "name": "operator",
          "isMut": true,
          "isSigner": false
        },
        {
          "name": "operatorVaultTicket",
          "isMut": false,
          "isSigner": false
        },
        {
          "name": "vaultOperatorDelegation",
          "isMut": true,
          "isSigner": false
        },
        {
          "name": "admin",
          "isMut": false,
          "isSigner": true
        },
        {
          "name": "payer",
          "isMut": true,
          "isSigner": true
        },
        {
          "name": "systemProgram",
          "isMut": false,
          "isSigner": false
        }
      ],
      "args": [],
      "discriminant": {
        "type": "u8",
        "value": 3
      }
    },
    {
      "name": "InitializeVaultNcnTicket",
      "accounts": [
        {
          "name": "config",
          "isMut": false,
          "isSigner": false
        },
        {
          "name": "vault",
          "isMut": true,
          "isSigner": false
        },
        {
          "name": "ncn",
          "isMut": false,
          "isSigner": false
        },
        {
          "name": "ncnVaultTicket",
          "isMut": false,
          "isSigner": false
        },
        {
          "name": "vaultNcnTicket",
          "isMut": true,
          "isSigner": false
        },
        {
          "name": "admin",
          "isMut": false,
          "isSigner": true
        },
        {
          "name": "payer",
          "isMut": true,
          "isSigner": true
        },
        {
          "name": "systemProgram",
          "isMut": false,
          "isSigner": false
        }
      ],
      "args": [],
      "discriminant": {
        "type": "u8",
        "value": 4
      }
    },
    {
      "name": "InitializeVaultNcnSlasherOperatorTicket",
      "accounts": [
        {
          "name": "config",
          "isMut": false,
          "isSigner": false
        },
        {
          "name": "vault",
          "isMut": false,
          "isSigner": false
        },
        {
          "name": "ncn",
          "isMut": false,
          "isSigner": false
        },
        {
          "name": "slasher",
          "isMut": false,
          "isSigner": false
        },
        {
          "name": "operator",
          "isMut": false,
          "isSigner": false
        },
        {
          "name": "vaultNcnSlasherTicket",
          "isMut": false,
          "isSigner": false
        },
        {
          "name": "vaultNcnSlasherOperatorTicket",
          "isMut": true,
          "isSigner": false
        },
        {
          "name": "payer",
          "isMut": true,
          "isSigner": true
        },
        {
          "name": "systemProgram",
          "isMut": false,
          "isSigner": false
        }
      ],
      "args": [],
      "discriminant": {
        "type": "u8",
        "value": 5
      }
    },
    {
      "name": "InitializeVaultNcnSlasherTicket",
      "accounts": [
        {
          "name": "config",
          "isMut": false,
          "isSigner": false
        },
        {
          "name": "vault",
          "isMut": false,
          "isSigner": false
        },
        {
          "name": "ncn",
          "isMut": false,
          "isSigner": false
        },
        {
          "name": "slasher",
          "isMut": false,
          "isSigner": false
        },
        {
          "name": "ncnSlasherTicket",
          "isMut": false,
          "isSigner": false
        },
        {
          "name": "vaultSlasherTicket",
          "isMut": true,
          "isSigner": false
        },
        {
          "name": "admin",
          "isMut": false,
          "isSigner": true
        },
        {
          "name": "payer",
          "isMut": true,
          "isSigner": true
        },
        {
          "name": "systemProgram",
          "isMut": false,
          "isSigner": false
        }
      ],
      "args": [],
      "discriminant": {
        "type": "u8",
        "value": 6
      }
    },
    {
      "name": "WarmupVaultNcnTicket",
      "accounts": [
        {
          "name": "config",
          "isMut": false,
          "isSigner": false
        },
        {
          "name": "vault",
          "isMut": true,
          "isSigner": false
        },
        {
          "name": "ncn",
          "isMut": false,
          "isSigner": false
        },
        {
          "name": "vaultNcnTicket",
          "isMut": true,
          "isSigner": false
        },
        {
          "name": "admin",
          "isMut": false,
          "isSigner": true
        }
      ],
      "args": [],
      "discriminant": {
        "type": "u8",
        "value": 7
      }
    },
    {
      "name": "CooldownVaultNcnTicket",
      "accounts": [
        {
          "name": "config",
          "isMut": false,
          "isSigner": false
        },
        {
          "name": "vault",
          "isMut": false,
          "isSigner": false
        },
        {
          "name": "ncn",
          "isMut": false,
          "isSigner": false
        },
        {
          "name": "vaultNcnTicket",
          "isMut": true,
          "isSigner": false
        },
        {
          "name": "admin",
          "isMut": false,
          "isSigner": true
        }
      ],
      "args": [],
      "discriminant": {
        "type": "u8",
        "value": 8
      }
    },
    {
      "name": "WarmupVaultNcnSlasherTicket",
      "accounts": [
        {
          "name": "config",
          "isMut": false,
          "isSigner": false
        },
        {
          "name": "vault",
          "isMut": false,
          "isSigner": false
        },
        {
          "name": "ncn",
          "isMut": false,
          "isSigner": false
        },
        {
          "name": "slasher",
          "isMut": false,
          "isSigner": false
        },
        {
          "name": "vaultSlasherTicket",
          "isMut": true,
          "isSigner": false
        },
        {
          "name": "admin",
          "isMut": false,
          "isSigner": true
        }
      ],
      "args": [],
      "discriminant": {
        "type": "u8",
        "value": 9
      }
    },
    {
      "name": "CooldownVaultNcnSlasherTicket",
      "accounts": [
        {
          "name": "config",
          "isMut": false,
          "isSigner": false
        },
        {
          "name": "vault",
          "isMut": false,
          "isSigner": false
        },
        {
          "name": "ncn",
          "isMut": false,
          "isSigner": false
        },
        {
          "name": "slasher",
          "isMut": false,
          "isSigner": false
        },
        {
          "name": "vaultNcnSlasherTicket",
          "isMut": true,
          "isSigner": false
        },
        {
          "name": "admin",
          "isMut": false,
          "isSigner": true
        }
      ],
      "args": [],
      "discriminant": {
        "type": "u8",
        "value": 10
      }
    },
    {
      "name": "MintTo",
      "accounts": [
        {
          "name": "config",
          "isMut": false,
          "isSigner": false
        },
        {
          "name": "vault",
          "isMut": true,
          "isSigner": false
        },
        {
          "name": "vrtMint",
          "isMut": true,
          "isSigner": false
        },
        {
          "name": "depositor",
          "isMut": true,
          "isSigner": true
        },
        {
          "name": "depositorTokenAccount",
          "isMut": true,
          "isSigner": false
        },
        {
          "name": "vaultTokenAccount",
          "isMut": true,
          "isSigner": false
        },
        {
          "name": "depositorVrtTokenAccount",
          "isMut": true,
          "isSigner": false
        },
        {
          "name": "vaultFeeTokenAccount",
          "isMut": true,
          "isSigner": false
        },
        {
          "name": "tokenProgram",
          "isMut": false,
          "isSigner": false
        },
        {
          "name": "mintSigner",
          "isMut": false,
          "isSigner": true,
          "isOptional": true,
          "docs": [
            "Signer for minting"
          ]
        }
      ],
      "args": [
        {
          "name": "amountIn",
          "type": "u64"
        },
        {
          "name": "minAmountOut",
          "type": "u64"
        }
      ],
      "discriminant": {
        "type": "u8",
        "value": 11
      }
    },
    {
      "name": "Burn",
      "accounts": [
        {
          "name": "config",
          "isMut": false,
          "isSigner": false
        },
        {
          "name": "vault",
          "isMut": true,
          "isSigner": false
        },
        {
          "name": "vaultTokenAccount",
          "isMut": true,
          "isSigner": false
        },
        {
          "name": "vrtMint",
          "isMut": true,
          "isSigner": false
        },
        {
          "name": "staker",
          "isMut": false,
          "isSigner": true
        },
        {
          "name": "stakerTokenAccount",
          "isMut": true,
          "isSigner": false
        },
        {
          "name": "stakerVrtTokenAccount",
          "isMut": false,
          "isSigner": true
        },
        {
          "name": "vaultFeeTokenAccount",
          "isMut": true,
          "isSigner": false
        },
        {
          "name": "tokenProgram",
          "isMut": false,
          "isSigner": false
        },
        {
          "name": "systemProgram",
          "isMut": false,
          "isSigner": false
        },
        {
          "name": "burnSigner",
          "isMut": false,
          "isSigner": true,
          "isOptional": true,
          "docs": [
            "Signer for burning"
          ]
        }
      ],
      "args": [
        {
          "name": "amountIn",
          "type": "u64"
        },
        {
          "name": "minAmountOut",
          "type": "u64"
        }
      ],
      "discriminant": {
        "type": "u8",
        "value": 12
      }
    },
    {
      "name": "EnqueueWithdrawal",
      "accounts": [
        {
          "name": "config",
          "isMut": false,
          "isSigner": false
        },
        {
          "name": "vault",
          "isMut": true,
          "isSigner": false
        },
        {
          "name": "vaultStakerWithdrawalTicket",
          "isMut": true,
          "isSigner": false
        },
        {
          "name": "vaultStakerWithdrawalTicketTokenAccount",
          "isMut": true,
          "isSigner": false
        },
        {
          "name": "staker",
          "isMut": true,
          "isSigner": true
        },
        {
          "name": "stakerVrtTokenAccount",
          "isMut": true,
          "isSigner": false
        },
        {
          "name": "base",
          "isMut": false,
          "isSigner": true
        },
        {
          "name": "tokenProgram",
          "isMut": false,
          "isSigner": false
        },
        {
          "name": "systemProgram",
          "isMut": false,
          "isSigner": false
        },
        {
          "name": "burnSigner",
          "isMut": false,
          "isSigner": true,
          "isOptional": true,
          "docs": [
            "Signer for burning"
          ]
        }
      ],
      "args": [
        {
          "name": "amount",
          "type": "u64"
        }
      ],
      "discriminant": {
        "type": "u8",
        "value": 13
      }
    },
    {
      "name": "ChangeWithdrawalTicketOwner",
      "accounts": [
        {
          "name": "config",
          "isMut": false,
          "isSigner": false
        },
        {
          "name": "vault",
          "isMut": false,
          "isSigner": false
        },
        {
          "name": "vaultStakerWithdrawalTicket",
          "isMut": true,
          "isSigner": false
        },
        {
          "name": "oldOwner",
          "isMut": false,
          "isSigner": true
        },
        {
          "name": "newOwner",
          "isMut": false,
          "isSigner": false
        }
      ],
      "args": [],
      "discriminant": {
        "type": "u8",
        "value": 14
      }
    },
    {
      "name": "BurnWithdrawTicket",
      "accounts": [
        {
          "name": "config",
          "isMut": false,
          "isSigner": false
        },
        {
          "name": "vault",
          "isMut": true,
          "isSigner": false
        },
        {
          "name": "vaultTokenAccount",
          "isMut": true,
          "isSigner": false
        },
        {
          "name": "vrtMint",
          "isMut": true,
          "isSigner": false
        },
        {
          "name": "staker",
          "isMut": true,
          "isSigner": false
        },
        {
          "name": "stakerTokenAccount",
          "isMut": true,
          "isSigner": false
        },
        {
          "name": "vaultStakerWithdrawalTicket",
          "isMut": true,
          "isSigner": false
        },
        {
          "name": "vaultStakerWithdrawalTicketTokenAccount",
          "isMut": true,
          "isSigner": false
        },
        {
          "name": "vaultFeeTokenAccount",
          "isMut": true,
          "isSigner": false
        },
        {
          "name": "tokenProgram",
          "isMut": false,
          "isSigner": false
        },
        {
          "name": "systemProgram",
          "isMut": false,
          "isSigner": false
        },
        {
          "name": "burnSigner",
          "isMut": false,
          "isSigner": true,
          "isOptional": true,
          "docs": [
            "Signer for burning"
          ]
        }
      ],
      "args": [
        {
          "name": "minAmountOut",
          "type": "u64"
        }
      ],
      "discriminant": {
        "type": "u8",
        "value": 15
      }
    },
    {
      "name": "SetDepositCapacity",
      "accounts": [
        {
          "name": "config",
          "isMut": false,
          "isSigner": false
        },
        {
          "name": "vault",
          "isMut": true,
          "isSigner": false
        },
        {
          "name": "admin",
          "isMut": false,
          "isSigner": true
        }
      ],
      "args": [
        {
          "name": "amount",
          "type": "u64"
        }
      ],
      "discriminant": {
        "type": "u8",
        "value": 16
      }
    },
    {
      "name": "SetFees",
      "accounts": [
        {
          "name": "config",
          "isMut": false,
          "isSigner": false
        },
        {
          "name": "vault",
          "isMut": true,
          "isSigner": false
        },
        {
          "name": "admin",
          "isMut": false,
          "isSigner": true
        }
      ],
      "args": [
        {
          "name": "depositFeeBps",
          "type": {
            "option": "u16"
          }
        },
        {
          "name": "withdrawalFeeBps",
          "type": {
            "option": "u16"
          }
        },
        {
          "name": "rewardFeeBps",
          "type": {
            "option": "u16"
          }
        }
      ],
      "discriminant": {
        "type": "u8",
        "value": 17
      }
    },
    {
      "name": "DelegateTokenAccount",
      "accounts": [
        {
          "name": "config",
          "isMut": false,
          "isSigner": false
        },
        {
          "name": "vault",
          "isMut": false,
          "isSigner": false
        },
        {
          "name": "delegateAssetAdmin",
          "isMut": false,
          "isSigner": true
        },
        {
          "name": "tokenMint",
          "isMut": false,
          "isSigner": false
        },
        {
          "name": "tokenAccount",
          "isMut": true,
          "isSigner": false
        },
        {
          "name": "delegate",
          "isMut": false,
          "isSigner": false
        },
        {
          "name": "tokenProgram",
          "isMut": false,
          "isSigner": false
        }
      ],
      "args": [],
      "discriminant": {
        "type": "u8",
        "value": 18
      }
    },
    {
      "name": "SetAdmin",
      "accounts": [
        {
          "name": "config",
          "isMut": false,
          "isSigner": false
        },
        {
          "name": "vault",
          "isMut": true,
          "isSigner": false
        },
        {
          "name": "oldAdmin",
          "isMut": false,
          "isSigner": true
        },
        {
          "name": "newAdmin",
          "isMut": false,
          "isSigner": true
        }
      ],
      "args": [],
      "discriminant": {
        "type": "u8",
        "value": 19
      }
    },
    {
      "name": "SetSecondaryAdmin",
      "accounts": [
        {
          "name": "config",
          "isMut": false,
          "isSigner": false
        },
        {
          "name": "vault",
          "isMut": true,
          "isSigner": false
        },
        {
          "name": "admin",
          "isMut": false,
          "isSigner": true
        },
        {
          "name": "newAdmin",
          "isMut": false,
          "isSigner": false
        }
      ],
      "args": [
        {
          "name": "vaultAdminRole",
          "type": {
            "defined": "VaultAdminRole"
          }
        }
      ],
      "discriminant": {
        "type": "u8",
        "value": 20
      }
    },
    {
      "name": "AddDelegation",
      "accounts": [
        {
          "name": "config",
          "isMut": false,
          "isSigner": false
        },
        {
          "name": "vault",
          "isMut": true,
          "isSigner": false
        },
        {
          "name": "operator",
          "isMut": false,
          "isSigner": false
        },
        {
          "name": "vaultOperatorDelegation",
          "isMut": true,
          "isSigner": false
        },
        {
          "name": "admin",
          "isMut": false,
          "isSigner": true
        }
      ],
      "args": [
        {
          "name": "amount",
          "type": "u64"
        }
      ],
      "discriminant": {
        "type": "u8",
        "value": 21
      }
    },
    {
      "name": "CooldownDelegation",
      "accounts": [
        {
          "name": "config",
          "isMut": false,
          "isSigner": false
        },
        {
          "name": "vault",
          "isMut": true,
          "isSigner": false
        },
        {
          "name": "operator",
          "isMut": false,
          "isSigner": false
        },
        {
          "name": "vaultOperatorDelegation",
          "isMut": true,
          "isSigner": false
        },
        {
          "name": "admin",
          "isMut": false,
          "isSigner": true
        }
      ],
      "args": [
        {
          "name": "amount",
          "type": "u64"
        }
      ],
      "discriminant": {
        "type": "u8",
        "value": 22
      }
    },
    {
      "name": "UpdateVaultBalance",
      "accounts": [
        {
          "name": "config",
          "isMut": false,
          "isSigner": false
        },
        {
          "name": "vault",
          "isMut": true,
          "isSigner": false
        },
        {
          "name": "vaultTokenAccount",
          "isMut": false,
          "isSigner": false
        },
        {
          "name": "vrtMint",
          "isMut": true,
          "isSigner": false
        },
        {
          "name": "vaultFeeTokenAccount",
          "isMut": true,
          "isSigner": false
        },
        {
          "name": "tokenProgram",
          "isMut": false,
          "isSigner": false
        }
      ],
      "args": [],
      "discriminant": {
        "type": "u8",
        "value": 23
      }
    },
    {
      "name": "InitializeVaultUpdateStateTracker",
      "accounts": [
        {
          "name": "config",
          "isMut": false,
          "isSigner": false
        },
        {
          "name": "vault",
          "isMut": true,
          "isSigner": false
        },
        {
          "name": "vaultUpdateStateTracker",
          "isMut": true,
          "isSigner": false
        },
        {
          "name": "payer",
          "isMut": true,
          "isSigner": false
        },
        {
          "name": "systemProgram",
          "isMut": false,
          "isSigner": false
        }
      ],
      "args": [
        {
          "name": "withdrawalAllocationMethod",
          "type": {
            "defined": "WithdrawalAllocationMethod"
          }
        }
      ],
      "discriminant": {
        "type": "u8",
        "value": 24
      }
    },
    {
      "name": "CrankVaultUpdateStateTracker",
      "accounts": [
        {
          "name": "config",
          "isMut": false,
          "isSigner": false
        },
        {
          "name": "vault",
          "isMut": false,
          "isSigner": false
        },
        {
          "name": "operator",
          "isMut": false,
          "isSigner": false
        },
        {
          "name": "vaultOperatorDelegation",
          "isMut": true,
          "isSigner": false
        },
        {
          "name": "vaultUpdateStateTracker",
          "isMut": true,
          "isSigner": false
        }
      ],
      "args": [],
      "discriminant": {
        "type": "u8",
        "value": 25
      }
    },
    {
      "name": "CloseVaultUpdateStateTracker",
      "accounts": [
        {
          "name": "config",
          "isMut": false,
          "isSigner": false
        },
        {
          "name": "vault",
          "isMut": true,
          "isSigner": false
        },
        {
          "name": "vaultUpdateStateTracker",
          "isMut": true,
          "isSigner": false
        },
        {
          "name": "payer",
          "isMut": true,
          "isSigner": true
        }
      ],
      "args": [
        {
          "name": "ncnEpoch",
          "type": "u64"
        }
      ],
      "discriminant": {
        "type": "u8",
        "value": 26
      }
    },
    {
      "name": "CreateTokenMetadata",
      "accounts": [
        {
          "name": "vault",
          "isMut": false,
          "isSigner": false
        },
        {
          "name": "admin",
          "isMut": false,
          "isSigner": true
        },
        {
          "name": "vrtMint",
          "isMut": false,
          "isSigner": false
        },
        {
          "name": "payer",
          "isMut": true,
          "isSigner": true
        },
        {
          "name": "metadata",
          "isMut": true,
          "isSigner": false
        },
        {
          "name": "mplTokenMetadataProgram",
          "isMut": false,
          "isSigner": false
        },
        {
          "name": "systemProgram",
          "isMut": false,
          "isSigner": false
        }
      ],
      "args": [
        {
          "name": "name",
          "type": "string"
        },
        {
          "name": "symbol",
          "type": "string"
        },
        {
          "name": "uri",
          "type": "string"
        }
      ],
      "discriminant": {
        "type": "u8",
        "value": 27
      }
    },
    {
      "name": "UpdateTokenMetadata",
      "accounts": [
        {
          "name": "vault",
          "isMut": false,
          "isSigner": false
        },
        {
          "name": "admin",
          "isMut": false,
          "isSigner": true
        },
        {
          "name": "vrtMint",
          "isMut": false,
          "isSigner": false
        },
        {
          "name": "metadata",
          "isMut": true,
          "isSigner": false
        },
        {
          "name": "mplTokenMetadataProgram",
          "isMut": false,
          "isSigner": false
        }
      ],
      "args": [
        {
          "name": "name",
          "type": "string"
        },
        {
          "name": "symbol",
          "type": "string"
        },
        {
          "name": "uri",
          "type": "string"
        }
      ],
      "discriminant": {
        "type": "u8",
        "value": 28
      }
    },
    {
      "name": "Slash",
      "accounts": [
        {
          "name": "config",
          "isMut": false,
          "isSigner": false
        },
        {
          "name": "vault",
          "isMut": true,
          "isSigner": false
        },
        {
          "name": "ncn",
          "isMut": false,
          "isSigner": false
        },
        {
          "name": "operator",
          "isMut": false,
          "isSigner": false
        },
        {
          "name": "slasher",
          "isMut": false,
          "isSigner": false
        },
        {
          "name": "ncnOperatorState",
          "isMut": false,
          "isSigner": false
        },
        {
          "name": "ncnVaultTicket",
          "isMut": false,
          "isSigner": false
        },
        {
          "name": "operatorVaultTicket",
          "isMut": false,
          "isSigner": false
        },
        {
          "name": "vaultNcnTicket",
          "isMut": false,
          "isSigner": false
        },
        {
          "name": "vaultOperatorDelegation",
          "isMut": true,
          "isSigner": false
        },
        {
          "name": "ncnVaultSlasherTicket",
          "isMut": false,
          "isSigner": false
        },
        {
          "name": "vaultNcnSlasherTicket",
          "isMut": false,
          "isSigner": false
        },
        {
          "name": "vaultNcnSlasherOperatorTicket",
          "isMut": true,
          "isSigner": false
        },
        {
          "name": "vaultTokenAccount",
          "isMut": true,
          "isSigner": false
        },
        {
          "name": "slasherTokenAccount",
          "isMut": false,
          "isSigner": false
        },
        {
          "name": "tokenProgram",
          "isMut": false,
          "isSigner": false
        }
      ],
      "args": [
        {
          "name": "amount",
          "type": "u64"
        }
      ],
      "discriminant": {
        "type": "u8",
        "value": 29
      }
    }
  ],
  "accounts": [
    {
      "name": "Config",
      "type": {
        "kind": "struct",
        "fields": [
          {
            "name": "admin",
            "type": "publicKey"
          },
          {
            "name": "restakingProgram",
            "type": "publicKey"
          },
          {
            "name": "epochLength",
            "type": {
              "defined": "PodU64"
            }
          },
          {
            "name": "numVaults",
            "type": {
              "defined": "PodU64"
            }
          },
          {
            "name": "depositWithdrawalFeeCapBps",
            "type": {
              "defined": "PodU16"
            }
          },
          {
            "name": "feeRateOfChangeBps",
            "type": {
              "defined": "PodU16"
            }
          },
          {
            "name": "feeBumpBps",
            "type": {
              "defined": "PodU16"
            }
          },
          {
            "name": "bump",
            "type": "u8"
          },
          {
            "name": "reserved",
            "type": {
              "array": [
                "u8",
                263
              ]
            }
          }
        ]
      }
    },
    {
      "name": "Vault",
      "type": {
        "kind": "struct",
        "fields": [
          {
            "name": "base",
            "type": "publicKey"
          },
          {
            "name": "vrtMint",
            "type": "publicKey"
          },
          {
            "name": "supportedMint",
            "type": "publicKey"
          },
          {
            "name": "vrtSupply",
            "type": {
              "defined": "PodU64"
            }
          },
          {
            "name": "tokensDeposited",
            "type": {
              "defined": "PodU64"
            }
          },
          {
            "name": "depositCapacity",
            "type": {
              "defined": "PodU64"
            }
          },
          {
            "name": "delegationState",
            "type": {
              "defined": "DelegationState"
            }
          },
          {
            "name": "vrtEnqueuedForCooldownAmount",
            "type": {
              "defined": "PodU64"
            }
          },
          {
            "name": "vrtCoolingDownAmount",
            "type": {
              "defined": "PodU64"
            }
          },
          {
            "name": "vrtReadyToClaimAmount",
            "type": {
              "defined": "PodU64"
            }
          },
          {
            "name": "admin",
            "type": "publicKey"
          },
          {
            "name": "delegationAdmin",
            "type": "publicKey"
          },
          {
            "name": "operatorAdmin",
            "type": "publicKey"
          },
          {
            "name": "ncnAdmin",
            "type": "publicKey"
          },
          {
            "name": "slasherAdmin",
            "type": "publicKey"
          },
          {
            "name": "capacityAdmin",
            "type": "publicKey"
          },
          {
            "name": "feeAdmin",
            "type": "publicKey"
          },
          {
            "name": "delegateAssetAdmin",
            "type": "publicKey"
          },
          {
            "name": "feeWallet",
            "type": "publicKey"
          },
          {
            "name": "mintBurnAdmin",
            "type": "publicKey"
          },
          {
            "name": "vaultIndex",
            "type": {
              "defined": "PodU64"
            }
          },
          {
            "name": "ncnCount",
            "type": {
              "defined": "PodU64"
            }
          },
          {
            "name": "operatorCount",
            "type": {
              "defined": "PodU64"
            }
          },
          {
            "name": "slasherCount",
            "type": {
              "defined": "PodU64"
            }
          },
          {
            "name": "lastFeeChangeSlot",
            "type": {
              "defined": "PodU64"
            }
          },
          {
            "name": "lastFullStateUpdateSlot",
            "type": {
              "defined": "PodU64"
            }
          },
          {
            "name": "depositFeeBps",
            "type": {
              "defined": "PodU16"
            }
          },
          {
            "name": "withdrawalFeeBps",
            "type": {
              "defined": "PodU16"
            }
          },
          {
            "name": "rewardFeeBps",
            "type": {
              "defined": "PodU16"
            }
          },
          {
            "name": "bump",
            "type": "u8"
          },
          {
            "name": "reserved",
            "type": {
              "array": [
                "u8",
                263
              ]
            }
          }
        ]
      }
    },
    {
      "name": "VaultNcnSlasherOperatorTicket",
      "type": {
        "kind": "struct",
        "fields": [
          {
            "name": "vault",
            "type": "publicKey"
          },
          {
            "name": "ncn",
            "type": "publicKey"
          },
          {
            "name": "slasher",
            "type": "publicKey"
          },
          {
            "name": "operator",
            "type": "publicKey"
          },
          {
            "name": "epoch",
            "type": {
              "defined": "PodU64"
            }
          },
          {
            "name": "slashed",
            "type": {
              "defined": "PodU64"
            }
          },
          {
            "name": "bump",
            "type": "u8"
          },
          {
            "name": "reserved",
            "type": {
              "array": [
                "u8",
                263
              ]
            }
          }
        ]
      }
    },
    {
      "name": "VaultNcnSlasherTicket",
      "type": {
        "kind": "struct",
        "fields": [
          {
            "name": "vault",
            "type": "publicKey"
          },
          {
            "name": "ncn",
            "type": "publicKey"
          },
          {
            "name": "slasher",
            "type": "publicKey"
          },
          {
            "name": "maxSlashablePerEpoch",
            "type": {
              "defined": "PodU64"
            }
          },
          {
            "name": "index",
            "type": {
              "defined": "PodU64"
            }
          },
          {
            "name": "state",
            "type": {
              "defined": "SlotToggle"
            }
          },
          {
            "name": "bump",
            "type": "u8"
          },
          {
            "name": "reserved",
            "type": {
              "array": [
                "u8",
                263
              ]
            }
          }
        ]
      }
    },
    {
      "name": "VaultNcnTicket",
      "type": {
        "kind": "struct",
        "fields": [
          {
            "name": "vault",
            "type": "publicKey"
          },
          {
            "name": "ncn",
            "type": "publicKey"
          },
          {
            "name": "index",
            "type": {
              "defined": "PodU64"
            }
          },
          {
            "name": "state",
            "type": {
              "defined": "SlotToggle"
            }
          },
          {
            "name": "bump",
            "type": "u8"
          },
          {
            "name": "reserved",
            "type": {
              "array": [
                "u8",
                263
              ]
            }
          }
        ]
      }
    },
    {
      "name": "VaultOperatorDelegation",
      "type": {
        "kind": "struct",
        "fields": [
          {
            "name": "vault",
            "type": "publicKey"
          },
          {
            "name": "operator",
            "type": "publicKey"
          },
          {
            "name": "delegationState",
            "type": {
              "defined": "DelegationState"
            }
          },
          {
            "name": "lastUpdateSlot",
            "type": {
              "defined": "PodU64"
            }
          },
          {
            "name": "index",
            "type": {
              "defined": "PodU64"
            }
          },
          {
            "name": "bump",
            "type": "u8"
          },
          {
            "name": "reserved",
            "type": {
              "array": [
                "u8",
                263
              ]
            }
          }
        ]
      }
    },
    {
      "name": "VaultStakerWithdrawalTicket",
      "type": {
        "kind": "struct",
        "fields": [
          {
            "name": "vault",
            "type": "publicKey"
          },
          {
            "name": "staker",
            "type": "publicKey"
          },
          {
            "name": "base",
            "type": "publicKey"
          },
          {
            "name": "vrtAmount",
            "type": {
              "defined": "PodU64"
            }
          },
          {
            "name": "slotUnstaked",
            "type": {
              "defined": "PodU64"
            }
          },
          {
            "name": "bump",
            "type": "u8"
          },
          {
            "name": "reserved",
            "type": {
              "array": [
                "u8",
                263
              ]
            }
          }
        ]
      }
    },
    {
      "name": "VaultUpdateStateTracker",
      "type": {
        "kind": "struct",
        "fields": [
          {
            "name": "vault",
            "type": "publicKey"
          },
          {
            "name": "ncnEpoch",
            "type": {
              "defined": "PodU64"
            }
          },
          {
            "name": "lastUpdatedIndex",
            "type": {
              "defined": "PodU64"
            }
          },
          {
            "name": "additionalAssetsNeedUnstaking",
            "type": {
              "defined": "PodU64"
            }
          },
          {
            "name": "delegationState",
            "type": {
              "defined": "DelegationState"
            }
          },
          {
            "name": "withdrawalAllocationMethod",
            "type": "u8"
          },
          {
            "name": "reserved",
            "type": {
              "array": [
                "u8",
                263
              ]
            }
          }
        ]
      }
    }
  ],
  "types": [
    {
      "name": "SlotToggle",
      "type": {
        "kind": "struct",
        "fields": [
          {
            "name": "slotAdded",
            "type": {
              "defined": "PodU64"
            }
          },
          {
            "name": "slotRemoved",
            "type": {
              "defined": "PodU64"
            }
          },
          {
            "name": "reserved",
            "type": {
              "array": [
                "u8",
                32
              ]
            }
          }
        ]
      }
    },
    {
      "name": "CreateMetadataAccountArgsV3",
      "type": {
        "kind": "struct",
        "fields": [
          {
            "name": "data",
            "type": {
              "defined": "DataV2"
            }
          },
          {
            "name": "isMutable",
            "type": "bool"
          },
          {
            "name": "collectionDetails",
            "type": {
              "option": "u8"
            }
          }
        ]
      }
    },
    {
      "name": "UpdateMetadataAccountArgsV2",
      "type": {
        "kind": "struct",
        "fields": [
          {
            "name": "data",
            "type": {
              "option": {
                "defined": "DataV2"
              }
            }
          },
          {
            "name": "updateAuthority",
            "type": {
              "option": "publicKey"
            }
          },
          {
            "name": "primarySaleHappened",
            "type": {
              "option": "bool"
            }
          },
          {
            "name": "isMutable",
            "type": {
              "option": "bool"
            }
          }
        ]
      }
    },
    {
      "name": "DataV2",
      "type": {
        "kind": "struct",
        "fields": [
          {
            "name": "name",
            "type": "string"
          },
          {
            "name": "symbol",
            "type": "string"
          },
          {
            "name": "uri",
            "type": "string"
          },
          {
            "name": "sellerFeeBasisPoints",
            "type": "u16"
          },
          {
            "name": "creators",
            "type": {
              "option": "u8"
            }
          },
          {
            "name": "collection",
            "type": {
              "option": "u8"
            }
          },
          {
            "name": "uses",
            "type": {
              "option": "u8"
            }
          }
        ]
      }
    },
    {
      "name": "VaultAdminRole",
      "type": {
        "kind": "enum",
        "variants": [
          {
            "name": "DelegationAdmin"
          },
          {
            "name": "OperatorAdmin"
          },
          {
            "name": "NcnAdmin"
          },
          {
            "name": "SlasherAdmin"
          },
          {
            "name": "CapacityAdmin"
          },
          {
            "name": "FeeWallet"
          },
          {
            "name": "MintBurnAdmin"
          },
          {
            "name": "DelegateAssetAdmin"
          },
          {
            "name": "FeeAdmin"
          }
        ]
      }
    },
    {
      "name": "WithdrawalAllocationMethod",
      "type": {
        "kind": "enum",
        "variants": [
          {
            "name": "Greedy"
          }
        ]
      }
    },
    {
      "name": "DelegationState",
      "type": {
        "kind": "struct",
        "fields": [
          {
            "name": "stakedAmount",
            "type": {
              "defined": "PodU64"
            }
          },
          {
            "name": "enqueuedForCooldownAmount",
            "type": {
              "defined": "PodU64"
            }
          },
          {
            "name": "coolingDownAmount",
            "type": {
              "defined": "PodU64"
            }
          },
          {
            "name": "reserved",
            "type": {
              "array": [
                "u8",
                256
              ]
            }
          }
        ]
      }
    }
  ],
  "errors": [
    {
      "code": 1000,
      "name": "VaultSlashUnderflow",
      "msg": "VaultSlashUnderflow"
    },
    {
      "code": 1001,
      "name": "VaultInsufficientFunds",
      "msg": "VaultInsufficientFunds"
    },
    {
      "code": 1002,
      "name": "VaultOverflow",
      "msg": "VaultOverflow"
    },
    {
      "code": 1003,
      "name": "VaultOperatorAdminInvalid",
      "msg": "VaultOperatorAdminInvalid"
    },
    {
      "code": 1004,
      "name": "VaultAdminInvalid",
      "msg": "VaultAdminInvalid"
    },
    {
      "code": 1005,
      "name": "VaultCapacityAdminInvalid",
      "msg": "VaultCapacityAdminInvalid"
    },
    {
      "code": 1006,
      "name": "VaultMintBurnAdminInvalid",
      "msg": "VaultMintBurnAdminInvalid"
    },
    {
      "code": 1007,
      "name": "VaultDelegationAdminInvalid",
      "msg": "VaultDelegationAdminInvalid"
    },
    {
      "code": 1008,
      "name": "VaultDelegateAssetAdminInvalid",
      "msg": "VaultDelegateAssetAdminInvalid"
    },
    {
      "code": 1009,
      "name": "VaultCapacityExceeded",
      "msg": "VaultCapacityExceeded"
    },
    {
      "code": 1010,
      "name": "VaultSlasherAdminInvalid",
      "msg": "VaultSlasherAdminInvalid"
    },
    {
      "code": 1011,
      "name": "VaultNcnAdminInvalid",
      "msg": "VaultNcnAdminInvalid"
    },
    {
      "code": 1012,
      "name": "VaultFeeAdminInvalid",
      "msg": "VaultFeeAdminInvalid"
    },
    {
      "code": 1013,
      "name": "VaultFeeCapExceeded",
      "msg": "VaultFeeCapExceeded"
    },
    {
      "code": 1014,
      "name": "VaultFeeChangeTooSoon",
      "msg": "VaultFeeChangeTooSoon"
    },
    {
      "code": 1015,
      "name": "VaultFeeBumpTooLarge",
      "msg": "VaultFeeBumpTooLarge"
    },
    {
      "code": 1016,
      "name": "VaultUnderflow",
      "msg": "VaultUnderflow"
    },
    {
      "code": 1017,
      "name": "VaultUpdateNeeded",
      "msg": "VaultUpdateNeeded"
    },
    {
      "code": 1018,
      "name": "VaultIsUpdated",
      "msg": "VaultIsUpdated"
    },
    {
      "code": 1019,
      "name": "VaultOperatorDelegationUpdateNeeded",
      "msg": "VaultOperatorDelegationUpdateNeeded"
    },
    {
      "code": 1020,
      "name": "VaultOperatorDelegationIsUpdated",
      "msg": "VaultOperatorDelegationIsUpdated"
    },
    {
      "code": 1021,
      "name": "VaultUpdateIncorrectIndex",
      "msg": "VaultUpdateIncorrectIndex"
    },
    {
      "code": 1022,
      "name": "VaultUpdateStateNotFinishedUpdating",
      "msg": "VaultUpdateStateNotFinishedUpdating"
    },
    {
      "code": 1023,
      "name": "VaultSecurityOverflow",
      "msg": "VaultSecurityOverflow"
    },
    {
      "code": 1024,
      "name": "VaultSlashIncomplete",
      "msg": "VaultSlashIncomplete"
    },
    {
      "code": 1025,
      "name": "VaultSecurityUnderflow",
      "msg": "VaultSecurityUnderflow"
    },
    {
      "code": 1026,
      "name": "SlippageError",
      "msg": "SlippageError"
    },
    {
      "code": 1027,
      "name": "VaultStakerWithdrawalTicketNotWithdrawable",
      "msg": "VaultStakerWithdrawalTicketNotWithdrawable"
    },
    {
      "code": 1028,
      "name": "VaultNcnSlasherTicketFailedCooldown",
      "msg": "VaultNcnSlasherTicketFailedCooldown"
    },
    {
      "code": 1029,
      "name": "VaultNcnSlasherTicketFailedWarmup",
      "msg": "VaultNcnSlasherTicketFailedWarmup"
    },
    {
      "code": 1030,
      "name": "VaultNcnTicketFailedCooldown",
      "msg": "VaultNcnTicketFailedCooldown"
    },
    {
      "code": 1031,
      "name": "VaultNcnTicketFailedWarmup",
      "msg": "VaultNcnTicketFailedWarmup"
    },
    {
      "code": 1032,
      "name": "VaultNcnTicketUnslashable",
      "msg": "VaultNcnTicketUnslashable"
    },
    {
      "code": 1033,
      "name": "OperatorVaultTicketUnslashable",
      "msg": "OperatorVaultTicketUnslashable"
    },
    {
      "code": 1034,
      "name": "NcnOperatorStateUnslashable",
      "msg": "NcnOperatorStateUnslashable"
    },
    {
      "code": 1035,
      "name": "VaultNcnSlasherTicketUnslashable",
      "msg": "VaultNcnSlasherTicketUnslashable"
    },
    {
      "code": 1036,
      "name": "NcnVaultTicketUnslashable",
      "msg": "NcnVaultTicketUnslashable"
    },
    {
      "code": 1037,
      "name": "NcnVaultSlasherTicketUnslashable",
      "msg": "NcnVaultSlasherTicketUnslashable"
    },
    {
      "code": 1038,
      "name": "VaultMaxSlashedPerOperatorExceeded",
      "msg": "VaultMaxSlashedPerOperatorExceeded"
    },
    {
      "code": 1039,
      "name": "VaultStakerWithdrawalTicketInvalidStaker",
      "msg": "VaultStakerWithdrawalTicketInvalidStaker"
    },
    {
      "code": 1040,
      "name": "SlasherOverflow",
      "msg": "SlasherOverflow"
    },
    {
      "code": 1041,
      "name": "NcnOverflow",
      "msg": "NcnOverflow"
    },
    {
      "code": 1042,
      "name": "OperatorOverflow",
      "msg": "OperatorOverflow"
    },
    {
      "code": 1043,
      "name": "VaultDelegationZero",
      "msg": "VaultDelegationZero"
    },
    {
      "code": 1044,
      "name": "VaultCooldownZero",
      "msg": "VaultCooldownZero"
    },
    {
      "code": 1045,
      "name": "VaultBurnZero",
      "msg": "VaultBurnZero"
    },
    {
      "code": 1046,
      "name": "VaultEnqueueWithdrawalAmountZero",
      "msg": "VaultEnqueueWithdrawalAmountZero"
    },
    {
      "code": 1047,
      "name": "VaultMintZero",
      "msg": "VaultMintZero"
    },
    {
<<<<<<< HEAD
      "code": 1048,
      "name": "InvalidEpochLength",
      "msg": "InvalidEpochLength"
=======
      "code": 3000,
      "name": "ArithmeticOverflow",
      "msg": "ArithmeticOverflow"
    },
    {
      "code": 3001,
      "name": "ArithmeticUnderflow",
      "msg": "ArithmeticUnderflow"
    },
    {
      "code": 3002,
      "name": "DivisionByZero",
      "msg": "DivisionByZero"
>>>>>>> a5b34e0f
    }
  ],
  "metadata": {
    "origin": "shank",
    "address": "34X2uqBhEGiWHu43RDEMwrMqXF4CpCPEZNaKdAaUS9jx"
  }
}<|MERGE_RESOLUTION|>--- conflicted
+++ resolved
@@ -2388,11 +2388,11 @@
       "msg": "VaultMintZero"
     },
     {
-<<<<<<< HEAD
       "code": 1048,
       "name": "InvalidEpochLength",
       "msg": "InvalidEpochLength"
-=======
+    },
+    {
       "code": 3000,
       "name": "ArithmeticOverflow",
       "msg": "ArithmeticOverflow"
@@ -2406,7 +2406,6 @@
       "code": 3002,
       "name": "DivisionByZero",
       "msg": "DivisionByZero"
->>>>>>> a5b34e0f
     }
   ],
   "metadata": {
