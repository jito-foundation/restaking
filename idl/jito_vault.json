{
  "version": "0.0.2",
  "name": "jito_vault",
  "instructions": [
    {
      "name": "InitializeConfig",
      "accounts": [
        {
          "name": "config",
          "isMut": true,
          "isSigner": false
        },
        {
          "name": "admin",
          "isMut": true,
          "isSigner": true
        },
        {
          "name": "restakingProgram",
          "isMut": false,
          "isSigner": false
        },
        {
          "name": "systemProgram",
          "isMut": false,
          "isSigner": false
        }
      ],
      "args": [],
      "discriminant": {
        "type": "u8",
        "value": 0
      }
    },
    {
      "name": "InitializeVault",
      "accounts": [
        {
          "name": "config",
          "isMut": true,
          "isSigner": false
        },
        {
          "name": "vault",
          "isMut": true,
          "isSigner": false
        },
        {
          "name": "vrtMint",
          "isMut": true,
          "isSigner": true
        },
        {
          "name": "tokenMint",
          "isMut": false,
          "isSigner": false
        },
        {
          "name": "admin",
          "isMut": true,
          "isSigner": true
        },
        {
          "name": "base",
          "isMut": false,
          "isSigner": true
        },
        {
          "name": "systemProgram",
          "isMut": false,
          "isSigner": false
        },
        {
          "name": "tokenProgram",
          "isMut": false,
          "isSigner": false
        }
      ],
      "args": [
        {
          "name": "depositFeeBps",
          "type": "u16"
        },
        {
          "name": "withdrawalFeeBps",
          "type": "u16"
        },
        {
          "name": "rewardFeeBps",
          "type": "u16"
        },
        {
          "name": "decimals",
          "type": "u8"
        }
      ],
      "discriminant": {
        "type": "u8",
        "value": 1
      }
    },
    {
      "name": "InitializeVaultWithMint",
      "accounts": [],
      "args": [],
      "discriminant": {
        "type": "u8",
        "value": 2
      }
    },
    {
      "name": "InitializeVaultOperatorDelegation",
      "accounts": [
        {
          "name": "config",
          "isMut": false,
          "isSigner": false
        },
        {
          "name": "vault",
          "isMut": true,
          "isSigner": false
        },
        {
          "name": "operator",
          "isMut": true,
          "isSigner": false
        },
        {
          "name": "operatorVaultTicket",
          "isMut": false,
          "isSigner": false
        },
        {
          "name": "vaultOperatorDelegation",
          "isMut": true,
          "isSigner": false
        },
        {
          "name": "admin",
          "isMut": false,
          "isSigner": true
        },
        {
          "name": "payer",
          "isMut": true,
          "isSigner": true
        },
        {
          "name": "systemProgram",
          "isMut": false,
          "isSigner": false
        }
      ],
      "args": [],
      "discriminant": {
        "type": "u8",
        "value": 3
      }
    },
    {
      "name": "InitializeVaultNcnTicket",
      "accounts": [
        {
          "name": "config",
          "isMut": false,
          "isSigner": false
        },
        {
          "name": "vault",
          "isMut": true,
          "isSigner": false
        },
        {
          "name": "ncn",
          "isMut": false,
          "isSigner": false
        },
        {
          "name": "ncnVaultTicket",
          "isMut": false,
          "isSigner": false
        },
        {
          "name": "vaultNcnTicket",
          "isMut": true,
          "isSigner": false
        },
        {
          "name": "admin",
          "isMut": false,
          "isSigner": true
        },
        {
          "name": "payer",
          "isMut": true,
          "isSigner": true
        },
        {
          "name": "systemProgram",
          "isMut": false,
          "isSigner": false
        }
      ],
      "args": [],
      "discriminant": {
        "type": "u8",
        "value": 4
      }
    },
    {
      "name": "InitializeVaultNcnSlasherOperatorTicket",
      "accounts": [
        {
          "name": "config",
          "isMut": false,
          "isSigner": false
        },
        {
          "name": "vault",
          "isMut": false,
          "isSigner": false
        },
        {
          "name": "ncn",
          "isMut": false,
          "isSigner": false
        },
        {
          "name": "slasher",
          "isMut": false,
          "isSigner": false
        },
        {
          "name": "operator",
          "isMut": false,
          "isSigner": false
        },
        {
          "name": "vaultNcnSlasherTicket",
          "isMut": false,
          "isSigner": false
        },
        {
          "name": "vaultNcnSlasherOperatorTicket",
          "isMut": true,
          "isSigner": false
        },
        {
          "name": "payer",
          "isMut": true,
          "isSigner": true
        },
        {
          "name": "systemProgram",
          "isMut": false,
          "isSigner": false
        }
      ],
      "args": [],
      "discriminant": {
        "type": "u8",
        "value": 5
      }
    },
    {
      "name": "InitializeVaultNcnSlasherTicket",
      "accounts": [
        {
          "name": "config",
          "isMut": false,
          "isSigner": false
        },
        {
          "name": "vault",
          "isMut": false,
          "isSigner": false
        },
        {
          "name": "ncn",
          "isMut": false,
          "isSigner": false
        },
        {
          "name": "slasher",
          "isMut": false,
          "isSigner": false
        },
        {
          "name": "ncnSlasherTicket",
          "isMut": false,
          "isSigner": false
        },
        {
          "name": "vaultSlasherTicket",
          "isMut": true,
          "isSigner": false
        },
        {
          "name": "admin",
          "isMut": false,
          "isSigner": true
        },
        {
          "name": "payer",
          "isMut": true,
          "isSigner": true
        },
        {
          "name": "systemProgram",
          "isMut": false,
          "isSigner": false
        }
      ],
      "args": [],
      "discriminant": {
        "type": "u8",
        "value": 6
      }
    },
    {
      "name": "WarmupVaultNcnTicket",
      "accounts": [
        {
          "name": "config",
          "isMut": false,
          "isSigner": false
        },
        {
          "name": "vault",
          "isMut": true,
          "isSigner": false
        },
        {
          "name": "ncn",
          "isMut": false,
          "isSigner": false
        },
        {
          "name": "vaultNcnTicket",
          "isMut": true,
          "isSigner": false
        },
        {
          "name": "admin",
          "isMut": false,
          "isSigner": true
        }
      ],
      "args": [],
      "discriminant": {
        "type": "u8",
        "value": 7
      }
    },
    {
      "name": "CooldownVaultNcnTicket",
      "accounts": [
        {
          "name": "config",
          "isMut": false,
          "isSigner": false
        },
        {
          "name": "vault",
          "isMut": false,
          "isSigner": false
        },
        {
          "name": "ncn",
          "isMut": false,
          "isSigner": false
        },
        {
          "name": "vaultNcnTicket",
          "isMut": true,
          "isSigner": false
        },
        {
          "name": "admin",
          "isMut": false,
          "isSigner": true
        }
      ],
      "args": [],
      "discriminant": {
        "type": "u8",
        "value": 8
      }
    },
    {
      "name": "WarmupVaultNcnSlasherTicket",
      "accounts": [
        {
          "name": "config",
          "isMut": false,
          "isSigner": false
        },
        {
          "name": "vault",
          "isMut": false,
          "isSigner": false
        },
        {
          "name": "ncn",
          "isMut": false,
          "isSigner": false
        },
        {
          "name": "slasher",
          "isMut": false,
          "isSigner": false
        },
        {
          "name": "vaultSlasherTicket",
          "isMut": true,
          "isSigner": false
        },
        {
          "name": "admin",
          "isMut": false,
          "isSigner": true
        }
      ],
      "args": [],
      "discriminant": {
        "type": "u8",
        "value": 9
      }
    },
    {
      "name": "CooldownVaultNcnSlasherTicket",
      "accounts": [
        {
          "name": "config",
          "isMut": false,
          "isSigner": false
        },
        {
          "name": "vault",
          "isMut": false,
          "isSigner": false
        },
        {
          "name": "ncn",
          "isMut": false,
          "isSigner": false
        },
        {
          "name": "slasher",
          "isMut": false,
          "isSigner": false
        },
        {
          "name": "vaultNcnSlasherTicket",
          "isMut": true,
          "isSigner": false
        },
        {
          "name": "admin",
          "isMut": false,
          "isSigner": true
        }
      ],
      "args": [],
      "discriminant": {
        "type": "u8",
        "value": 10
      }
    },
    {
      "name": "MintTo",
      "accounts": [
        {
          "name": "config",
          "isMut": false,
          "isSigner": false
        },
        {
          "name": "vault",
          "isMut": true,
          "isSigner": false
        },
        {
          "name": "vrtMint",
          "isMut": true,
          "isSigner": false
        },
        {
          "name": "depositor",
          "isMut": true,
          "isSigner": true
        },
        {
          "name": "depositorTokenAccount",
          "isMut": true,
          "isSigner": false
        },
        {
          "name": "vaultTokenAccount",
          "isMut": true,
          "isSigner": false
        },
        {
          "name": "depositorVrtTokenAccount",
          "isMut": true,
          "isSigner": false
        },
        {
          "name": "vaultFeeTokenAccount",
          "isMut": true,
          "isSigner": false
        },
        {
          "name": "tokenProgram",
          "isMut": false,
          "isSigner": false
        },
        {
          "name": "mintSigner",
          "isMut": false,
          "isSigner": true,
          "isOptional": true,
          "docs": [
            "Signer for minting"
          ]
        }
      ],
      "args": [
        {
          "name": "amountIn",
          "type": "u64"
        },
        {
          "name": "minAmountOut",
          "type": "u64"
        }
      ],
      "discriminant": {
        "type": "u8",
        "value": 11
      }
    },
    {
      "name": "Burn",
      "accounts": [
        {
          "name": "config",
          "isMut": false,
          "isSigner": false
        },
        {
          "name": "vault",
          "isMut": true,
          "isSigner": false
        },
        {
          "name": "vaultTokenAccount",
          "isMut": true,
          "isSigner": false
        },
        {
          "name": "vrtMint",
          "isMut": true,
          "isSigner": false
        },
        {
          "name": "staker",
          "isMut": false,
          "isSigner": true
        },
        {
          "name": "stakerTokenAccount",
          "isMut": true,
          "isSigner": false
        },
        {
          "name": "stakerVrtTokenAccount",
          "isMut": false,
          "isSigner": true
        },
        {
          "name": "vaultFeeTokenAccount",
          "isMut": true,
          "isSigner": false
        },
        {
          "name": "tokenProgram",
          "isMut": false,
          "isSigner": false
        },
        {
          "name": "systemProgram",
          "isMut": false,
          "isSigner": false
        },
        {
          "name": "burnSigner",
          "isMut": false,
          "isSigner": true,
          "isOptional": true,
          "docs": [
            "Signer for burning"
          ]
        }
      ],
      "args": [
        {
          "name": "amountIn",
          "type": "u64"
        },
        {
          "name": "minAmountOut",
          "type": "u64"
        }
      ],
      "discriminant": {
        "type": "u8",
        "value": 12
      }
    },
    {
      "name": "EnqueueWithdrawal",
      "accounts": [
        {
          "name": "config",
          "isMut": false,
          "isSigner": false
        },
        {
          "name": "vault",
          "isMut": true,
          "isSigner": false
        },
        {
          "name": "vaultStakerWithdrawalTicket",
          "isMut": true,
          "isSigner": false
        },
        {
          "name": "vaultStakerWithdrawalTicketTokenAccount",
          "isMut": true,
          "isSigner": false
        },
        {
          "name": "staker",
          "isMut": true,
          "isSigner": true
        },
        {
          "name": "stakerVrtTokenAccount",
          "isMut": true,
          "isSigner": false
        },
        {
          "name": "base",
          "isMut": false,
          "isSigner": true
        },
        {
          "name": "tokenProgram",
          "isMut": false,
          "isSigner": false
        },
        {
          "name": "systemProgram",
          "isMut": false,
          "isSigner": false
        },
        {
          "name": "burnSigner",
          "isMut": false,
          "isSigner": true,
          "isOptional": true,
          "docs": [
            "Signer for burning"
          ]
        }
      ],
      "args": [
        {
          "name": "amount",
          "type": "u64"
        }
      ],
      "discriminant": {
        "type": "u8",
        "value": 13
      }
    },
    {
      "name": "ChangeWithdrawalTicketOwner",
      "accounts": [
        {
          "name": "config",
          "isMut": false,
          "isSigner": false
        },
        {
          "name": "vault",
          "isMut": false,
          "isSigner": false
        },
        {
          "name": "vaultStakerWithdrawalTicket",
          "isMut": true,
          "isSigner": false
        },
        {
          "name": "oldOwner",
          "isMut": false,
          "isSigner": true
        },
        {
          "name": "newOwner",
          "isMut": false,
          "isSigner": false
        }
      ],
      "args": [],
      "discriminant": {
        "type": "u8",
        "value": 14
      }
    },
    {
      "name": "BurnWithdrawalTicket",
      "accounts": [
        {
          "name": "config",
          "isMut": false,
          "isSigner": false
        },
        {
          "name": "vault",
          "isMut": true,
          "isSigner": false
        },
        {
          "name": "vaultTokenAccount",
          "isMut": true,
          "isSigner": false
        },
        {
          "name": "vrtMint",
          "isMut": true,
          "isSigner": false
        },
        {
          "name": "staker",
          "isMut": true,
          "isSigner": false
        },
        {
          "name": "stakerTokenAccount",
          "isMut": true,
          "isSigner": false
        },
        {
          "name": "vaultStakerWithdrawalTicket",
          "isMut": true,
          "isSigner": false
        },
        {
          "name": "vaultStakerWithdrawalTicketTokenAccount",
          "isMut": true,
          "isSigner": false
        },
        {
          "name": "vaultFeeTokenAccount",
          "isMut": true,
          "isSigner": false
        },
        {
          "name": "tokenProgram",
          "isMut": false,
          "isSigner": false
        },
        {
          "name": "systemProgram",
          "isMut": false,
          "isSigner": false
        },
        {
          "name": "burnSigner",
          "isMut": false,
          "isSigner": true,
          "isOptional": true,
          "docs": [
            "Signer for burning"
          ]
        }
      ],
      "args": [
        {
          "name": "minAmountOut",
          "type": "u64"
        }
      ],
      "discriminant": {
        "type": "u8",
        "value": 15
      }
    },
    {
      "name": "SetDepositCapacity",
      "accounts": [
        {
          "name": "config",
          "isMut": false,
          "isSigner": false
        },
        {
          "name": "vault",
          "isMut": true,
          "isSigner": false
        },
        {
          "name": "admin",
          "isMut": false,
          "isSigner": true
        }
      ],
      "args": [
        {
          "name": "amount",
          "type": "u64"
        }
      ],
      "discriminant": {
        "type": "u8",
        "value": 16
      }
    },
    {
      "name": "SetFees",
      "accounts": [
        {
          "name": "config",
          "isMut": false,
          "isSigner": false
        },
        {
          "name": "vault",
          "isMut": true,
          "isSigner": false
        },
        {
          "name": "admin",
          "isMut": false,
          "isSigner": true
        }
      ],
      "args": [
        {
          "name": "depositFeeBps",
          "type": {
            "option": "u16"
          }
        },
        {
          "name": "withdrawalFeeBps",
          "type": {
            "option": "u16"
          }
        },
        {
          "name": "rewardFeeBps",
          "type": {
            "option": "u16"
          }
        }
      ],
      "discriminant": {
        "type": "u8",
        "value": 17
      }
    },
    {
      "name": "DelegateTokenAccount",
      "accounts": [
        {
          "name": "config",
          "isMut": false,
          "isSigner": false
        },
        {
          "name": "vault",
          "isMut": false,
          "isSigner": false
        },
        {
          "name": "delegateAssetAdmin",
          "isMut": false,
          "isSigner": true
        },
        {
          "name": "tokenMint",
          "isMut": false,
          "isSigner": false
        },
        {
          "name": "tokenAccount",
          "isMut": true,
          "isSigner": false
        },
        {
          "name": "delegate",
          "isMut": false,
          "isSigner": false
        },
        {
          "name": "tokenProgram",
          "isMut": false,
          "isSigner": false
        }
      ],
      "args": [],
      "discriminant": {
        "type": "u8",
        "value": 18
      }
    },
    {
      "name": "SetAdmin",
      "accounts": [
        {
          "name": "config",
          "isMut": false,
          "isSigner": false
        },
        {
          "name": "vault",
          "isMut": true,
          "isSigner": false
        },
        {
          "name": "oldAdmin",
          "isMut": false,
          "isSigner": true
        },
        {
          "name": "newAdmin",
          "isMut": false,
          "isSigner": true
        }
      ],
      "args": [],
      "discriminant": {
        "type": "u8",
        "value": 19
      }
    },
    {
      "name": "SetSecondaryAdmin",
      "accounts": [
        {
          "name": "config",
          "isMut": false,
          "isSigner": false
        },
        {
          "name": "vault",
          "isMut": true,
          "isSigner": false
        },
        {
          "name": "admin",
          "isMut": false,
          "isSigner": true
        },
        {
          "name": "newAdmin",
          "isMut": false,
          "isSigner": false
        }
      ],
      "args": [
        {
          "name": "vaultAdminRole",
          "type": {
            "defined": "VaultAdminRole"
          }
        }
      ],
      "discriminant": {
        "type": "u8",
        "value": 20
      }
    },
    {
      "name": "AddDelegation",
      "accounts": [
        {
          "name": "config",
          "isMut": false,
          "isSigner": false
        },
        {
          "name": "vault",
          "isMut": true,
          "isSigner": false
        },
        {
          "name": "operator",
          "isMut": false,
          "isSigner": false
        },
        {
          "name": "vaultOperatorDelegation",
          "isMut": true,
          "isSigner": false
        },
        {
          "name": "admin",
          "isMut": false,
          "isSigner": true
        }
      ],
      "args": [
        {
          "name": "amount",
          "type": "u64"
        }
      ],
      "discriminant": {
        "type": "u8",
        "value": 21
      }
    },
    {
      "name": "CooldownDelegation",
      "accounts": [
        {
          "name": "config",
          "isMut": false,
          "isSigner": false
        },
        {
          "name": "vault",
          "isMut": true,
          "isSigner": false
        },
        {
          "name": "operator",
          "isMut": false,
          "isSigner": false
        },
        {
          "name": "vaultOperatorDelegation",
          "isMut": true,
          "isSigner": false
        },
        {
          "name": "admin",
          "isMut": false,
          "isSigner": true
        }
      ],
      "args": [
        {
          "name": "amount",
          "type": "u64"
        }
      ],
      "discriminant": {
        "type": "u8",
        "value": 22
      }
    },
    {
      "name": "UpdateVaultBalance",
      "accounts": [
        {
          "name": "config",
          "isMut": false,
          "isSigner": false
        },
        {
          "name": "vault",
          "isMut": true,
          "isSigner": false
        },
        {
          "name": "vaultTokenAccount",
          "isMut": false,
          "isSigner": false
        },
        {
          "name": "vrtMint",
          "isMut": true,
          "isSigner": false
        },
        {
          "name": "vaultFeeTokenAccount",
          "isMut": true,
          "isSigner": false
        },
        {
          "name": "tokenProgram",
          "isMut": false,
          "isSigner": false
        }
      ],
      "args": [],
      "discriminant": {
        "type": "u8",
        "value": 23
      }
    },
    {
      "name": "InitializeVaultUpdateStateTracker",
      "accounts": [
        {
          "name": "config",
          "isMut": false,
          "isSigner": false
        },
        {
          "name": "vault",
          "isMut": true,
          "isSigner": false
        },
        {
          "name": "vaultUpdateStateTracker",
          "isMut": true,
          "isSigner": false
        },
        {
          "name": "payer",
          "isMut": true,
          "isSigner": false
        },
        {
          "name": "systemProgram",
          "isMut": false,
          "isSigner": false
        }
      ],
      "args": [
        {
          "name": "withdrawalAllocationMethod",
          "type": {
            "defined": "WithdrawalAllocationMethod"
          }
        }
      ],
      "discriminant": {
        "type": "u8",
        "value": 24
      }
    },
    {
      "name": "CrankVaultUpdateStateTracker",
      "accounts": [
        {
          "name": "config",
          "isMut": false,
          "isSigner": false
        },
        {
          "name": "vault",
          "isMut": false,
          "isSigner": false
        },
        {
          "name": "operator",
          "isMut": false,
          "isSigner": false
        },
        {
          "name": "vaultOperatorDelegation",
          "isMut": true,
          "isSigner": false
        },
        {
          "name": "vaultUpdateStateTracker",
          "isMut": true,
          "isSigner": false
        }
      ],
      "args": [],
      "discriminant": {
        "type": "u8",
        "value": 25
      }
    },
    {
      "name": "CloseVaultUpdateStateTracker",
      "accounts": [
        {
          "name": "config",
          "isMut": false,
          "isSigner": false
        },
        {
          "name": "vault",
          "isMut": true,
          "isSigner": false
        },
        {
          "name": "vaultUpdateStateTracker",
          "isMut": true,
          "isSigner": false
        },
        {
          "name": "payer",
          "isMut": true,
          "isSigner": true
        }
      ],
      "args": [
        {
          "name": "ncnEpoch",
          "type": "u64"
        }
      ],
      "discriminant": {
        "type": "u8",
        "value": 26
      }
    },
    {
      "name": "CreateTokenMetadata",
      "accounts": [
        {
          "name": "vault",
          "isMut": false,
          "isSigner": false
        },
        {
          "name": "admin",
          "isMut": false,
          "isSigner": true
        },
        {
          "name": "vrtMint",
          "isMut": false,
          "isSigner": false
        },
        {
          "name": "payer",
          "isMut": true,
          "isSigner": true
        },
        {
          "name": "metadata",
          "isMut": true,
          "isSigner": false
        },
        {
          "name": "mplTokenMetadataProgram",
          "isMut": false,
          "isSigner": false
        },
        {
          "name": "systemProgram",
          "isMut": false,
          "isSigner": false
        }
      ],
      "args": [
        {
          "name": "name",
          "type": "string"
        },
        {
          "name": "symbol",
          "type": "string"
        },
        {
          "name": "uri",
          "type": "string"
        }
      ],
      "discriminant": {
        "type": "u8",
        "value": 27
      }
    },
    {
      "name": "UpdateTokenMetadata",
      "accounts": [
        {
          "name": "vault",
          "isMut": false,
          "isSigner": false
        },
        {
          "name": "admin",
          "isMut": false,
          "isSigner": true
        },
        {
          "name": "vrtMint",
          "isMut": false,
          "isSigner": false
        },
        {
          "name": "metadata",
          "isMut": true,
          "isSigner": false
        },
        {
          "name": "mplTokenMetadataProgram",
          "isMut": false,
          "isSigner": false
        }
      ],
      "args": [
        {
          "name": "name",
          "type": "string"
        },
        {
          "name": "symbol",
          "type": "string"
        },
        {
          "name": "uri",
          "type": "string"
        }
      ],
      "discriminant": {
        "type": "u8",
        "value": 28
      }
    },
    {
      "name": "Slash",
      "accounts": [
        {
          "name": "config",
          "isMut": false,
          "isSigner": false
        },
        {
          "name": "vault",
          "isMut": true,
          "isSigner": false
        },
        {
          "name": "ncn",
          "isMut": false,
          "isSigner": false
        },
        {
          "name": "operator",
          "isMut": false,
          "isSigner": false
        },
        {
          "name": "slasher",
          "isMut": false,
          "isSigner": false
        },
        {
          "name": "ncnOperatorState",
          "isMut": false,
          "isSigner": false
        },
        {
          "name": "ncnVaultTicket",
          "isMut": false,
          "isSigner": false
        },
        {
          "name": "operatorVaultTicket",
          "isMut": false,
          "isSigner": false
        },
        {
          "name": "vaultNcnTicket",
          "isMut": false,
          "isSigner": false
        },
        {
          "name": "vaultOperatorDelegation",
          "isMut": true,
          "isSigner": false
        },
        {
          "name": "ncnVaultSlasherTicket",
          "isMut": false,
          "isSigner": false
        },
        {
          "name": "vaultNcnSlasherTicket",
          "isMut": false,
          "isSigner": false
        },
        {
          "name": "vaultNcnSlasherOperatorTicket",
          "isMut": true,
          "isSigner": false
        },
        {
          "name": "vaultTokenAccount",
          "isMut": true,
          "isSigner": false
        },
        {
          "name": "slasherTokenAccount",
          "isMut": false,
          "isSigner": false
        },
        {
          "name": "tokenProgram",
          "isMut": false,
          "isSigner": false
        }
      ],
      "args": [
        {
          "name": "amount",
          "type": "u64"
        }
      ],
      "discriminant": {
        "type": "u8",
        "value": 29
      }
    }
  ],
  "accounts": [
    {
      "name": "Config",
      "type": {
        "kind": "struct",
        "fields": [
          {
            "name": "admin",
            "type": "publicKey"
          },
          {
            "name": "restakingProgram",
            "type": "publicKey"
          },
          {
            "name": "epochLength",
            "type": {
              "defined": "PodU64"
            }
          },
          {
            "name": "numVaults",
            "type": {
              "defined": "PodU64"
            }
          },
          {
            "name": "depositWithdrawalFeeCapBps",
            "type": {
              "defined": "PodU16"
            }
          },
          {
            "name": "feeRateOfChangeBps",
            "type": {
              "defined": "PodU16"
            }
          },
          {
            "name": "feeBumpBps",
            "type": {
              "defined": "PodU16"
            }
          },
          {
            "name": "bump",
            "type": "u8"
          },
          {
            "name": "reserved",
            "type": {
              "array": [
                "u8",
                263
              ]
            }
          }
        ]
      }
    },
    {
      "name": "Vault",
      "type": {
        "kind": "struct",
        "fields": [
          {
            "name": "base",
            "type": "publicKey"
          },
          {
            "name": "vrtMint",
            "type": "publicKey"
          },
          {
            "name": "supportedMint",
            "type": "publicKey"
          },
          {
            "name": "vrtSupply",
            "type": {
              "defined": "PodU64"
            }
          },
          {
            "name": "tokensDeposited",
            "type": {
              "defined": "PodU64"
            }
          },
          {
            "name": "depositCapacity",
            "type": {
              "defined": "PodU64"
            }
          },
          {
            "name": "delegationState",
            "type": {
              "defined": "DelegationState"
            }
          },
          {
            "name": "vrtEnqueuedForCooldownAmount",
            "type": {
              "defined": "PodU64"
            }
          },
          {
            "name": "vrtCoolingDownAmount",
            "type": {
              "defined": "PodU64"
            }
          },
          {
            "name": "vrtReadyToClaimAmount",
            "type": {
              "defined": "PodU64"
            }
          },
          {
            "name": "admin",
            "type": "publicKey"
          },
          {
            "name": "delegationAdmin",
            "type": "publicKey"
          },
          {
            "name": "operatorAdmin",
            "type": "publicKey"
          },
          {
            "name": "ncnAdmin",
            "type": "publicKey"
          },
          {
            "name": "slasherAdmin",
            "type": "publicKey"
          },
          {
            "name": "capacityAdmin",
            "type": "publicKey"
          },
          {
            "name": "feeAdmin",
            "type": "publicKey"
          },
          {
            "name": "delegateAssetAdmin",
            "type": "publicKey"
          },
          {
            "name": "feeWallet",
            "type": "publicKey"
          },
          {
            "name": "mintBurnAdmin",
            "type": "publicKey"
          },
          {
            "name": "vaultIndex",
            "type": {
              "defined": "PodU64"
            }
          },
          {
            "name": "ncnCount",
            "type": {
              "defined": "PodU64"
            }
          },
          {
            "name": "operatorCount",
            "type": {
              "defined": "PodU64"
            }
          },
          {
            "name": "slasherCount",
            "type": {
              "defined": "PodU64"
            }
          },
          {
            "name": "lastFeeChangeSlot",
            "type": {
              "defined": "PodU64"
            }
          },
          {
            "name": "lastFullStateUpdateSlot",
            "type": {
              "defined": "PodU64"
            }
          },
          {
            "name": "depositFeeBps",
            "type": {
              "defined": "PodU16"
            }
          },
          {
            "name": "withdrawalFeeBps",
            "type": {
              "defined": "PodU16"
            }
          },
          {
            "name": "rewardFeeBps",
            "type": {
              "defined": "PodU16"
            }
          },
          {
            "name": "bump",
            "type": "u8"
          },
          {
            "name": "reserved",
            "type": {
              "array": [
                "u8",
                263
              ]
            }
          }
        ]
      }
    },
    {
      "name": "VaultNcnSlasherOperatorTicket",
      "type": {
        "kind": "struct",
        "fields": [
          {
            "name": "vault",
            "type": "publicKey"
          },
          {
            "name": "ncn",
            "type": "publicKey"
          },
          {
            "name": "slasher",
            "type": "publicKey"
          },
          {
            "name": "operator",
            "type": "publicKey"
          },
          {
            "name": "epoch",
            "type": {
              "defined": "PodU64"
            }
          },
          {
            "name": "slashed",
            "type": {
              "defined": "PodU64"
            }
          },
          {
            "name": "bump",
            "type": "u8"
          },
          {
            "name": "reserved",
            "type": {
              "array": [
                "u8",
                263
              ]
            }
          }
        ]
      }
    },
    {
      "name": "VaultNcnSlasherTicket",
      "type": {
        "kind": "struct",
        "fields": [
          {
            "name": "vault",
            "type": "publicKey"
          },
          {
            "name": "ncn",
            "type": "publicKey"
          },
          {
            "name": "slasher",
            "type": "publicKey"
          },
          {
            "name": "maxSlashablePerEpoch",
            "type": {
              "defined": "PodU64"
            }
          },
          {
            "name": "index",
            "type": {
              "defined": "PodU64"
            }
          },
          {
            "name": "state",
            "type": {
              "defined": "SlotToggle"
            }
          },
          {
            "name": "bump",
            "type": "u8"
          },
          {
            "name": "reserved",
            "type": {
              "array": [
                "u8",
                263
              ]
            }
          }
        ]
      }
    },
    {
      "name": "VaultNcnTicket",
      "type": {
        "kind": "struct",
        "fields": [
          {
            "name": "vault",
            "type": "publicKey"
          },
          {
            "name": "ncn",
            "type": "publicKey"
          },
          {
            "name": "index",
            "type": {
              "defined": "PodU64"
            }
          },
          {
            "name": "state",
            "type": {
              "defined": "SlotToggle"
            }
          },
          {
            "name": "bump",
            "type": "u8"
          },
          {
            "name": "reserved",
            "type": {
              "array": [
                "u8",
                263
              ]
            }
          }
        ]
      }
    },
    {
      "name": "VaultOperatorDelegation",
      "type": {
        "kind": "struct",
        "fields": [
          {
            "name": "vault",
            "type": "publicKey"
          },
          {
            "name": "operator",
            "type": "publicKey"
          },
          {
            "name": "delegationState",
            "type": {
              "defined": "DelegationState"
            }
          },
          {
            "name": "lastUpdateSlot",
            "type": {
              "defined": "PodU64"
            }
          },
          {
            "name": "index",
            "type": {
              "defined": "PodU64"
            }
          },
          {
            "name": "bump",
            "type": "u8"
          },
          {
            "name": "reserved",
            "type": {
              "array": [
                "u8",
                263
              ]
            }
          }
        ]
      }
    },
    {
      "name": "VaultStakerWithdrawalTicket",
      "type": {
        "kind": "struct",
        "fields": [
          {
            "name": "vault",
            "type": "publicKey"
          },
          {
            "name": "staker",
            "type": "publicKey"
          },
          {
            "name": "base",
            "type": "publicKey"
          },
          {
            "name": "vrtAmount",
            "type": {
              "defined": "PodU64"
            }
          },
          {
            "name": "slotUnstaked",
            "type": {
              "defined": "PodU64"
            }
          },
          {
            "name": "bump",
            "type": "u8"
          },
          {
            "name": "reserved",
            "type": {
              "array": [
                "u8",
                263
              ]
            }
          }
        ]
      }
    },
    {
      "name": "VaultUpdateStateTracker",
      "type": {
        "kind": "struct",
        "fields": [
          {
            "name": "vault",
            "type": "publicKey"
          },
          {
            "name": "ncnEpoch",
            "type": {
              "defined": "PodU64"
            }
          },
          {
            "name": "lastUpdatedIndex",
            "type": {
              "defined": "PodU64"
            }
          },
          {
            "name": "additionalAssetsNeedUnstaking",
            "type": {
              "defined": "PodU64"
            }
          },
          {
            "name": "delegationState",
            "type": {
              "defined": "DelegationState"
            }
          },
          {
            "name": "withdrawalAllocationMethod",
            "type": "u8"
          },
          {
            "name": "reserved",
            "type": {
              "array": [
                "u8",
                263
              ]
            }
          }
        ]
      }
    }
  ],
  "types": [
    {
      "name": "SlotToggle",
      "type": {
        "kind": "struct",
        "fields": [
          {
            "name": "slotAdded",
            "type": {
              "defined": "PodU64"
            }
          },
          {
            "name": "slotRemoved",
            "type": {
              "defined": "PodU64"
            }
          },
          {
            "name": "reserved",
            "type": {
              "array": [
                "u8",
                32
              ]
            }
          }
        ]
      }
    },
    {
      "name": "CreateMetadataAccountArgsV3",
      "type": {
        "kind": "struct",
        "fields": [
          {
            "name": "data",
            "type": {
              "defined": "DataV2"
            }
          },
          {
            "name": "isMutable",
            "type": "bool"
          },
          {
            "name": "collectionDetails",
            "type": {
              "option": "u8"
            }
          }
        ]
      }
    },
    {
      "name": "UpdateMetadataAccountArgsV2",
      "type": {
        "kind": "struct",
        "fields": [
          {
            "name": "data",
            "type": {
              "option": {
                "defined": "DataV2"
              }
            }
          },
          {
            "name": "updateAuthority",
            "type": {
              "option": "publicKey"
            }
          },
          {
            "name": "primarySaleHappened",
            "type": {
              "option": "bool"
            }
          },
          {
            "name": "isMutable",
            "type": {
              "option": "bool"
            }
          }
        ]
      }
    },
    {
      "name": "DataV2",
      "type": {
        "kind": "struct",
        "fields": [
          {
            "name": "name",
            "type": "string"
          },
          {
            "name": "symbol",
            "type": "string"
          },
          {
            "name": "uri",
            "type": "string"
          },
          {
            "name": "sellerFeeBasisPoints",
            "type": "u16"
          },
          {
            "name": "creators",
            "type": {
              "option": "u8"
            }
          },
          {
            "name": "collection",
            "type": {
              "option": "u8"
            }
          },
          {
            "name": "uses",
            "type": {
              "option": "u8"
            }
          }
        ]
      }
    },
    {
      "name": "VaultAdminRole",
      "type": {
        "kind": "enum",
        "variants": [
          {
            "name": "DelegationAdmin"
          },
          {
            "name": "OperatorAdmin"
          },
          {
            "name": "NcnAdmin"
          },
          {
            "name": "SlasherAdmin"
          },
          {
            "name": "CapacityAdmin"
          },
          {
            "name": "FeeWallet"
          },
          {
            "name": "MintBurnAdmin"
          },
          {
            "name": "DelegateAssetAdmin"
          },
          {
            "name": "FeeAdmin"
          }
        ]
      }
    },
    {
      "name": "WithdrawalAllocationMethod",
      "type": {
        "kind": "enum",
        "variants": [
          {
            "name": "Greedy"
          }
        ]
      }
    },
    {
      "name": "DelegationState",
      "type": {
        "kind": "struct",
        "fields": [
          {
            "name": "stakedAmount",
            "type": {
              "defined": "PodU64"
            }
          },
          {
            "name": "enqueuedForCooldownAmount",
            "type": {
              "defined": "PodU64"
            }
          },
          {
            "name": "coolingDownAmount",
            "type": {
              "defined": "PodU64"
            }
          },
          {
            "name": "reserved",
            "type": {
              "array": [
                "u8",
                256
              ]
            }
          }
        ]
      }
    }
  ],
  "errors": [
    {
      "code": 1000,
      "name": "VaultSlashUnderflow",
      "msg": "VaultSlashUnderflow"
    },
    {
      "code": 1001,
      "name": "VaultInsufficientFunds",
      "msg": "VaultInsufficientFunds"
    },
    {
      "code": 1002,
      "name": "VaultOverflow",
      "msg": "VaultOverflow"
    },
    {
      "code": 1003,
      "name": "VaultOperatorAdminInvalid",
      "msg": "VaultOperatorAdminInvalid"
    },
    {
      "code": 1004,
      "name": "VaultAdminInvalid",
      "msg": "VaultAdminInvalid"
    },
    {
      "code": 1005,
      "name": "VaultCapacityAdminInvalid",
      "msg": "VaultCapacityAdminInvalid"
    },
    {
      "code": 1006,
      "name": "VaultMintBurnAdminInvalid",
      "msg": "VaultMintBurnAdminInvalid"
    },
    {
      "code": 1007,
      "name": "VaultDelegationAdminInvalid",
      "msg": "VaultDelegationAdminInvalid"
    },
    {
      "code": 1008,
      "name": "VaultDelegateAssetAdminInvalid",
      "msg": "VaultDelegateAssetAdminInvalid"
    },
    {
      "code": 1009,
      "name": "VaultCapacityExceeded",
      "msg": "VaultCapacityExceeded"
    },
    {
      "code": 1010,
      "name": "VaultSlasherAdminInvalid",
      "msg": "VaultSlasherAdminInvalid"
    },
    {
      "code": 1011,
      "name": "VaultNcnAdminInvalid",
      "msg": "VaultNcnAdminInvalid"
    },
    {
      "code": 1012,
      "name": "VaultFeeAdminInvalid",
      "msg": "VaultFeeAdminInvalid"
    },
    {
      "code": 1013,
      "name": "VaultFeeCapExceeded",
      "msg": "VaultFeeCapExceeded"
    },
    {
      "code": 1014,
      "name": "VaultFeeChangeTooSoon",
      "msg": "VaultFeeChangeTooSoon"
    },
    {
      "code": 1015,
      "name": "VaultFeeBumpTooLarge",
      "msg": "VaultFeeBumpTooLarge"
    },
    {
      "code": 1016,
      "name": "VaultUnderflow",
      "msg": "VaultUnderflow"
    },
    {
      "code": 1017,
      "name": "VaultUpdateNeeded",
      "msg": "VaultUpdateNeeded"
    },
    {
      "code": 1018,
      "name": "VaultIsUpdated",
      "msg": "VaultIsUpdated"
    },
    {
      "code": 1019,
      "name": "VaultOperatorDelegationUpdateNeeded",
      "msg": "VaultOperatorDelegationUpdateNeeded"
    },
    {
      "code": 1020,
      "name": "VaultOperatorDelegationIsUpdated",
      "msg": "VaultOperatorDelegationIsUpdated"
    },
    {
      "code": 1021,
      "name": "VaultUpdateIncorrectIndex",
      "msg": "VaultUpdateIncorrectIndex"
    },
    {
      "code": 1022,
      "name": "VaultUpdateStateNotFinishedUpdating",
      "msg": "VaultUpdateStateNotFinishedUpdating"
    },
    {
      "code": 1023,
      "name": "VaultSecurityOverflow",
      "msg": "VaultSecurityOverflow"
    },
    {
      "code": 1024,
      "name": "VaultSlashIncomplete",
      "msg": "VaultSlashIncomplete"
    },
    {
      "code": 1025,
      "name": "VaultSecurityUnderflow",
      "msg": "VaultSecurityUnderflow"
    },
    {
      "code": 1026,
      "name": "SlippageError",
      "msg": "SlippageError"
    },
    {
      "code": 1027,
      "name": "VaultStakerWithdrawalTicketNotWithdrawable",
      "msg": "VaultStakerWithdrawalTicketNotWithdrawable"
    },
    {
      "code": 1028,
      "name": "VaultNcnSlasherTicketFailedCooldown",
      "msg": "VaultNcnSlasherTicketFailedCooldown"
    },
    {
      "code": 1029,
      "name": "VaultNcnSlasherTicketFailedWarmup",
      "msg": "VaultNcnSlasherTicketFailedWarmup"
    },
    {
      "code": 1030,
      "name": "VaultNcnTicketFailedCooldown",
      "msg": "VaultNcnTicketFailedCooldown"
    },
    {
      "code": 1031,
      "name": "VaultNcnTicketFailedWarmup",
      "msg": "VaultNcnTicketFailedWarmup"
    },
    {
      "code": 1032,
      "name": "VaultNcnTicketUnslashable",
      "msg": "VaultNcnTicketUnslashable"
    },
    {
      "code": 1033,
      "name": "OperatorVaultTicketUnslashable",
      "msg": "OperatorVaultTicketUnslashable"
    },
    {
      "code": 1034,
      "name": "NcnOperatorStateUnslashable",
      "msg": "NcnOperatorStateUnslashable"
    },
    {
      "code": 1035,
      "name": "VaultNcnSlasherTicketUnslashable",
      "msg": "VaultNcnSlasherTicketUnslashable"
    },
    {
      "code": 1036,
      "name": "NcnVaultTicketUnslashable",
      "msg": "NcnVaultTicketUnslashable"
    },
    {
      "code": 1037,
      "name": "NcnVaultSlasherTicketUnslashable",
      "msg": "NcnVaultSlasherTicketUnslashable"
    },
    {
      "code": 1038,
      "name": "VaultMaxSlashedPerOperatorExceeded",
      "msg": "VaultMaxSlashedPerOperatorExceeded"
    },
    {
      "code": 1039,
      "name": "VaultStakerWithdrawalTicketInvalidStaker",
      "msg": "VaultStakerWithdrawalTicketInvalidStaker"
    },
    {
      "code": 1040,
      "name": "SlasherOverflow",
      "msg": "SlasherOverflow"
    },
    {
      "code": 1041,
      "name": "NcnOverflow",
      "msg": "NcnOverflow"
    },
    {
      "code": 1042,
      "name": "OperatorOverflow",
      "msg": "OperatorOverflow"
    },
    {
      "code": 1043,
      "name": "VaultDelegationZero",
      "msg": "VaultDelegationZero"
    },
    {
      "code": 1044,
      "name": "VaultCooldownZero",
      "msg": "VaultCooldownZero"
    },
    {
      "code": 1045,
      "name": "VaultBurnZero",
      "msg": "VaultBurnZero"
    },
    {
      "code": 1046,
      "name": "VaultEnqueueWithdrawalAmountZero",
      "msg": "VaultEnqueueWithdrawalAmountZero"
    },
    {
      "code": 1047,
      "name": "VaultMintZero",
      "msg": "VaultMintZero"
    },
    {
      "code": 1048,
<<<<<<< HEAD
      "name": "InvalidEpochLength",
      "msg": "InvalidEpochLength"
=======
      "name": "InvalidDepositor",
      "msg": "InvalidDepositor"
    },
    {
      "code": 1049,
      "name": "InvalidDepositTokenAccount",
      "msg": "InvalidDepositTokenAccount"
    },
    {
      "code": 1050,
      "name": "NoSupportedMintBalanceChange",
      "msg": "NoSupportedMintBalanceChange"
>>>>>>> 530a8908
    },
    {
      "code": 3000,
      "name": "ArithmeticOverflow",
      "msg": "ArithmeticOverflow"
    },
    {
      "code": 3001,
      "name": "ArithmeticUnderflow",
      "msg": "ArithmeticUnderflow"
    },
    {
      "code": 3002,
      "name": "DivisionByZero",
      "msg": "DivisionByZero"
    }
  ],
  "metadata": {
    "origin": "shank",
    "address": "34X2uqBhEGiWHu43RDEMwrMqXF4CpCPEZNaKdAaUS9jx"
  }
}<|MERGE_RESOLUTION|>--- conflicted
+++ resolved
@@ -2389,10 +2389,6 @@
     },
     {
       "code": 1048,
-<<<<<<< HEAD
-      "name": "InvalidEpochLength",
-      "msg": "InvalidEpochLength"
-=======
       "name": "InvalidDepositor",
       "msg": "InvalidDepositor"
     },
@@ -2405,7 +2401,11 @@
       "code": 1050,
       "name": "NoSupportedMintBalanceChange",
       "msg": "NoSupportedMintBalanceChange"
->>>>>>> 530a8908
+    },
+    {
+      "code": 1051,
+      "name": "InvalidEpochLength",
+      "msg": "InvalidEpochLength"
     },
     {
       "code": 3000,
