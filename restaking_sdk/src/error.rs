--- conflicted
+++ resolved
@@ -52,10 +52,8 @@
     VaultOverflow,
     #[error("SlasherOverflow")]
     SlasherOverflow,
-<<<<<<< HEAD
     #[error("InvalidEpochLength")]
     InvalidEpochLength,
-=======
 
     #[error("ArithmeticOverflow")]
     ArithmeticOverflow = 3000,
@@ -63,7 +61,6 @@
     ArithmeticUnderflow,
     #[error("DivisionByZero")]
     DivisionByZero,
->>>>>>> a5b34e0f
 }
 
 impl<T> DecodeError<T> for RestakingError {
