use std::{path::PathBuf, str::FromStr};

use anyhow::{anyhow, Result};
use borsh::BorshDeserialize;
use jito_bytemuck::AccountDeserialize;
use jito_jsm_core::get_epoch;
use jito_restaking_client_common::log::PrettyDisplay;
use jito_restaking_core::{
    ncn_vault_ticket::NcnVaultTicket, operator_vault_ticket::OperatorVaultTicket,
};
use jito_vault_client::{
    instructions::{
        AddDelegationBuilder, BurnWithdrawalTicketBuilder, ChangeWithdrawalTicketOwnerBuilder,
        CloseVaultUpdateStateTrackerBuilder, CooldownDelegationBuilder,
        CooldownVaultNcnTicketBuilder, CrankVaultUpdateStateTrackerBuilder,
        CreateTokenMetadataBuilder, DelegateTokenAccountBuilder, EnqueueWithdrawalBuilder,
        InitializeConfigBuilder, InitializeVaultBuilder, InitializeVaultNcnTicketBuilder,
        InitializeVaultOperatorDelegationBuilder, InitializeVaultUpdateStateTrackerBuilder,
<<<<<<< HEAD
        MintToBuilder, SetAdminBuilder, SetConfigAdminBuilder, SetConfigSecondaryAdminBuilder,
        SetDepositCapacityBuilder, SetFeesBuilder, SetIsPausedBuilder, SetProgramFeeBuilder,
        SetProgramFeeWalletBuilder, SetSecondaryAdminBuilder, UpdateTokenMetadataBuilder,
        UpdateVaultBalanceBuilder, WarmupVaultNcnTicketBuilder,
    },
    types::{ConfigAdminRole, VaultAdminRole, WithdrawalAllocationMethod},
=======
        MintToBuilder, SetAdminBuilder, SetConfigAdminBuilder, SetDepositCapacityBuilder,
        SetFeesBuilder, SetIsPausedBuilder, SetProgramFeeBuilder, SetProgramFeeWalletBuilder,
        SetSecondaryAdminBuilder, UpdateTokenMetadataBuilder, UpdateVaultBalanceBuilder,
        WarmupVaultNcnTicketBuilder,
    },
    types::{VaultAdminRole, WithdrawalAllocationMethod},
>>>>>>> 12fa3636
};
use jito_vault_core::{
    burn_vault::BurnVault, config::Config, vault::Vault, vault_ncn_ticket::VaultNcnTicket,
    vault_operator_delegation::VaultOperatorDelegation,
    vault_staker_withdrawal_ticket::VaultStakerWithdrawalTicket,
    vault_update_state_tracker::VaultUpdateStateTracker,
};
use jito_vault_sdk::inline_mpl_token_metadata;
use log::{debug, info};
use solana_program::pubkey::Pubkey;
use solana_rpc_client::rpc_client::SerializableTransaction;
use solana_sdk::{
    signature::{read_keypair_file, Keypair, Signer},
    transaction::Transaction,
};
use spl_associated_token_account::{
    get_associated_token_address, instruction::create_associated_token_account_idempotent,
};
use spl_token::instruction::transfer;

use crate::{
    cli_config::CliConfig,
    cli_signer::CliSigner,
    vault::{ConfigActions, VaultActions, VaultCommands},
    CliHandler,
};

pub struct VaultCliHandler {
    /// The configuration of CLI
    cli_config: CliConfig,

    /// The Pubkey of Jito Restaking Program ID
    restaking_program_id: Pubkey,

    /// The Pubkey of Jito Vault Program ID
    vault_program_id: Pubkey,

    /// This will print out the raw TX instead of running it
    print_tx: bool,
}

impl CliHandler for VaultCliHandler {
    fn cli_config(&self) -> &CliConfig {
        &self.cli_config
    }

    fn print_tx(&self) -> bool {
        self.print_tx
    }
}

impl VaultCliHandler {
    pub const fn new(
        cli_config: CliConfig,
        restaking_program_id: Pubkey,
        vault_program_id: Pubkey,
        print_tx: bool,
    ) -> Self {
        Self {
            cli_config,
            restaking_program_id,
            vault_program_id,
            print_tx,
        }
    }

    #[allow(clippy::future_not_send)]
    pub async fn handle(&self, action: VaultCommands) -> Result<()> {
        match action {
            VaultCommands::Config {
                action:
                    ConfigActions::Initialize {
                        program_fee_bps,
                        program_fee_wallet,
                    },
            } => {
                self.initialize_config(program_fee_bps, program_fee_wallet)
                    .await
            }
            VaultCommands::Config {
                action: ConfigActions::Get,
            } => self.get_config().await,
            VaultCommands::Config {
                action: ConfigActions::SetAdmin { new_admin },
            } => self.set_config_admin(new_admin).await,
            VaultCommands::Config {
<<<<<<< HEAD
                action:
                    ConfigActions::SetSecondaryAdmin {
                        new_admin,
                        set_fee_admin,
                    },
            } => {
                self.set_config_secondary_admin(&new_admin, set_fee_admin)
                    .await
            }
            VaultCommands::Config {
=======
>>>>>>> 12fa3636
                action: ConfigActions::SetProgramFee { new_fee_bps },
            } => self.set_program_fee(new_fee_bps).await,
            VaultCommands::Config {
                action: ConfigActions::SetProgramFeeWallet { program_fee_wallet },
            } => self.set_program_fee_wallet(&program_fee_wallet).await,
            VaultCommands::Vault {
                action:
                    VaultActions::Initialize {
                        token_mint,
                        deposit_fee_bps,
                        withdrawal_fee_bps,
                        reward_fee_bps,
                        decimals,
                        initialize_token_amount,
                        vrt_mint_address_file_path,
                    },
            } => {
                self.initialize_vault(
                    token_mint,
                    deposit_fee_bps,
                    withdrawal_fee_bps,
                    reward_fee_bps,
                    decimals,
                    initialize_token_amount,
                    vrt_mint_address_file_path,
                )
                .await
            }
            VaultCommands::Vault {
                action:
                    VaultActions::CreateTokenMetadata {
                        vault,
                        name,
                        symbol,
                        uri,
                    },
            } => self.create_token_metadata(vault, name, symbol, uri).await,
            VaultCommands::Vault {
                action:
                    VaultActions::UpdateTokenMetadata {
                        vault,
                        name,
                        symbol,
                        uri,
                    },
            } => self.update_token_metadata(vault, name, symbol, uri).await,
            VaultCommands::Vault {
                action: VaultActions::InitializeVaultUpdateStateTracker { vault },
            } => self.initialize_vault_update_state_tracker(vault).await,
            VaultCommands::Vault {
                action: VaultActions::CrankVaultUpdateStateTracker { vault, operator },
            } => self.crank_vault_update_state_tracker(vault, operator).await,
            VaultCommands::Vault {
                action: VaultActions::CloseVaultUpdateStateTracker { vault, ncn_epoch },
            } => {
                self.close_vault_update_state_tracker(vault, ncn_epoch)
                    .await
            }
            VaultCommands::Vault {
                action:
                    VaultActions::MintVRT {
                        vault,
                        amount_in,
                        min_amount_out,
                    },
            } => self.mint_vrt(vault, amount_in, min_amount_out).await,
            VaultCommands::Vault {
                action: VaultActions::InitializeVaultNcnTicket { vault, ncn },
            } => self.initialize_vault_ncn_ticket(vault, ncn).await,
            VaultCommands::Vault {
                action: VaultActions::WarmupVaultNcnTicket { vault, ncn },
            } => self.warmup_vault_ncn_ticket(vault, ncn).await,
            VaultCommands::Vault {
                action: VaultActions::CooldownVaultNcnTicket { vault, ncn },
            } => self.cooldown_vault_ncn_ticket(vault, ncn).await,

            VaultCommands::Vault {
                action: VaultActions::InitializeOperatorDelegation { vault, operator },
            } => {
                self.initialize_vault_operator_delegation(vault, operator)
                    .await
            }
            VaultCommands::Vault {
                action:
                    VaultActions::DelegateToOperator {
                        vault,
                        operator,
                        amount,
                    },
            } => self.delegate_to_operator(vault, operator, amount).await,
            VaultCommands::Vault {
                action:
                    VaultActions::CooldownOperatorDelegation {
                        vault,
                        operator,
                        amount,
                    },
            } => {
                self.cooldown_operator_delegation(vault, operator, amount)
                    .await
            }
            VaultCommands::Vault {
                action: VaultActions::EnqueueWithdrawal { vault, amount },
            } => self.enqueue_withdrawal(vault, amount).await,
            VaultCommands::Vault {
                action:
                    VaultActions::ChangeWithdrawalTicketOwner {
                        vault,
                        old_ticket_owner_keypair,
                        new_ticket_owner,
                    },
            } => {
                self.change_withdrawal_ticket_owner(
                    &vault,
                    &old_ticket_owner_keypair,
                    &new_ticket_owner,
                )
                .await
            }
            VaultCommands::Vault {
                action: VaultActions::BurnWithdrawalTicket { vault },
            } => self.burn_withdrawal_ticket(vault).await,
            VaultCommands::Vault {
                action: VaultActions::GetVaultUpdateStateTracker { vault },
            } => self.get_vault_update_state_tracker(vault).await,
            VaultCommands::Vault {
                action: VaultActions::GetOperatorDelegations { vault },
            } => self.get_vault_operator_delegations(vault, None).await,
            VaultCommands::Vault {
                action: VaultActions::GetOperatorDelegation { vault, operator },
            } => {
                self.get_vault_operator_delegations(vault, Some(operator))
                    .await
            }
            VaultCommands::Vault {
                action: VaultActions::GetWithdrawalTicket { vault, staker },
            } => self.get_withdrawal_ticket(vault, staker).await,
            VaultCommands::Vault {
                action: VaultActions::Get { pubkey },
            } => self.get_vault(pubkey).await,
            VaultCommands::Vault {
                action: VaultActions::List,
            } => self.list_vaults().await,
            VaultCommands::Vault {
                action:
                    VaultActions::SetAdmin {
                        vault,
                        old_admin_keypair,
                        new_admin_keypair,
                    },
            } => {
                self.set_admin(&vault, &old_admin_keypair, &new_admin_keypair)
                    .await
            }
            VaultCommands::Vault {
                action: VaultActions::SetCapacity { vault, amount },
            } => self.set_capacity(vault, amount).await,
            VaultCommands::Vault {
                action:
                    VaultActions::SetFees {
                        vault,
                        deposit_fee_bps,
                        withdrawal_fee_bps,
                        reward_fee_bps,
                    },
            } => {
                self.set_fees(&vault, deposit_fee_bps, withdrawal_fee_bps, reward_fee_bps)
                    .await
            }
            VaultCommands::Vault {
                action: VaultActions::SetIsPaused { vault, set_pause },
            } => self.set_is_paused(&vault, set_pause).await,
            VaultCommands::Vault {
                action:
                    VaultActions::SetSecondaryAdmin {
                        vault,
                        new_admin,
                        set_delegation_admin,
                        set_operator_admin,
                        set_ncn_admin,
                        set_slasher_admin,
                        set_capacity_admin,
                        set_fee_wallet,
                        set_mint_burn_admin,
                        set_delegate_asset_admin,
                        set_fee_admin,
                        set_metadata_admin,
                    },
            } => {
                self.set_secondary_admin(
                    &vault,
                    &new_admin,
                    set_delegation_admin,
                    set_operator_admin,
                    set_ncn_admin,
                    set_slasher_admin,
                    set_capacity_admin,
                    set_fee_wallet,
                    set_mint_burn_admin,
                    set_delegate_asset_admin,
                    set_fee_admin,
                    set_metadata_admin,
                )
                .await
            }
            VaultCommands::Vault {
                action: VaultActions::UpdateVaultBalance { vault },
            } => self.update_vault_balance(&vault).await,
            VaultCommands::Vault {
                action:
                    VaultActions::DelegateTokenAccount {
                        vault,
                        delegate,
                        token_mint,
                        token_account,
                    },
            } => {
                self.delegate_token_account(vault, delegate, token_mint, token_account)
                    .await
            }
            VaultCommands::Vault {
                action:
                    VaultActions::DelegatedTokenTransfer {
                        token_account,
                        recipient_pubkey,
                        amount,
                    },
            } => {
                self.delegated_token_transfer(token_account, recipient_pubkey, amount)
                    .await
            }
        }
    }

    #[allow(clippy::future_not_send)]
    pub async fn initialize_config(
        &self,
        program_fee_bps: u16,
        program_fee_wallet: Pubkey,
    ) -> Result<()> {
        let signer = self
            .cli_config
            .signer
            .as_ref()
            .ok_or_else(|| anyhow!("No Signer"))?;

        let mut ix_builder = InitializeConfigBuilder::new();
        let config_address = Config::find_program_address(&self.vault_program_id).0;
        let ix_builder = ix_builder
            .config(config_address)
            .admin(signer.pubkey())
            .restaking_program(self.restaking_program_id)
            .program_fee_wallet(program_fee_wallet)
            .program_fee_bps(program_fee_bps);
        let mut ix = ix_builder.instruction();
        ix.program_id = self.vault_program_id;

        info!("Initializing vault config parameters: {:?}", ix_builder);

        self.process_transaction(&[ix], &signer.pubkey(), &[signer])
            .await?;

        if !self.print_tx {
            let account = self
                .get_account::<jito_vault_client::accounts::Config>(&config_address)
                .await?;
            info!("{}", account.pretty_display());
        }

        Ok(())
    }

    #[allow(clippy::too_many_arguments, clippy::future_not_send)]
    pub async fn initialize_vault(
        &self,
        token_mint: String,
        deposit_fee_bps: u16,
        withdrawal_fee_bps: u16,
        reward_fee_bps: u16,
        decimals: u8,
        initialize_token_amount: u64,
        vrt_mint_address_file_path: Option<PathBuf>,
    ) -> Result<()> {
        let token_mint = Pubkey::from_str(&token_mint)?;
        let signer = self
            .cli_config
            .signer
            .as_ref()
            .ok_or_else(|| anyhow!("No Signer"))?;

        let admin = signer.pubkey();

        let base_signer = CliSigner::new(Some(Keypair::new()), None);
        let vault = Vault::find_program_address(&self.vault_program_id, &base_signer.pubkey()).0;

        let vrt_mint_signer = match vrt_mint_address_file_path {
            Some(file_path) => {
                let keypair = read_keypair_file(file_path)
                    .map_err(|e| anyhow!("Could not read VRT mint address file path: {e}"))?;
                info!("Found VRT mint address: {}", keypair.pubkey());

                CliSigner::new(Some(keypair), None)
            }
            None => CliSigner::new(Some(Keypair::new()), None),
        };

        let admin_st_token_account = get_associated_token_address(&admin, &token_mint);
        let vault_st_token_account = get_associated_token_address(&vault, &token_mint);

        let (burn_vault, _, _) =
            BurnVault::find_program_address(&self.vault_program_id, &base_signer.pubkey());

        let burn_vault_vrt_token_account =
            get_associated_token_address(&burn_vault, &vrt_mint_signer.pubkey());

        let mut ix_builder = InitializeVaultBuilder::new();
        ix_builder
            .config(Config::find_program_address(&self.vault_program_id).0)
            .vault(vault)
            .vrt_mint(vrt_mint_signer.pubkey())
            .st_mint(token_mint)
            .admin(admin)
            .base(base_signer.pubkey())
            .admin_st_token_account(admin_st_token_account)
            .vault_st_token_account(vault_st_token_account)
            .burn_vault(burn_vault)
            .burn_vault_vrt_token_account(burn_vault_vrt_token_account)
            .associated_token_program(spl_associated_token_account::id())
            .deposit_fee_bps(deposit_fee_bps)
            .withdrawal_fee_bps(withdrawal_fee_bps)
            .reward_fee_bps(reward_fee_bps)
            .decimals(decimals)
            .initialize_token_amount(initialize_token_amount);
        let mut ix = ix_builder.instruction();
        ix.program_id = self.vault_program_id;

        let admin_st_token_account_ix =
            create_associated_token_account_idempotent(&admin, &admin, &token_mint, &spl_token::ID);

        let vault_st_token_account_ix =
            create_associated_token_account_idempotent(&admin, &vault, &token_mint, &spl_token::ID);

        info!("Initializing Vault at address: {}", vault);

        let ixs = [admin_st_token_account_ix, vault_st_token_account_ix, ix];
        self.process_transaction(
            &ixs,
            &signer.pubkey(),
            &[signer, &base_signer, &vrt_mint_signer],
        )
        .await?;

        if !self.print_tx {
            let account = self
                .get_account::<jito_vault_client::accounts::Vault>(&vault)
                .await?;
            info!("{}", account.pretty_display());
        }

        Ok(())
    }

    #[allow(clippy::future_not_send)]
    async fn create_token_metadata(
        &self,
        vault: String,
        name: String,
        symbol: String,
        uri: String,
    ) -> Result<()> {
        let signer = self
            .cli_config
            .signer
            .as_ref()
            .ok_or_else(|| anyhow!("No signer"))?;
        let vault_pubkey = Pubkey::from_str(&vault)?;

        let rpc_client = self.get_rpc_client();
        let vault_account = rpc_client.get_account(&vault_pubkey).await?;
        let vault = Vault::try_from_slice_unchecked(&vault_account.data)?;

        let metadata = Pubkey::find_program_address(
            &[
                b"metadata",
                inline_mpl_token_metadata::id().as_ref(),
                vault.vrt_mint.as_ref(),
            ],
            &inline_mpl_token_metadata::id(),
        )
        .0;

        let mut ix = CreateTokenMetadataBuilder::new()
            .vault(vault_pubkey)
            .admin(signer.pubkey())
            .vrt_mint(vault.vrt_mint)
            .payer(signer.pubkey())
            .metadata(metadata)
            .name(name)
            .symbol(symbol)
            .uri(uri)
            .instruction();
        ix.program_id = self.vault_program_id;

        info!("Creating token metadata transaction",);

        self.process_transaction(&[ix], &signer.pubkey(), &[signer])
            .await?;

        Ok(())
    }

    #[allow(clippy::future_not_send)]
    async fn update_token_metadata(
        &self,
        vault: String,
        name: String,
        symbol: String,
        uri: String,
    ) -> Result<()> {
        let signer = self
            .cli_config
            .signer
            .as_ref()
            .ok_or_else(|| anyhow!("Keypair not provided"))?;
        let vault_pubkey = Pubkey::from_str(&vault)?;

        let rpc_client = self.get_rpc_client();
        let vault_account = rpc_client.get_account(&vault_pubkey).await?;
        let vault = Vault::try_from_slice_unchecked(&vault_account.data)?;

        let metadata = Pubkey::find_program_address(
            &[
                b"metadata",
                inline_mpl_token_metadata::id().as_ref(),
                vault.vrt_mint.as_ref(),
            ],
            &inline_mpl_token_metadata::id(),
        )
        .0;

        let ix = UpdateTokenMetadataBuilder::new()
            .vault(vault_pubkey)
            .admin(signer.pubkey())
            .vrt_mint(vault.vrt_mint)
            .metadata(metadata)
            .name(name)
            .symbol(symbol)
            .uri(uri)
            .instruction();

        let recent_blockhash = rpc_client.get_latest_blockhash().await?;
        let tx = Transaction::new_signed_with_payer(
            &[ix],
            Some(&signer.pubkey()),
            &[signer],
            recent_blockhash,
        );

        info!(
            "Updating token metadata transaction: {:?}",
            tx.get_signature()
        );
        rpc_client
            .send_and_confirm_transaction(&tx)
            .await
            .map_err(|e| anyhow!(e.to_string()))?;
        info!("Transaction confirmed: {:?}", tx.get_signature());

        Ok(())
    }

    // ---------- UPDATE ------------
    #[allow(clippy::future_not_send)]
    pub async fn initialize_vault_update_state_tracker(&self, vault: String) -> Result<()> {
        let signer = self
            .cli_config
            .signer
            .as_ref()
            .ok_or_else(|| anyhow!("Keypair not provided"))?;
        let rpc_client = self.get_rpc_client();

        let config = Config::find_program_address(&self.vault_program_id).0;

        let config_account_raw = rpc_client.get_account(&config).await?;
        let config_account = Config::try_from_slice_unchecked(&config_account_raw.data)?;

        let current_slot = rpc_client.get_slot().await?;

        let ncn_epoch = get_epoch(current_slot, config_account.epoch_length())?;

        let vault = Pubkey::from_str(&vault)?;
        let vault_update_state_tracker = VaultUpdateStateTracker::find_program_address(
            &self.vault_program_id,
            &vault,
            ncn_epoch,
        )
        .0;

        let mut ix_builder = InitializeVaultUpdateStateTrackerBuilder::new();
        ix_builder
            .config(Config::find_program_address(&self.vault_program_id).0)
            .vault(vault)
            .vault_update_state_tracker(vault_update_state_tracker)
            .payer(signer.pubkey())
            .withdrawal_allocation_method(WithdrawalAllocationMethod::Greedy); // Only withdrawal allocation method supported for now

        let blockhash = rpc_client.get_latest_blockhash().await?;
        let tx = Transaction::new_signed_with_payer(
            &[ix_builder.instruction()],
            Some(&signer.pubkey()),
            &[signer],
            blockhash,
        );
        info!(
            "Initializing vault update state tracker transaction: {:?}",
            tx.get_signature()
        );

        let result = rpc_client.send_and_confirm_transaction(&tx).await;

        if result.is_err() {
            return Err(anyhow::anyhow!("Transaction failed: {:?}", result.err()));
        }

        info!("Transaction confirmed: {:?}", tx.get_signature());

        info!("\nCreated Update State Tracker");
        info!("Vault address: {}", vault);
        info!(
            "Vault Update State Tracker address: {}",
            vault_update_state_tracker
        );
        info!("NCN Epoch: {}", ncn_epoch);

        Ok(())
    }

    #[allow(clippy::future_not_send)]
    pub async fn crank_vault_update_state_tracker(
        &self,
        vault: String,
        operator: String,
    ) -> Result<()> {
        //TODO V2: Make it so the operator needed is automatically fetched from the vault

        let signer = self
            .cli_config
            .signer
            .as_ref()
            .ok_or_else(|| anyhow!("Keypair not provided"))?;
        let rpc_client = self.get_rpc_client();

        let config = Config::find_program_address(&self.vault_program_id).0;

        let vault = Pubkey::from_str(&vault)?;
        let operator = Pubkey::from_str(&operator)?;

        let vault_operator_delegation = VaultOperatorDelegation::find_program_address(
            &self.vault_program_id,
            &vault,
            &operator,
        )
        .0;

        let ncn_epoch = {
            let config_account_raw = rpc_client.get_account(&config).await?;
            let config_account = Config::try_from_slice_unchecked(&config_account_raw.data)?;

            let current_slot = rpc_client.get_slot().await?;
            get_epoch(current_slot, config_account.epoch_length()).unwrap()
        };

        let vault_update_state_tracker = VaultUpdateStateTracker::find_program_address(
            &self.vault_program_id,
            &vault,
            ncn_epoch,
        )
        .0;

        let mut ix_builder = CrankVaultUpdateStateTrackerBuilder::new();
        ix_builder
            .config(config)
            .vault(vault)
            .operator(operator)
            .vault_operator_delegation(vault_operator_delegation)
            .vault_update_state_tracker(vault_update_state_tracker);

        let blockhash = rpc_client.get_latest_blockhash().await?;
        let tx = Transaction::new_signed_with_payer(
            &[ix_builder.instruction()],
            Some(&signer.pubkey()),
            &[signer],
            blockhash,
        );
        info!(
            "Cranking vault update state tracker: {:?}",
            tx.get_signature()
        );
        let result = rpc_client.send_and_confirm_transaction(&tx).await;

        if result.is_err() {
            return Err(anyhow::anyhow!("Transaction failed: {:?}", result.err()));
        }

        info!("Transaction confirmed: {:?}", tx.get_signature());

        Ok(())
    }

    #[allow(clippy::future_not_send)]
    pub async fn close_vault_update_state_tracker(
        &self,
        vault: String,
        ncn_epoch: Option<u64>,
    ) -> Result<()> {
        let signer = self
            .cli_config
            .signer
            .as_ref()
            .ok_or_else(|| anyhow!("Keypair not provided"))?;
        let rpc_client = self.get_rpc_client();

        let config = Config::find_program_address(&self.vault_program_id).0;

        let ncn_epoch = match ncn_epoch {
            Some(ncn_epoch) => ncn_epoch,
            None => {
                let config_account_raw = rpc_client.get_account(&config).await?;
                let config_account = Config::try_from_slice_unchecked(&config_account_raw.data)?;

                let current_slot = rpc_client.get_slot().await?;
                get_epoch(current_slot, config_account.epoch_length()).unwrap()
            }
        };

        let vault = Pubkey::from_str(&vault)?;
        let vault_update_state_tracker = VaultUpdateStateTracker::find_program_address(
            &self.vault_program_id,
            &vault,
            ncn_epoch,
        )
        .0;

        let mut ix_builder = CloseVaultUpdateStateTrackerBuilder::new();
        ix_builder
            .config(Config::find_program_address(&self.vault_program_id).0)
            .vault(vault)
            .vault_update_state_tracker(vault_update_state_tracker)
            .ncn_epoch(ncn_epoch)
            .payer(signer.pubkey());

        let blockhash = rpc_client.get_latest_blockhash().await?;
        let tx = Transaction::new_signed_with_payer(
            &[ix_builder.instruction()],
            Some(&signer.pubkey()),
            &[signer],
            blockhash,
        );
        info!(
            "Closing vault update state tracker transaction: {:?}",
            tx.get_signature()
        );
        let result = rpc_client.send_and_confirm_transaction(&tx).await;

        if result.is_err() {
            return Err(anyhow::anyhow!("Transaction failed: {:?}", result.err()));
        }
        info!("Transaction confirmed: {:?}", tx.get_signature());

        info!("\nClose Update State Tracker");
        Ok(())
    }

    // ---------- FUNCTIONS --------------
    #[allow(clippy::future_not_send)]
    pub async fn mint_vrt(&self, vault: String, amount_in: u64, min_amount_out: u64) -> Result<()> {
        let signer = self
            .cli_config
            .signer
            .as_ref()
            .ok_or_else(|| anyhow!("Keypair not provided"))?;
        let rpc_client = self.get_rpc_client();

        let vault = Pubkey::from_str(&vault)?;

        let vault_account_raw = rpc_client.get_account(&vault).await?;
        let vault_account = Vault::try_from_slice_unchecked(&vault_account_raw.data)?;

        let depositor = signer.pubkey();
        let depositor_token_account =
            get_associated_token_address(&depositor, &vault_account.supported_mint);
        let depositor_vrt_token_account =
            get_associated_token_address(&depositor, &vault_account.vrt_mint);

        let vault_token_account =
            get_associated_token_address(&vault, &vault_account.supported_mint);

        let vault_fee_token_account =
            get_associated_token_address(&vault_account.fee_wallet, &vault_account.vrt_mint);

        let depositor_ata_ix = create_associated_token_account_idempotent(
            &depositor,
            &depositor,
            &vault_account.supported_mint,
            &spl_token::ID,
        );
        let depositor_vrt_ata_ix = create_associated_token_account_idempotent(
            &depositor,
            &depositor,
            &vault_account.vrt_mint,
            &spl_token::ID,
        );
        let vault_ata_ix = create_associated_token_account_idempotent(
            &depositor,
            &vault,
            &vault_account.supported_mint,
            &spl_token::ID,
        );
        let vault_fee_ata_ix = create_associated_token_account_idempotent(
            &depositor,
            &vault_account.fee_wallet,
            &vault_account.vrt_mint,
            &spl_token::ID,
        );

        let mut ix_builder = MintToBuilder::new();
        ix_builder
            .config(Config::find_program_address(&self.vault_program_id).0)
            .vrt_mint(vault_account.vrt_mint)
            .depositor(depositor)
            .depositor_token_account(depositor_token_account)
            .depositor_vrt_token_account(depositor_vrt_token_account)
            .vault_token_account(vault_token_account)
            .vault_fee_token_account(vault_fee_token_account)
            .amount_in(amount_in)
            .min_amount_out(min_amount_out)
            .vault(vault);

        let blockhash = rpc_client.get_latest_blockhash().await?;
        let tx = Transaction::new_signed_with_payer(
            &[
                depositor_ata_ix,
                depositor_vrt_ata_ix,
                vault_ata_ix,
                vault_fee_ata_ix,
                ix_builder.instruction(),
            ],
            Some(&signer.pubkey()),
            &[signer],
            blockhash,
        );
        info!("Mint to transaction: {:?}", tx.get_signature());
        let result = rpc_client.send_and_confirm_transaction(&tx).await;

        if result.is_err() {
            return Err(anyhow::anyhow!("Transaction failed: {:?}", result.err()));
        }

        info!("Transaction confirmed: {:?}", tx.get_signature());

        info!("\nMinted VRT");

        Ok(())
    }

    #[allow(clippy::future_not_send)]
    pub async fn initialize_vault_ncn_ticket(&self, vault: String, ncn: String) -> Result<()> {
        let signer = self
            .cli_config
            .signer
            .as_ref()
            .ok_or_else(|| anyhow!("Keypair not provided"))?;

        let vault = Pubkey::from_str(&vault)?;
        let ncn = Pubkey::from_str(&ncn)?;

        let (vault_ncn_ticket, _, _) =
            VaultNcnTicket::find_program_address(&self.vault_program_id, &vault, &ncn);

        let (ncn_vault_ticket, _, _) =
            NcnVaultTicket::find_program_address(&self.restaking_program_id, &ncn, &vault);

        let mut ix_builder = InitializeVaultNcnTicketBuilder::new();
        ix_builder
            .config(Config::find_program_address(&self.vault_program_id).0)
            .vault(vault)
            .ncn(ncn)
            .vault_ncn_ticket(vault_ncn_ticket)
            .ncn_vault_ticket(ncn_vault_ticket)
            .payer(signer.pubkey())
            .admin(signer.pubkey());
        let mut ix = ix_builder.instruction();
        ix.program_id = self.vault_program_id;

        info!("Initialize Vault NCN Ticket");

        self.process_transaction(&[ix], &signer.pubkey(), &[signer])
            .await?;

        if !self.print_tx {
            let account = self
                .get_account::<jito_vault_client::accounts::VaultNcnTicket>(&vault_ncn_ticket)
                .await?;
            info!("{}", account.pretty_display());
        }

        Ok(())
    }

    #[allow(clippy::future_not_send)]
    pub async fn warmup_vault_ncn_ticket(&self, vault: String, ncn: String) -> Result<()> {
        let signer = self
            .cli_config
            .signer
            .as_ref()
            .ok_or_else(|| anyhow!("Keypair not provided"))?;

        let vault = Pubkey::from_str(&vault)?;
        let ncn = Pubkey::from_str(&ncn)?;

        let (vault_ncn_ticket, _, _) =
            VaultNcnTicket::find_program_address(&self.vault_program_id, &vault, &ncn);

        let mut ix_builder = WarmupVaultNcnTicketBuilder::new();
        ix_builder
            .config(Config::find_program_address(&self.vault_program_id).0)
            .vault(vault)
            .ncn(ncn)
            .vault_ncn_ticket(vault_ncn_ticket)
            .admin(signer.pubkey());
        let mut ix = ix_builder.instruction();
        ix.program_id = self.vault_program_id;

        info!("Warmup Vault NCN Ticket");

        self.process_transaction(&[ix], &signer.pubkey(), &[signer])
            .await?;

        if !self.print_tx {
            let account = self
                .get_account::<jito_vault_client::accounts::VaultNcnTicket>(&vault_ncn_ticket)
                .await?;
            info!("{}", account.pretty_display());
        }

        Ok(())
    }

    #[allow(clippy::future_not_send)]
    pub async fn cooldown_vault_ncn_ticket(&self, vault: String, ncn: String) -> Result<()> {
        let signer = self
            .cli_config
            .signer
            .as_ref()
            .ok_or_else(|| anyhow!("Keypair not provided"))?;

        let vault = Pubkey::from_str(&vault)?;
        let ncn = Pubkey::from_str(&ncn)?;

        let (vault_ncn_ticket, _, _) =
            VaultNcnTicket::find_program_address(&self.restaking_program_id, &vault, &ncn);

        let mut ix_builder = CooldownVaultNcnTicketBuilder::new();
        ix_builder
            .config(Config::find_program_address(&self.vault_program_id).0)
            .vault(vault)
            .ncn(ncn)
            .vault_ncn_ticket(vault_ncn_ticket)
            .admin(signer.pubkey());
        let mut ix = ix_builder.instruction();
        ix.program_id = self.vault_program_id;

        info!("Cooldown Vault NCN Ticket");

        self.process_transaction(&[ix], &signer.pubkey(), &[signer])
            .await?;

        if !self.print_tx {
            let account = self
                .get_account::<jito_vault_client::accounts::VaultNcnTicket>(&vault_ncn_ticket)
                .await?;
            info!("{}", account.pretty_display());
        }

        Ok(())
    }

    #[allow(clippy::future_not_send)]
    pub async fn initialize_vault_operator_delegation(
        &self,
        vault: String,
        operator: String,
    ) -> Result<()> {
        let signer = self
            .cli_config
            .signer
            .as_ref()
            .ok_or_else(|| anyhow!("Keypair not provided"))?;

        let vault = Pubkey::from_str(&vault)?;
        let operator = Pubkey::from_str(&operator)?;

        let operator_vault_ticket = OperatorVaultTicket::find_program_address(
            &self.restaking_program_id,
            &operator,
            &vault,
        )
        .0;

        let vault_operator_delegation = VaultOperatorDelegation::find_program_address(
            &self.vault_program_id,
            &vault,
            &operator,
        )
        .0;

        let mut ix_builder = InitializeVaultOperatorDelegationBuilder::new();
        ix_builder
            .config(Config::find_program_address(&self.vault_program_id).0)
            .vault(vault)
            .operator(operator)
            .operator_vault_ticket(operator_vault_ticket)
            .vault_operator_delegation(vault_operator_delegation)
            .payer(signer.pubkey())
            .admin(signer.pubkey());
        let mut ix = ix_builder.instruction();
        ix.program_id = self.vault_program_id;

        info!("Initializing vault operator delegation",);

        self.process_transaction(&[ix], &signer.pubkey(), &[signer])
            .await?;

        if !self.print_tx {
            let account = self
                .get_account::<jito_vault_client::accounts::VaultOperatorDelegation>(
                    &vault_operator_delegation,
                )
                .await?;
            info!("{}", account.pretty_display());
        }

        Ok(())
    }

    #[allow(clippy::future_not_send)]
    pub async fn delegate_to_operator(
        &self,
        vault: String,
        operator: String,
        amount: u64,
    ) -> Result<()> {
        let signer = self
            .cli_config
            .signer
            .as_ref()
            .ok_or_else(|| anyhow!("Keypair not provided"))?;

        let vault = Pubkey::from_str(&vault)?;
        let operator = Pubkey::from_str(&operator)?;

        let vault_operator_delegation = VaultOperatorDelegation::find_program_address(
            &self.vault_program_id,
            &vault,
            &operator,
        )
        .0;

        let mut ix_builder = AddDelegationBuilder::new();
        ix_builder
            .config(Config::find_program_address(&self.vault_program_id).0)
            .vault(vault)
            .operator(operator)
            .vault_operator_delegation(vault_operator_delegation)
            .admin(signer.pubkey())
            .amount(amount);
        let mut ix = ix_builder.instruction();
        ix.program_id = self.vault_program_id;

        info!("Delegating to operator");

        self.process_transaction(&[ix], &signer.pubkey(), &[signer])
            .await?;

        if !self.print_tx {
            let account = self
                .get_account::<jito_vault_client::accounts::VaultOperatorDelegation>(
                    &vault_operator_delegation,
                )
                .await?;
            info!("{}", account.pretty_display());
            info!("Delegated {} tokens to {}", amount, operator);
        }

        Ok(())
    }

    #[allow(clippy::future_not_send)]
    pub async fn cooldown_operator_delegation(
        &self,
        vault: String,
        operator: String,
        amount: u64,
    ) -> Result<()> {
        let signer = self
            .cli_config
            .signer
            .as_ref()
            .ok_or_else(|| anyhow!("Keypair not provided"))?;

        let vault = Pubkey::from_str(&vault)?;
        let operator = Pubkey::from_str(&operator)?;

        let vault_operator_delegation = VaultOperatorDelegation::find_program_address(
            &self.vault_program_id,
            &vault,
            &operator,
        )
        .0;

        let mut ix_builder = CooldownDelegationBuilder::new();
        ix_builder
            .config(Config::find_program_address(&self.vault_program_id).0)
            .vault(vault)
            .operator(operator)
            .vault_operator_delegation(vault_operator_delegation)
            .admin(signer.pubkey())
            .amount(amount);
        let mut ix = ix_builder.instruction();
        ix.program_id = self.vault_program_id;

        info!("Cooling down delegation");

        self.process_transaction(&[ix], &signer.pubkey(), &[signer])
            .await?;

        if !self.print_tx {
            let account = self
                .get_account::<jito_vault_client::accounts::VaultOperatorDelegation>(
                    &vault_operator_delegation,
                )
                .await?;
            info!("{}", account.pretty_display());
            info!("Cooldown {} tokens for {}", amount, operator);
        }

        Ok(())
    }

    #[allow(clippy::future_not_send)]
    pub async fn delegate_token_account(
        &self,
        vault: String,
        delegate: String,
        token_mint: String,
        token_account: String,
    ) -> Result<()> {
        let signer = self
            .cli_config
            .signer
            .as_ref()
            .ok_or_else(|| anyhow!("Keypair not provided"))?;
        let rpc_client = self.get_rpc_client();

        let vault = Pubkey::from_str(&vault)?;
        let delegate = Pubkey::from_str(&delegate)?;
        let token_mint = Pubkey::from_str(&token_mint)?;
        let token_account = Pubkey::from_str(&token_account)?;

        let mut ix_builder = DelegateTokenAccountBuilder::new();
        ix_builder
            .config(Config::find_program_address(&self.vault_program_id).0)
            .vault(vault)
            .delegate_asset_admin(signer.pubkey())
            .token_mint(token_mint)
            .token_account(token_account)
            .delegate(delegate)
            .token_program(spl_token::ID);

        let blockhash = rpc_client.get_latest_blockhash().await?;
        let tx = Transaction::new_signed_with_payer(
            &[ix_builder.instruction()],
            Some(&signer.pubkey()),
            &[signer],
            blockhash,
        );
        info!("Delegating token account: {:?}", tx.get_signature());
        let result = rpc_client.send_and_confirm_transaction(&tx).await;

        if result.is_err() {
            return Err(anyhow::anyhow!("Transaction failed: {:?}", result.err()));
        }

        info!("Transaction confirmed: {:?}", tx.get_signature());
        info!("Delegated token account: {:?}", token_account);

        Ok(())
    }

    #[allow(clippy::future_not_send)]
    pub async fn delegated_token_transfer(
        &self,
        token_account: String,
        recipient_pubkey: String,
        amount: u64,
    ) -> Result<()> {
        let keypair = self
            .cli_config
            .signer
            .as_ref()
            .ok_or_else(|| anyhow!("Keypair not provided"))?;
        let rpc_client = self.get_rpc_client();

        let token_account = Pubkey::from_str(&token_account)?;
        let recipient_pubkey = Pubkey::from_str(&recipient_pubkey)?;

        let transfer_ix = transfer(
            &spl_token::id(),
            &token_account,
            &recipient_pubkey,
            &keypair.pubkey(),
            &[],
            amount,
        )?;

        let blockhash = rpc_client.get_latest_blockhash().await?;
        let tx = Transaction::new_signed_with_payer(
            &[transfer_ix],
            Some(&keypair.pubkey()),
            &[keypair],
            blockhash,
        );

        info!("Delegating token transfer: {:?}", tx.get_signature());
        let result = rpc_client.send_and_confirm_transaction(&tx).await;

        if result.is_err() {
            return Err(anyhow::anyhow!("Transaction failed: {:?}", result.err()));
        }

        info!("Transaction confirmed: {:?}", tx.get_signature());
        info!("Transferred {} tokens to {}", amount, recipient_pubkey);

        Ok(())
    }

    #[allow(clippy::future_not_send)]
    pub async fn enqueue_withdrawal(&self, vault: String, amount: u64) -> Result<()> {
        let signer = self
            .cli_config
            .signer
            .as_ref()
            .ok_or_else(|| anyhow!("Keypair not provided"))?;
        let rpc_client = self.get_rpc_client();

        let vault = Pubkey::from_str(&vault)?;
        let vault_account_raw = rpc_client.get_account(&vault).await?;
        let vault_account = Vault::try_from_slice_unchecked(&vault_account_raw.data)?;

        let vault_staker_withdrawal_ticket = VaultStakerWithdrawalTicket::find_program_address(
            &self.vault_program_id,
            &vault,
            &signer.pubkey(),
        )
        .0;

        let vault_staker_withdrawal_ticket_token_account =
            get_associated_token_address(&vault_staker_withdrawal_ticket, &vault_account.vrt_mint);

        let staker_vrt_token_account =
            get_associated_token_address(&signer.pubkey(), &vault_account.vrt_mint);

        let vault_staker_withdrawal_ticket_ata_ix = create_associated_token_account_idempotent(
            &signer.pubkey(),
            &vault_staker_withdrawal_ticket,
            &vault_account.vrt_mint,
            &spl_token::ID,
        );

        let mut ix_builder = EnqueueWithdrawalBuilder::new();
        ix_builder
            .config(Config::find_program_address(&self.vault_program_id).0)
            .vault(vault)
            .vault_staker_withdrawal_ticket(vault_staker_withdrawal_ticket)
            .vault_staker_withdrawal_ticket_token_account(
                vault_staker_withdrawal_ticket_token_account,
            )
            .staker(signer.pubkey())
            .staker_vrt_token_account(staker_vrt_token_account)
            .base(signer.pubkey())
            .amount(amount);

        let blockhash = rpc_client.get_latest_blockhash().await?;
        let tx = Transaction::new_signed_with_payer(
            &[
                vault_staker_withdrawal_ticket_ata_ix,
                ix_builder.instruction(),
            ],
            Some(&signer.pubkey()),
            &[signer],
            blockhash,
        );
        info!(
            "Initializing vault operator delegation transaction: {:?}",
            tx.get_signature()
        );
        let result = rpc_client.send_and_confirm_transaction(&tx).await;

        if result.is_err() {
            return Err(anyhow::anyhow!("Transaction failed: {:?}", result.err()));
        }

        info!("Transaction confirmed: {:?}", tx.get_signature());

        Ok(())
    }

    /// Changes the owner of a withdrawal ticket
    ///
    /// Transfers ownership of a vault staker withdrawal ticket from one account to another.
    /// This operation requires the signature of both the current ticket owner and the
    /// signer configured in the client.
    #[allow(clippy::future_not_send)]
    pub async fn change_withdrawal_ticket_owner(
        &self,
        vault: &Pubkey,
        old_ticket_owner: &str,
        new_ticket_owner: &Pubkey,
    ) -> Result<()> {
        let signer = self.signer()?;

        let vault_staker_withdrawal_ticket = VaultStakerWithdrawalTicket::find_program_address(
            &self.vault_program_id,
            vault,
            &signer.pubkey(),
        )
        .0;

        let old_ticket_owner_keypair = read_keypair_file(old_ticket_owner)
            .map_err(|e| anyhow!("Failed to read old admin keypair: {}", e))?;
        let old_ticket_owner_signer = CliSigner::new(Some(old_ticket_owner_keypair), None);

        let mut ix_builder = ChangeWithdrawalTicketOwnerBuilder::new();
        ix_builder
            .config(Config::find_program_address(&self.vault_program_id).0)
            .vault(*vault)
            .vault_staker_withdrawal_ticket(vault_staker_withdrawal_ticket)
            .old_owner(old_ticket_owner_signer.pubkey())
            .new_owner(*new_ticket_owner);
        let mut ix = ix_builder.instruction();
        ix.program_id = self.vault_program_id;

        info!("Changing Withdrawal Ticket Owner",);

        self.process_transaction(&[ix], &signer.pubkey(), &[signer, &old_ticket_owner_signer])
            .await?;

        if !self.print_tx {
            let account = self
                .get_account::<jito_vault_client::accounts::VaultStakerWithdrawalTicket>(
                    &vault_staker_withdrawal_ticket,
                )
                .await?;
            info!("{}", account.pretty_display());
            info!(
                "Change withdrawal ticket owner from {} to {}",
                old_ticket_owner_signer.pubkey(),
                new_ticket_owner
            );
        }

        Ok(())
    }

    #[allow(clippy::future_not_send)]
    pub async fn burn_withdrawal_ticket(&self, vault: String) -> Result<()> {
        let signer = self
            .cli_config
            .signer
            .as_ref()
            .ok_or_else(|| anyhow!("Keypair not provided"))?;
        let rpc_client = self.get_rpc_client();

        let vault = Pubkey::from_str(&vault)?;
        let vault_account_raw = rpc_client.get_account(&vault).await?;
        let vault_account = Vault::try_from_slice_unchecked(&vault_account_raw.data)?;

        let vault_staker_withdrawal_ticket = VaultStakerWithdrawalTicket::find_program_address(
            &self.vault_program_id,
            &vault,
            &signer.pubkey(),
        )
        .0;

        let staker = signer.pubkey();
        let staker_token_account =
            get_associated_token_address(&staker, &vault_account.supported_mint);

        let vault_token_account =
            get_associated_token_address(&vault, &vault_account.supported_mint);

        let vault_fee_token_account =
            get_associated_token_address(&vault_account.fee_wallet, &vault_account.vrt_mint);

        let vault_staker_withdrawal_ticket_token_account =
            get_associated_token_address(&vault_staker_withdrawal_ticket, &vault_account.vrt_mint);

        let config = Config::find_program_address(&self.vault_program_id).0;
        let config_account_raw = rpc_client.get_account(&config).await?;
        let config_account = Config::try_from_slice_unchecked(&config_account_raw.data)?;

        let program_fee_ata = create_associated_token_account_idempotent(
            &signer.pubkey(),
            &config_account.program_fee_wallet,
            &vault_account.vrt_mint,
            &spl_token::ID,
        );

        let program_fee_token_account = get_associated_token_address(
            &config_account.program_fee_wallet,
            &vault_account.vrt_mint,
        );

        let mut ix_builder = BurnWithdrawalTicketBuilder::new();
        ix_builder
            .config(Config::find_program_address(&self.vault_program_id).0)
            .vrt_mint(vault_account.vrt_mint)
            .vault(vault)
            .vault_staker_withdrawal_ticket(vault_staker_withdrawal_ticket)
            .vault_staker_withdrawal_ticket_token_account(
                vault_staker_withdrawal_ticket_token_account,
            )
            .program_fee_token_account(program_fee_token_account)
            .staker_token_account(staker_token_account)
            .vault_fee_token_account(vault_fee_token_account)
            .vault_token_account(vault_token_account)
            .staker(staker);

        let blockhash = rpc_client.get_latest_blockhash().await?;
        let tx = Transaction::new_signed_with_payer(
            &[program_fee_ata, ix_builder.instruction()],
            Some(&signer.pubkey()),
            &[signer],
            blockhash,
        );
        info!(
            "Initializing vault operator delegation transaction: {:?}",
            tx.get_signature()
        );
        let result = rpc_client.send_and_confirm_transaction(&tx).await;

        if result.is_err() {
            return Err(anyhow::anyhow!("Transaction failed: {:?}", result.err()));
        }

        info!("Transaction confirmed: {:?}", tx.get_signature());

        Ok(())
    }

    // ------- GET ACCOUNTS --------------------
    #[allow(clippy::future_not_send)]
    pub async fn get_vault(&self, pubkey: String) -> Result<()> {
        let pubkey = Pubkey::from_str(&pubkey)?;
        let rpc_client = self.get_rpc_client();

        let vault_account = rpc_client.get_account(&pubkey).await?;
        let vault =
            jito_vault_client::accounts::Vault::deserialize(&mut vault_account.data.as_slice())?;

        let metadata_pubkey = Pubkey::find_program_address(
            &[
                b"metadata",
                inline_mpl_token_metadata::id().as_ref(),
                vault.vrt_mint.as_ref(),
            ],
            &inline_mpl_token_metadata::id(),
        )
        .0;

        info!("Vault at address {}", pubkey);
        info!("{}", vault.pretty_display());

        if let Ok(metadata) = self
            .get_account::<jito_vault_client::log::metadata::Metadata>(&metadata_pubkey)
            .await
        {
            info!("{}", metadata.pretty_display());
        }

        Ok(())
    }

    #[allow(clippy::future_not_send)]
    pub async fn list_vaults(&self) -> Result<()> {
        let rpc_client = self.get_rpc_client();
        let config = self.get_rpc_program_accounts_config::<Vault>(None)?;
        let accounts = rpc_client
            .get_program_accounts_with_config(&self.vault_program_id, config)
            .await
            .unwrap();
        log::info!("{:?}", accounts);
        for (vault_pubkey, vault) in accounts {
            let vault =
                jito_vault_client::accounts::Vault::deserialize(&mut vault.data.as_slice())?;

            let metadata_pubkey = Pubkey::find_program_address(
                &[
                    b"metadata",
                    inline_mpl_token_metadata::id().as_ref(),
                    vault.vrt_mint.as_ref(),
                ],
                &inline_mpl_token_metadata::id(),
            )
            .0;

            info!("Vault at address {}", vault_pubkey);
            info!("{}", vault.pretty_display());

            if let Ok(metadata) = self
                .get_account::<jito_vault_client::log::metadata::Metadata>(&metadata_pubkey)
                .await
            {
                info!("{}", metadata.pretty_display());
            }
        }
        Ok(())
    }

    #[allow(clippy::future_not_send)]
    async fn get_config(&self) -> Result<()> {
        let rpc_client = self.get_rpc_client();

        let config_address = Config::find_program_address(&self.vault_program_id).0;
        debug!(
            "Reading the restaking configuration account at address: {}",
            config_address
        );

        let account = rpc_client.get_account(&config_address).await?;
        let config =
            jito_vault_client::accounts::Config::deserialize(&mut account.data.as_slice())?;
        info!("Vault config at address {}", config_address);
        info!("{}", config.pretty_display());
        Ok(())
    }

    #[allow(clippy::future_not_send)]
    pub async fn get_vault_update_state_tracker(&self, vault: String) -> Result<()> {
        let vault = Pubkey::from_str(&vault)?;
        let rpc_client = self.get_rpc_client();

        let config_address = Config::find_program_address(&self.vault_program_id).0;
        let config = self
            .get_account::<jito_vault_client::accounts::Config>(&config_address)
            .await?;

        let slot = rpc_client.get_slot().await?;
        let ncn_epoch = get_epoch(slot, config.epoch_length)?;

        let vault_update_state_tracker = VaultUpdateStateTracker::find_program_address(
            &self.vault_program_id,
            &vault,
            ncn_epoch,
        )
        .0;
        let account = rpc_client.get_account(&vault_update_state_tracker).await?;
        let state_tracker = jito_vault_client::accounts::VaultUpdateStateTracker::deserialize(
            &mut account.data.as_slice(),
        )?;
        info!(
            "Vault Update State Tracker at address {}",
            vault_update_state_tracker
        );
        info!("{}", state_tracker.pretty_display());
        Ok(())
    }

    #[allow(clippy::future_not_send)]
    pub async fn get_vault_operator_delegations(
        &self,
        vault: String,
        operator: Option<String>,
    ) -> Result<()> {
        let rpc_client = self.get_rpc_client();
        let vault = Pubkey::from_str(&vault)?;
        let operator_pubkey = match operator {
            Some(operator) => Some(Pubkey::from_str(&operator)?),
            None => None,
        };

        match operator_pubkey {
            Some(operator) => {
                let vault_operator_delegation = VaultOperatorDelegation::find_program_address(
                    &self.vault_program_id,
                    &vault,
                    &operator,
                )
                .0;
                let account = rpc_client.get_account(&vault_operator_delegation).await?;

                let delegation = jito_vault_client::accounts::VaultOperatorDelegation::deserialize(
                    &mut account.data.as_slice(),
                )?;

                info!(
                    "Vault Operator Delegation at address {}",
                    vault_operator_delegation
                );
                info!("{}", delegation.pretty_display());
            }
            None => {
                let config = self.get_rpc_program_accounts_config::<VaultOperatorDelegation>(
                    Some((&vault, 8)),
                )?;
                let accounts = rpc_client
                    .get_program_accounts_with_config(&self.vault_program_id, config)
                    .await?;

                for (index, (pubkey, account)) in accounts.iter().enumerate() {
                    let vault_operator_delegation =
                        jito_vault_client::accounts::VaultOperatorDelegation::deserialize(
                            &mut account.data.as_slice(),
                        )?;

                    info!("Vault Operator Delegation {} at address {}", index, pubkey);
                    info!("{}", vault_operator_delegation.pretty_display());
                }
            }
        }

        Ok(())
    }

    #[allow(clippy::future_not_send)]
    pub async fn get_withdrawal_ticket(&self, vault: String, staker: Option<String>) -> Result<()> {
        let rpc_client = self.get_rpc_client();
        let vault = Pubkey::from_str(&vault)?;
        let staker = if let Some(staker) = staker {
            Pubkey::from_str(&staker)?
        } else {
            let signer = self
                .cli_config
                .signer
                .as_ref()
                .ok_or_else(|| anyhow!("Keypair not provided"))?;
            signer.pubkey()
        };
        let vault_staker_withdrawal_ticket = VaultStakerWithdrawalTicket::find_program_address(
            &self.vault_program_id,
            &vault,
            &staker,
        )
        .0;
        let account = rpc_client
            .get_account(&vault_staker_withdrawal_ticket)
            .await?;
        let ticket = jito_vault_client::accounts::VaultStakerWithdrawalTicket::deserialize(
            &mut account.data.as_slice(),
        )?;
        info!(
            "Vault Staker Withdrawal Ticket at address {}",
            vault_staker_withdrawal_ticket
        );
        info!("{}", ticket.pretty_display());

        Ok(())
    }

    /// Sets the primary admin for Vault
    ///
    /// This function transfers the primary administrative control of a Vault from an existing admin
    /// to a new admin.
    #[allow(clippy::future_not_send)]
    async fn set_admin(
        &self,
        vault: &Pubkey,
        old_admin_keypair: &PathBuf,
        new_admin_keypair: &PathBuf,
    ) -> Result<()> {
        let old_admin = read_keypair_file(old_admin_keypair)
            .map_err(|e| anyhow!("Failed to read old admin keypair: {}", e))?;
        let old_admin_signer = CliSigner::new(Some(old_admin), None);

        let new_admin = read_keypair_file(new_admin_keypair)
            .map_err(|e| anyhow!("Failed to read new admin keypair: {}", e))?;
        let new_admin_signer = CliSigner::new(Some(new_admin), None);

        let mut ix_builder = SetAdminBuilder::new();
        ix_builder
            .config(Config::find_program_address(&self.vault_program_id).0)
            .vault(*vault)
            .old_admin(old_admin_signer.pubkey())
            .new_admin(new_admin_signer.pubkey());
        let mut ix = ix_builder.instruction();
        ix.program_id = self.vault_program_id;

        info!("Setting Vault admin to {}", new_admin_signer.pubkey());

        self.process_transaction(
            &[ix],
            &new_admin_signer.pubkey(),
            &[new_admin_signer, old_admin_signer],
        )
        .await?;

        if !self.print_tx {
            let account = self
                .get_account::<jito_vault_client::accounts::Vault>(vault)
                .await?;
            info!("{}", account.pretty_display());
        }

        Ok(())
    }

    /// Set the capacity for Vault
    ///
    /// Updates the maximum deposit capacity for a specific vault.
    /// This operation can only be performed by the vault admin.
    #[allow(clippy::future_not_send)]
    pub async fn set_capacity(&self, vault: String, amount: u64) -> Result<()> {
        let signer = self
            .cli_config
            .signer
            .as_ref()
            .ok_or_else(|| anyhow!("Keypair not provided"))?;
        let vault_pubkey = Pubkey::from_str(&vault)?;

        let mut builder = SetDepositCapacityBuilder::new();
        builder
            .config(Config::find_program_address(&self.vault_program_id).0)
            .vault(vault_pubkey)
            .admin(signer.pubkey())
            .amount(amount);
        let mut ix = builder.instruction();
        ix.program_id = self.vault_program_id;

        info!("Vault capacity instruction: {:?}", builder);

        self.process_transaction(&[ix], &signer.pubkey(), &[signer])
            .await?;

        if !self.print_tx {
            let account = self
                .get_account::<jito_vault_client::accounts::Vault>(&vault_pubkey)
                .await?;
            info!("{}", account.pretty_display());
        }

        Ok(())
    }

    /// Sets the primary admin for Config
    ///
    /// Transfers administrative control of the Config to a new admin.
    /// This operation can only be performed by the current admin.
    #[allow(clippy::future_not_send)]
    async fn set_config_admin(&self, new_admin: Pubkey) -> Result<()> {
        let signer = self.signer()?;

        let config_address = Config::find_program_address(&self.vault_program_id).0;
        let mut ix_builder = SetConfigAdminBuilder::new();
        ix_builder
            .config(config_address)
            .old_admin(signer.pubkey())
            .new_admin(new_admin);
        let mut ix = ix_builder.instruction();
        ix.program_id = self.vault_program_id;

        info!("Setting vault config admin parameters: {:?}", ix_builder);

        self.process_transaction(&[ix], &signer.pubkey(), &[signer])
            .await?;

        if !self.print_tx {
            let account = self
                .get_account::<jito_vault_client::accounts::Config>(&config_address)
                .await?;
            info!("{}", account.pretty_display());
        }

        Ok(())
    }

<<<<<<< HEAD
    /// Sets the secondary admin roles for Config
    ///
    /// This function allows assigning a new administrator to various administrative roles
    /// for Config. Multiple roles can be assigned in a single call by enabling the
    /// corresponding boolean flags.
    #[allow(clippy::future_not_send)]
    async fn set_config_secondary_admin(
        &self,
        new_admin: &Pubkey,
        set_fee_admin: bool,
    ) -> Result<()> {
        let signer = self.signer()?;

        let config_address = Config::find_program_address(&self.vault_program_id).0;

        let mut roles: Vec<ConfigAdminRole> = vec![];
        if set_fee_admin {
            roles.push(ConfigAdminRole::FeeAdmin);
        }

        for role in roles.iter() {
            let mut ix_builder = SetConfigSecondaryAdminBuilder::new();
            ix_builder
                .config(config_address)
                .admin(signer.pubkey())
                .new_admin(*new_admin)
                .config_admin_role(*role);
            let mut ix = ix_builder.instruction();
            ix.program_id = self.vault_program_id;

            info!("Setting {:?} Admin to {} for Config", role, new_admin);

            self.process_transaction(&[ix], &signer.pubkey(), &[signer])
                .await?;
        }

        if !self.print_tx {
            let account = self
                .get_account::<jito_vault_client::accounts::Config>(&config_address)
                .await?;
            info!("{}", account.pretty_display());
        }

        Ok(())
    }

=======
>>>>>>> 12fa3636
    /// Set the fees for Vault
    ///
    /// Updates one or more fee parameters for a specific vault. Each fee type
    /// (deposit, withdrawal, reward) is specified in basis points and can be
    /// updated independently. Any fee type not provided (None) will remain unchanged.
    ///
    /// NOTE:
    /// - Fee changes are only allowed once per epoch
    #[allow(clippy::future_not_send)]
    async fn set_fees(
        &self,
        vault: &Pubkey,
        deposit_fee_bps: Option<u16>,
        withdrawal_fee_bps: Option<u16>,
        reward_fee_bps: Option<u16>,
    ) -> Result<()> {
        let signer = self.signer()?;

        let config_address = Config::find_program_address(&self.vault_program_id).0;
        let mut ix_builder = SetFeesBuilder::new();
        ix_builder
            .config(config_address)
            .vault(*vault)
            .admin(signer.pubkey());

        if let Some(deposit_fee_bps) = deposit_fee_bps {
            ix_builder.deposit_fee_bps(deposit_fee_bps);
        }

        if let Some(withdrawal_fee_bps) = withdrawal_fee_bps {
            ix_builder.withdrawal_fee_bps(withdrawal_fee_bps);
        }

        if let Some(reward_fee_bps) = reward_fee_bps {
            ix_builder.reward_fee_bps(reward_fee_bps);
        }

        let mut ix = ix_builder.instruction();
        ix.program_id = self.vault_program_id;

        info!("Setting Vault fees: {:?}", ix_builder);

        self.process_transaction(&[ix], &signer.pubkey(), &[signer])
            .await?;

        if !self.print_tx {
            let account = self
                .get_account::<jito_vault_client::accounts::Vault>(vault)
                .await?;
            info!("{}", account.pretty_display());
        }

        Ok(())
    }

    /// Sets the pause state for a specific vault
    ///
    /// Enables or disables operations on a vault by setting its pause state.
    /// When paused, most interactions with the vault will be rejected.
    /// This operation can only be performed by the vault admin.
    #[allow(clippy::future_not_send)]
    async fn set_is_paused(&self, vault: &Pubkey, set_pause: bool) -> Result<()> {
        let signer = self.signer()?;

        let config_address = Config::find_program_address(&self.vault_program_id).0;
        let mut ix_builder = SetIsPausedBuilder::new();
        ix_builder
            .config(config_address)
            .vault(*vault)
            .admin(signer.pubkey())
            .is_paused(set_pause);

        let mut ix = ix_builder.instruction();
        ix.program_id = self.vault_program_id;

        info!("Setting Is Paused: {:?}", ix_builder);

        self.process_transaction(&[ix], &signer.pubkey(), &[signer])
            .await?;

        if !self.print_tx {
            let account = self
                .get_account::<jito_vault_client::accounts::Vault>(vault)
                .await?;
            info!("{}", account.pretty_display());
        }

        Ok(())
    }

    /// Sets a new program fee (in basis points) for the Config
    ///
    /// Updates the fee percentage (specified in basis points) that the program
    /// collects for vault operation. This operation can only be performed by the
    /// current admin of the config.
    #[allow(clippy::future_not_send)]
    async fn set_program_fee(&self, new_fee_bps: u16) -> Result<()> {
        let signer = self.signer()?;

        let config_address = Config::find_program_address(&self.vault_program_id).0;
        let mut ix_builder = SetProgramFeeBuilder::new();
        ix_builder
            .config(config_address)
            .admin(signer.pubkey())
            .new_fee_bps(new_fee_bps);
        let mut ix = ix_builder.instruction();
        ix.program_id = self.vault_program_id;

        info!(
            "Setting vault config program fee bps parameters: {:?}",
            ix_builder
        );

        self.process_transaction(&[ix], &signer.pubkey(), &[signer])
            .await?;

        if !self.print_tx {
            let account = self
                .get_account::<jito_vault_client::accounts::Config>(&config_address)
                .await?;
            info!("{}", account.pretty_display());
        }

        Ok(())
    }

    /// Sets a new program fee wallet for the Config
    ///
    /// Updates the wallet address that receives program fees collected by the Jito Vault Program.
    /// This operation can only be performed by the current program fee admin.
    #[allow(clippy::future_not_send)]
    async fn set_program_fee_wallet(&self, new_fee_wallet: &Pubkey) -> Result<()> {
        let signer = self.signer()?;

        let config_address = Config::find_program_address(&self.vault_program_id).0;
        let mut ix_builder = SetProgramFeeWalletBuilder::new();
        ix_builder
            .config(config_address)
            .program_fee_admin(signer.pubkey())
            .new_fee_wallet(*new_fee_wallet);
        let mut ix = ix_builder.instruction();
        ix.program_id = self.vault_program_id;

        info!(
            "Setting vault config program fee wallet parameters: {:?}",
            ix_builder
        );

        self.process_transaction(&[ix], &signer.pubkey(), &[signer])
            .await?;

        if !self.print_tx {
            let account = self
                .get_account::<jito_vault_client::accounts::Config>(&config_address)
                .await?;
            info!("{}", account.pretty_display());
        }

        Ok(())
    }

    /// Sets secondary admin roles for Vault
    ///
    /// This function allows assigning a new administrator to various administrative roles
    /// for a specific Vault. Multiple roles can be assigned in a single call by enabling the
    /// corresponding boolean flags.
    #[allow(clippy::too_many_arguments, clippy::future_not_send)]
    async fn set_secondary_admin(
        &self,
        vault: &Pubkey,
        new_admin: &Pubkey,
        set_delegation_admin: bool,
        set_operator_admin: bool,
        set_ncn_admin: bool,
        set_slasher_admin: bool,
        set_capacity_admin: bool,
        set_fee_wallet: bool,
        set_mint_burn_admin: bool,
        set_delegate_asset_admin: bool,
        set_fee_admin: bool,
        set_metadata_admin: bool,
    ) -> Result<()> {
        let signer = self.signer()?;
        let config_address = Config::find_program_address(&self.vault_program_id).0;

        let mut roles: Vec<VaultAdminRole> = vec![];
        if set_delegation_admin {
            roles.push(VaultAdminRole::DelegationAdmin);
        }
        if set_operator_admin {
            roles.push(VaultAdminRole::OperatorAdmin);
        }
        if set_ncn_admin {
            roles.push(VaultAdminRole::NcnAdmin);
        }
        if set_slasher_admin {
            roles.push(VaultAdminRole::SlasherAdmin);
        }
        if set_capacity_admin {
            roles.push(VaultAdminRole::CapacityAdmin);
        }
        if set_fee_wallet {
            roles.push(VaultAdminRole::FeeWallet);
        }
        if set_mint_burn_admin {
            roles.push(VaultAdminRole::MintBurnAdmin);
        }
        if set_delegate_asset_admin {
            roles.push(VaultAdminRole::DelegateAssetAdmin);
        }
        if set_fee_admin {
            roles.push(VaultAdminRole::FeeAdmin);
        }
        if set_metadata_admin {
            roles.push(VaultAdminRole::MetadataAdmin);
        }

        for role in roles.iter() {
            let mut ix_builder = SetSecondaryAdminBuilder::new();
            ix_builder
                .config(config_address)
                .new_admin(*new_admin)
                .vault(*vault)
                .admin(signer.pubkey())
                .vault_admin_role(*role)
                .instruction();
            let mut ix = ix_builder.instruction();
            ix.program_id = self.vault_program_id;

            info!(
                "Setting {:?} Admin to {} for Vault {}",
                role, new_admin, vault
            );

            self.process_transaction(&[ix], &signer.pubkey(), &[signer])
                .await?;
        }

        if !self.print_tx {
            let account = self
                .get_account::<jito_vault_client::accounts::Vault>(vault)
                .await?;
            info!("{}", account.pretty_display());
        }

        Ok(())
    }

    /// Updates the vault balance
    ///
    /// Synchronizes the vault's internal token balance with its actual token holdings and
    /// calculates rewards. This function:
    /// 1. Verifies the vault is not paused and can be updated
    /// 2. Calculates rewards based on the difference between current and tracked token balance
    /// 3. Applies the reward fee according to the vault's configuration
    /// 4. Updates the vault's tracked token balance
    /// 5. Mints VRT tokens to the fee wallet as reward fees
    #[allow(clippy::future_not_send)]
    async fn update_vault_balance(&self, vault: &Pubkey) -> Result<()> {
        let signer = self.signer()?;

        let config_address = Config::find_program_address(&self.vault_program_id).0;

        let vault_account_raw = self.get_rpc_client().get_account(vault).await?;
        let vault_account = Vault::try_from_slice_unchecked(&vault_account_raw.data)?;

        let vault_token_account =
            get_associated_token_address(vault, &vault_account.supported_mint);

        let vault_fee_token_account =
            get_associated_token_address(&vault_account.fee_wallet, &vault_account.vrt_mint);

        let mut ix_builder = UpdateVaultBalanceBuilder::new();
        ix_builder
            .config(config_address)
            .vault(*vault)
            .vault_token_account(vault_token_account)
            .vrt_mint(vault_account.vrt_mint)
            .vault_fee_token_account(vault_fee_token_account);
        let mut ix = ix_builder.instruction();
        ix.program_id = self.vault_program_id;

        info!("Update Vault balance: {:?}", ix_builder);

        self.process_transaction(&[ix], &signer.pubkey(), &[signer])
            .await?;

        if !self.print_tx {
            let account = self
                .get_account::<jito_vault_client::accounts::Vault>(vault)
                .await?;
            info!("{}", account.pretty_display());
        }

        Ok(())
    }
}<|MERGE_RESOLUTION|>--- conflicted
+++ resolved
@@ -16,21 +16,12 @@
         CreateTokenMetadataBuilder, DelegateTokenAccountBuilder, EnqueueWithdrawalBuilder,
         InitializeConfigBuilder, InitializeVaultBuilder, InitializeVaultNcnTicketBuilder,
         InitializeVaultOperatorDelegationBuilder, InitializeVaultUpdateStateTrackerBuilder,
-<<<<<<< HEAD
-        MintToBuilder, SetAdminBuilder, SetConfigAdminBuilder, SetConfigSecondaryAdminBuilder,
-        SetDepositCapacityBuilder, SetFeesBuilder, SetIsPausedBuilder, SetProgramFeeBuilder,
-        SetProgramFeeWalletBuilder, SetSecondaryAdminBuilder, UpdateTokenMetadataBuilder,
-        UpdateVaultBalanceBuilder, WarmupVaultNcnTicketBuilder,
-    },
-    types::{ConfigAdminRole, VaultAdminRole, WithdrawalAllocationMethod},
-=======
         MintToBuilder, SetAdminBuilder, SetConfigAdminBuilder, SetDepositCapacityBuilder,
         SetFeesBuilder, SetIsPausedBuilder, SetProgramFeeBuilder, SetProgramFeeWalletBuilder,
         SetSecondaryAdminBuilder, UpdateTokenMetadataBuilder, UpdateVaultBalanceBuilder,
         WarmupVaultNcnTicketBuilder,
     },
     types::{VaultAdminRole, WithdrawalAllocationMethod},
->>>>>>> 12fa3636
 };
 use jito_vault_core::{
     burn_vault::BurnVault, config::Config, vault::Vault, vault_ncn_ticket::VaultNcnTicket,
@@ -117,7 +108,6 @@
                 action: ConfigActions::SetAdmin { new_admin },
             } => self.set_config_admin(new_admin).await,
             VaultCommands::Config {
-<<<<<<< HEAD
                 action:
                     ConfigActions::SetSecondaryAdmin {
                         new_admin,
@@ -128,8 +118,6 @@
                     .await
             }
             VaultCommands::Config {
-=======
->>>>>>> 12fa3636
                 action: ConfigActions::SetProgramFee { new_fee_bps },
             } => self.set_program_fee(new_fee_bps).await,
             VaultCommands::Config {
@@ -1815,7 +1803,6 @@
         Ok(())
     }
 
-<<<<<<< HEAD
     /// Sets the secondary admin roles for Config
     ///
     /// This function allows assigning a new administrator to various administrative roles
@@ -1862,8 +1849,6 @@
         Ok(())
     }
 
-=======
->>>>>>> 12fa3636
     /// Set the fees for Vault
     ///
     /// Updates one or more fee parameters for a specific vault. Each fee type
