--- conflicted
+++ resolved
@@ -44,10 +44,7 @@
     cli_config::CliConfig,
     cli_signer::CliSigner,
     vault::{ConfigActions, VaultActions, VaultCommands},
-<<<<<<< HEAD
-=======
     CliConfig, CliHandler,
->>>>>>> fd0a42a6
 };
 
 pub struct VaultCliHandler {
@@ -281,16 +278,6 @@
         let mut ix = ix_builder.instruction();
         ix.program_id = self.vault_program_id;
 
-<<<<<<< HEAD
-        let blockhash = rpc_client.get_latest_blockhash().await?;
-        let tx = Transaction::new_signed_with_payer(
-            &[ix_builder.instruction()],
-            Some(&signer.pubkey()),
-            &[signer],
-            blockhash,
-        );
-=======
->>>>>>> fd0a42a6
         info!("Initializing vault config parameters: {:?}", ix_builder);
 
         self.process_transaction(&[ix], &keypair.pubkey(), &[keypair])
@@ -323,31 +310,11 @@
             .signer
             .as_ref()
             .ok_or_else(|| anyhow!("Keypair not provided"))?;
-<<<<<<< HEAD
-        let rpc_client = self.get_rpc_client();
-
-        let admin = signer.pubkey();
-=======
->>>>>>> fd0a42a6
 
         let base_signer = CliSigner::new(Some(Keypair::new()), None);
         let vault = Vault::find_program_address(&self.vault_program_id, &base_signer.pubkey()).0;
 
-<<<<<<< HEAD
         let vrt_mint_signer = CliSigner::new(Some(Keypair::new()), None);
-=======
-        let admin = keypair.pubkey();
-
-        let vrt_mint = match vrt_mint_address_file_path {
-            Some(file_path) => {
-                let keypair = read_keypair_file(file_path)
-                    .map_err(|e| anyhow!("Could not read VRT mint address file path: {e}"))?;
-                info!("Found VRT mint address: {}", keypair.pubkey());
-                keypair
-            }
-            None => Keypair::new(),
-        };
->>>>>>> fd0a42a6
 
         let admin_st_token_account = get_associated_token_address(&admin, &token_mint);
         let vault_st_token_account = get_associated_token_address(&vault, &token_mint);
@@ -365,14 +332,7 @@
             .vrt_mint(vrt_mint_signer.pubkey())
             .st_mint(token_mint)
             .admin(admin)
-<<<<<<< HEAD
             .base(base_signer.pubkey())
-            .deposit_fee_bps(deposit_fee_bps)
-            .withdrawal_fee_bps(withdrawal_fee_bps)
-            .reward_fee_bps(reward_fee_bps)
-=======
-            .base(base.pubkey())
->>>>>>> fd0a42a6
             .admin_st_token_account(admin_st_token_account)
             .vault_st_token_account(vault_st_token_account)
             .burn_vault(burn_vault)
@@ -392,43 +352,18 @@
         let vault_st_token_account_ix =
             create_associated_token_account_idempotent(&admin, &vault, &token_mint, &spl_token::ID);
 
-<<<<<<< HEAD
-        let blockhash = rpc_client.get_latest_blockhash().await?;
-        let tx = Transaction::new_signed_with_payer(
-            &[
-                admin_st_token_account_ix,
-                vault_st_token_account_ix,
-                ix_builder.instruction(),
-            ],
-            Some(&signer.pubkey()),
-            &[signer, &base_signer, &vrt_mint_signer],
-            blockhash,
-        );
-        info!("Initializing vault transaction: {:?}", tx.get_signature());
-        let result = rpc_client.send_and_confirm_transaction(&tx).await;
-=======
         info!("Initializing Vault at address: {}", vault);
->>>>>>> fd0a42a6
 
         let ixs = [admin_st_token_account_ix, vault_st_token_account_ix, ix];
         self.process_transaction(&ixs, &keypair.pubkey(), &[keypair, &base, &vrt_mint])
             .await?;
 
-<<<<<<< HEAD
-        info!("Transaction confirmed: {:?}", tx.get_signature());
-        info!("\nCreated new vault");
-        info!("Vault address: {}", vault);
-        info!("Base address: {}", base_signer.pubkey());
-        info!("VRT mint address: {}", vrt_mint_signer.pubkey());
-        info!("Token mint address: {}", token_mint);
-=======
         if !self.print_tx {
             let account = self
                 .get_account::<jito_vault_client::accounts::Vault>(&vault)
                 .await?;
             info!("{}", account.pretty_display());
         }
->>>>>>> fd0a42a6
 
         Ok(())
     }
@@ -473,17 +408,7 @@
             .instruction();
         ix.program_id = self.vault_program_id;
 
-<<<<<<< HEAD
-        let recent_blockhash = rpc_client.get_latest_blockhash().await?;
-        let tx = Transaction::new_signed_with_payer(
-            &[ix],
-            Some(&signer.pubkey()),
-            &[signer],
-            recent_blockhash,
-        );
-=======
         info!("Creating token metadata transaction",);
->>>>>>> fd0a42a6
 
         self.process_transaction(&[ix], &keypair.pubkey(), &[keypair])
             .await?;
@@ -864,23 +789,10 @@
             .ncn(ncn)
             .vault_ncn_ticket(vault_ncn_ticket)
             .ncn_vault_ticket(ncn_vault_ticket)
-<<<<<<< HEAD
             .payer(signer.pubkey())
             .admin(signer.pubkey());
-
-        let blockhash = rpc_client.get_latest_blockhash().await?;
-        let tx = Transaction::new_signed_with_payer(
-            &[ix_builder.instruction()],
-            Some(&signer.pubkey()),
-            &[signer],
-            blockhash,
-        );
-=======
-            .payer(keypair.pubkey())
-            .admin(keypair.pubkey());
         let mut ix = ix_builder.instruction();
         ix.program_id = self.vault_program_id;
->>>>>>> fd0a42a6
 
         info!("Initialize Vault NCN Ticket");
 
@@ -916,21 +828,9 @@
             .vault(vault)
             .ncn(ncn)
             .vault_ncn_ticket(vault_ncn_ticket)
-<<<<<<< HEAD
             .admin(signer.pubkey());
-
-        let blockhash = rpc_client.get_latest_blockhash().await?;
-        let tx = Transaction::new_signed_with_payer(
-            &[ix_builder.instruction()],
-            Some(&signer.pubkey()),
-            &[signer],
-            blockhash,
-        );
-=======
-            .admin(keypair.pubkey());
         let mut ix = ix_builder.instruction();
         ix.program_id = self.vault_program_id;
->>>>>>> fd0a42a6
 
         info!("Warmup Vault NCN Ticket");
 
@@ -966,21 +866,9 @@
             .vault(vault)
             .ncn(ncn)
             .vault_ncn_ticket(vault_ncn_ticket)
-<<<<<<< HEAD
             .admin(signer.pubkey());
-
-        let blockhash = rpc_client.get_latest_blockhash().await?;
-        let tx = Transaction::new_signed_with_payer(
-            &[ix_builder.instruction()],
-            Some(&signer.pubkey()),
-            &[signer],
-            blockhash,
-        );
-=======
-            .admin(keypair.pubkey());
         let mut ix = ix_builder.instruction();
         ix.program_id = self.vault_program_id;
->>>>>>> fd0a42a6
 
         info!("Cooldown Vault NCN Ticket");
 
@@ -1032,30 +920,12 @@
             .operator(operator)
             .operator_vault_ticket(operator_vault_ticket)
             .vault_operator_delegation(vault_operator_delegation)
-<<<<<<< HEAD
             .payer(signer.pubkey())
             .admin(signer.pubkey());
-
-        let blockhash = rpc_client.get_latest_blockhash().await?;
-        let tx = Transaction::new_signed_with_payer(
-            &[ix_builder.instruction()],
-            Some(&signer.pubkey()),
-            &[signer],
-            blockhash,
-        );
-        info!(
-            "Initializing vault operator delegation transaction: {:?}",
-            tx.get_signature()
-        );
-        let result = rpc_client.send_and_confirm_transaction(&tx).await;
-=======
-            .payer(keypair.pubkey())
-            .admin(keypair.pubkey());
         let mut ix = ix_builder.instruction();
         ix.program_id = self.vault_program_id;
 
         info!("Initializing vault operator delegation",);
->>>>>>> fd0a42a6
 
         self.process_transaction(&[ix], &keypair.pubkey(), &[keypair])
             .await?;
@@ -1105,19 +975,7 @@
         let mut ix = ix_builder.instruction();
         ix.program_id = self.vault_program_id;
 
-<<<<<<< HEAD
-        let blockhash = rpc_client.get_latest_blockhash().await?;
-        let tx = Transaction::new_signed_with_payer(
-            &[ix_builder.instruction()],
-            Some(&signer.pubkey()),
-            &[signer],
-            blockhash,
-        );
-        info!("Delegating to operator: {:?}", tx.get_signature());
-        let result = rpc_client.send_and_confirm_transaction(&tx).await;
-=======
         info!("Delegating to operator");
->>>>>>> fd0a42a6
 
         self.process_transaction(&[ix], &keypair.pubkey(), &[keypair])
             .await?;
@@ -1653,19 +1511,8 @@
             .vault(vault_pubkey)
             .admin(signer.pubkey())
             .amount(amount);
-<<<<<<< HEAD
-
-        let recent_blockhash = rpc_client.get_latest_blockhash().await?;
-        let tx = Transaction::new_signed_with_payer(
-            &[builder.instruction()],
-            Some(&signer.pubkey()),
-            &[signer],
-            recent_blockhash,
-        );
-=======
         let mut ix = builder.instruction();
         ix.program_id = self.vault_program_id;
->>>>>>> fd0a42a6
 
         info!("Vault capacity instruction: {:?}", builder);
 
@@ -1698,16 +1545,6 @@
         let mut ix = ix_builder.instruction();
         ix.program_id = self.vault_program_id;
 
-<<<<<<< HEAD
-        let blockhash = rpc_client.get_latest_blockhash().await?;
-        let tx = Transaction::new_signed_with_payer(
-            &[ix_builder.instruction()],
-            Some(&signer.pubkey()),
-            &[signer],
-            blockhash,
-        );
-=======
->>>>>>> fd0a42a6
         info!("Setting vault config admin parameters: {:?}", ix_builder);
 
         self.process_transaction(&[ix], &keypair.pubkey(), &[keypair])
