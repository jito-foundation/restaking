use std::str::FromStr;

use anyhow::{anyhow, Result};
use jito_bytemuck::{AccountDeserialize, Discriminator};
use jito_jsm_core::get_epoch;
use jito_restaking_core::{
    ncn_vault_ticket::NcnVaultTicket, operator_vault_ticket::OperatorVaultTicket,
};
use jito_vault_client::{
    instructions::{
        AddDelegationBuilder, BurnWithdrawalTicketBuilder, CloseVaultUpdateStateTrackerBuilder,
        CooldownDelegationBuilder, CooldownVaultNcnTicketBuilder,
        CrankVaultUpdateStateTrackerBuilder, CreateTokenMetadataBuilder, EnqueueWithdrawalBuilder,
        InitializeConfigBuilder, InitializeVaultBuilder, InitializeVaultNcnTicketBuilder,
        InitializeVaultOperatorDelegationBuilder, InitializeVaultUpdateStateTrackerBuilder,
        MintToBuilder, SetConfigAdminBuilder, SetDepositCapacityBuilder,
<<<<<<< HEAD
        UpdateTokenMetadataBuilder,
=======
        WarmupVaultNcnTicketBuilder,
>>>>>>> ceab3613
    },
    types::WithdrawalAllocationMethod,
};
use jito_vault_core::{
    burn_vault::BurnVault, config::Config, vault::Vault, vault_ncn_ticket::VaultNcnTicket,
    vault_operator_delegation::VaultOperatorDelegation,
    vault_staker_withdrawal_ticket::VaultStakerWithdrawalTicket,
    vault_update_state_tracker::VaultUpdateStateTracker,
};
use jito_vault_sdk::inline_mpl_token_metadata;
use log::{debug, info};
use solana_account_decoder::UiAccountEncoding;
use solana_program::pubkey::Pubkey;
use solana_rpc_client::{nonblocking::rpc_client::RpcClient, rpc_client::SerializableTransaction};
use solana_rpc_client_api::{
    config::{RpcAccountInfoConfig, RpcProgramAccountsConfig},
    filter::{Memcmp, MemcmpEncodedBytes, RpcFilterType},
};
use solana_sdk::{
    signature::{Keypair, Signer},
    transaction::Transaction,
};
use spl_associated_token_account::{
    get_associated_token_address, instruction::create_associated_token_account_idempotent,
};

use crate::{
    vault::{ConfigActions, VaultActions, VaultCommands},
    CliConfig,
};

pub struct VaultCliHandler {
    cli_config: CliConfig,
    restaking_program_id: Pubkey,
    vault_program_id: Pubkey,
}

impl VaultCliHandler {
    pub const fn new(
        cli_config: CliConfig,
        restaking_program_id: Pubkey,
        vault_program_id: Pubkey,
    ) -> Self {
        Self {
            cli_config,
            restaking_program_id,
            vault_program_id,
        }
    }

    fn get_rpc_client(&self) -> RpcClient {
        RpcClient::new_with_commitment(self.cli_config.rpc_url.clone(), self.cli_config.commitment)
    }

    pub async fn handle(&self, action: VaultCommands) -> Result<()> {
        match action {
            VaultCommands::Config {
                action:
                    ConfigActions::Initialize {
                        program_fee_bps,
                        program_fee_wallet,
                    },
            } => {
                self.initialize_config(program_fee_bps, program_fee_wallet)
                    .await
            }
            VaultCommands::Config {
                action: ConfigActions::Get,
            } => self.get_config().await,
            VaultCommands::Config {
                action: ConfigActions::SetAdmin { new_admin },
            } => self.set_config_admin(new_admin).await,
            VaultCommands::Vault {
                action:
                    VaultActions::Initialize {
                        token_mint,
                        deposit_fee_bps,
                        withdrawal_fee_bps,
                        reward_fee_bps,
                        decimals,
                        initialize_token_amount,
                    },
            } => {
                self.initialize_vault(
                    token_mint,
                    deposit_fee_bps,
                    withdrawal_fee_bps,
                    reward_fee_bps,
                    decimals,
                    initialize_token_amount,
                )
                .await
            }
            VaultCommands::Vault {
                action:
                    VaultActions::CreateTokenMetadata {
                        vault,
                        name,
                        symbol,
                        uri,
                    },
            } => self.create_token_metadata(vault, name, symbol, uri).await,
            VaultCommands::Vault {
                action:
                    VaultActions::UpdateTokenMetadata {
                        vault,
                        name,
                        symbol,
                        uri,
                    },
            } => self.update_token_metadata(vault, name, symbol, uri).await,
            VaultCommands::Vault {
                action: VaultActions::InitializeVaultUpdateStateTracker { vault },
            } => self.initialize_vault_update_state_tracker(vault).await,
            VaultCommands::Vault {
                action: VaultActions::CrankVaultUpdateStateTracker { vault, operator },
            } => self.crank_vault_update_state_tracker(vault, operator).await,
            VaultCommands::Vault {
                action: VaultActions::CloseVaultUpdateStateTracker { vault, ncn_epoch },
            } => {
                self.close_vault_update_state_tracker(vault, ncn_epoch)
                    .await
            }
            VaultCommands::Vault {
                action:
                    VaultActions::MintVRT {
                        vault,
                        amount_in,
                        min_amount_out,
                    },
            } => self.mint_vrt(vault, amount_in, min_amount_out).await,
            VaultCommands::Vault {
                action: VaultActions::InitializeVaultNcnTicket { vault, ncn },
            } => self.initialize_vault_ncn_ticket(vault, ncn).await,
            VaultCommands::Vault {
                action: VaultActions::WarmupVaultNcnTicket { vault, ncn },
            } => self.warmup_vault_ncn_ticket(vault, ncn).await,
            VaultCommands::Vault {
                action: VaultActions::CooldownVaultNcnTicket { vault, ncn },
            } => self.cooldown_vault_ncn_ticket(vault, ncn).await,

            VaultCommands::Vault {
                action: VaultActions::InitializeOperatorDelegation { vault, operator },
            } => {
                self.initialize_vault_operator_delegation(vault, operator)
                    .await
            }
            VaultCommands::Vault {
                action:
                    VaultActions::DelegateToOperator {
                        vault,
                        operator,
                        amount,
                    },
            } => self.delegate_to_operator(vault, operator, amount).await,
            VaultCommands::Vault {
                action:
                    VaultActions::CooldownOperatorDelegation {
                        vault,
                        operator,
                        amount,
                    },
            } => {
                self.cooldown_operator_delegation(vault, operator, amount)
                    .await
            }
            VaultCommands::Vault {
                action: VaultActions::EnqueueWithdrawal { vault, amount },
            } => self.enqueue_withdrawal(vault, amount).await,
            VaultCommands::Vault {
                action: VaultActions::BurnWithdrawalTicket { vault },
            } => self.burn_withdrawal_ticket(vault).await,
            VaultCommands::Vault {
                action: VaultActions::GetVaultUpdateStateTracker { vault, ncn_epoch },
            } => self.get_vault_update_state_tracker(vault, ncn_epoch).await,
            VaultCommands::Vault {
                action: VaultActions::GetOperatorDelegation { vault, operator },
            } => self.get_vault_operator_delegation(vault, operator).await,
            VaultCommands::Vault {
                action: VaultActions::GetWithdrawalTicket { vault, staker },
            } => self.get_withdrawal_ticket(vault, staker).await,
            VaultCommands::Vault {
                action: VaultActions::Get { pubkey },
            } => self.get_vault(pubkey).await,
            VaultCommands::Vault {
                action: VaultActions::List,
            } => self.list_vaults().await,
            VaultCommands::Vault {
                action: VaultActions::SetCapacity { vault, amount },
            } => self.set_capacity(vault, amount).await,
        }
    }

    pub async fn initialize_config(
        &self,
        program_fee_bps: u16,
        program_fee_wallet: Pubkey,
    ) -> Result<()> {
        let keypair = self
            .cli_config
            .keypair
            .as_ref()
            .ok_or_else(|| anyhow!("Keypair not provided"))?;
        let rpc_client = self.get_rpc_client();

        let mut ix_builder = InitializeConfigBuilder::new();
        let config_address = Config::find_program_address(&self.vault_program_id).0;
        let ix_builder = ix_builder
            .config(config_address)
            .admin(keypair.pubkey())
            .restaking_program(self.restaking_program_id)
            .program_fee_wallet(program_fee_wallet)
            .program_fee_bps(program_fee_bps);

        let blockhash = rpc_client.get_latest_blockhash().await?;
        let tx = Transaction::new_signed_with_payer(
            &[ix_builder.instruction()],
            Some(&keypair.pubkey()),
            &[keypair],
            blockhash,
        );
        info!("Initializing vault config parameters: {:?}", ix_builder);
        info!(
            "Initializing vault config transaction: {:?}",
            tx.get_signature()
        );
        rpc_client.send_and_confirm_transaction(&tx).await?;
        info!("Transaction confirmed: {:?}", tx.get_signature());
        info!("Vault config initialized at address: {}", config_address);
        Ok(())
    }

    pub async fn initialize_vault(
        &self,
        token_mint: String,
        deposit_fee_bps: u16,
        withdrawal_fee_bps: u16,
        reward_fee_bps: u16,
        decimals: u8,
        initialize_token_amount: u64,
    ) -> Result<()> {
        let token_mint = Pubkey::from_str(&token_mint)?;
        let keypair = self
            .cli_config
            .keypair
            .as_ref()
            .ok_or_else(|| anyhow!("Keypair not provided"))?;
        let rpc_client = self.get_rpc_client();

        let admin = keypair.pubkey();

        let base = Keypair::new();
        let vault = Vault::find_program_address(&self.vault_program_id, &base.pubkey()).0;

        let vrt_mint = Keypair::new();

        let admin_st_token_account = get_associated_token_address(&admin, &token_mint);
        let vault_st_token_account = get_associated_token_address(&vault, &token_mint);

        let (burn_vault, _, _) =
            BurnVault::find_program_address(&self.vault_program_id, &base.pubkey());

        let burn_vault_vrt_token_account =
            get_associated_token_address(&burn_vault, &vrt_mint.pubkey());

        let mut ix_builder = InitializeVaultBuilder::new();
        ix_builder
            .config(Config::find_program_address(&self.vault_program_id).0)
            .vault(vault)
            .vrt_mint(vrt_mint.pubkey())
            .st_mint(token_mint)
            .admin(admin)
            .base(base.pubkey())
            .deposit_fee_bps(deposit_fee_bps)
            .withdrawal_fee_bps(withdrawal_fee_bps)
            .reward_fee_bps(reward_fee_bps)
            .admin_st_token_account(admin_st_token_account)
            .vault_st_token_account(vault_st_token_account)
            .burn_vault(burn_vault)
            .burn_vault_vrt_token_account(burn_vault_vrt_token_account)
            .associated_token_program(spl_associated_token_account::id())
            .initialize_token_amount(initialize_token_amount)
            .decimals(decimals);

        let admin_st_token_account_ix =
            create_associated_token_account_idempotent(&admin, &admin, &token_mint, &spl_token::ID);

        let vault_st_token_account_ix =
            create_associated_token_account_idempotent(&admin, &vault, &token_mint, &spl_token::ID);

        let blockhash = rpc_client.get_latest_blockhash().await?;
        let tx = Transaction::new_signed_with_payer(
            &[
                admin_st_token_account_ix,
                vault_st_token_account_ix,
                ix_builder.instruction(),
            ],
            Some(&keypair.pubkey()),
            &[keypair, &base, &vrt_mint],
            blockhash,
        );
        info!("Initializing vault transaction: {:?}", tx.get_signature());
        let result = rpc_client.send_and_confirm_transaction(&tx).await;

        if result.is_err() {
            info!("Transaction failed: {:?}", result.err());
            return Err(anyhow::anyhow!("Transaction failed"));
        }

        info!("Transaction confirmed: {:?}", tx.get_signature());
        info!("\nCreated new vault");
        info!("Vault address: {}", vault);
        info!("Base address: {}", base.pubkey());
        info!("VRT mint address: {}", vrt_mint.pubkey());
        info!("Token mint address: {}", token_mint);

        Ok(())
    }

    async fn create_token_metadata(
        &self,
        vault: String,
        name: String,
        symbol: String,
        uri: String,
    ) -> Result<()> {
        let keypair = self
            .cli_config
            .keypair
            .as_ref()
            .ok_or_else(|| anyhow!("Keypair not provided"))?;
        let vault_pubkey = Pubkey::from_str(&vault)?;

        let rpc_client = self.get_rpc_client();
        let vault_account = rpc_client.get_account(&vault_pubkey).await?;
        let vault = Vault::try_from_slice_unchecked(&vault_account.data)?;

        let metadata = Pubkey::find_program_address(
            &[
                b"metadata",
                inline_mpl_token_metadata::id().as_ref(),
                vault.vrt_mint.as_ref(),
            ],
            &inline_mpl_token_metadata::id(),
        )
        .0;

        let ix = CreateTokenMetadataBuilder::new()
            .vault(vault_pubkey)
            .admin(keypair.pubkey())
            .vrt_mint(vault.vrt_mint)
            .payer(keypair.pubkey())
            .metadata(metadata)
            .name(name)
            .symbol(symbol)
            .uri(uri)
            .instruction();

        let recent_blockhash = rpc_client.get_latest_blockhash().await?;
        let tx = Transaction::new_signed_with_payer(
            &[ix],
            Some(&keypair.pubkey()),
            &[keypair],
            recent_blockhash,
        );

        info!(
            "Creating token metadata transaction: {:?}",
            tx.get_signature()
        );
        rpc_client
            .send_and_confirm_transaction(&tx)
            .await
            .map_err(|e| anyhow!(e.to_string()))?;
        info!("Transaction confirmed: {:?}", tx.get_signature());

        Ok(())
    }

    async fn update_token_metadata(
        &self,
        vault: String,
        name: String,
        symbol: String,
        uri: String,
    ) -> Result<()> {
        let keypair = self
            .cli_config
            .keypair
            .as_ref()
            .ok_or_else(|| anyhow!("Keypair not provided"))?;
        let vault_pubkey = Pubkey::from_str(&vault)?;

        let rpc_client = self.get_rpc_client();
        let vault_account = rpc_client.get_account(&vault_pubkey).await?;
        let vault = Vault::try_from_slice_unchecked(&vault_account.data)?;

        let metadata = Pubkey::find_program_address(
            &[
                b"metadata",
                inline_mpl_token_metadata::id().as_ref(),
                vault.vrt_mint.as_ref(),
            ],
            &inline_mpl_token_metadata::id(),
        )
        .0;

        let ix = UpdateTokenMetadataBuilder::new()
            .vault(vault_pubkey)
            .admin(keypair.pubkey())
            .vrt_mint(vault.vrt_mint)
            .metadata(metadata)
            .name(name)
            .symbol(symbol)
            .uri(uri)
            .instruction();

        let recent_blockhash = rpc_client.get_latest_blockhash().await?;
        let tx = Transaction::new_signed_with_payer(
            &[ix],
            Some(&keypair.pubkey()),
            &[keypair],
            recent_blockhash,
        );

        info!(
            "Updating token metadata transaction: {:?}",
            tx.get_signature()
        );
        rpc_client
            .send_and_confirm_transaction(&tx)
            .await
            .map_err(|e| anyhow!(e.to_string()))?;
        info!("Transaction confirmed: {:?}", tx.get_signature());

        Ok(())
    }

    // ---------- UPDATE ------------

    pub async fn initialize_vault_update_state_tracker(&self, vault: String) -> Result<()> {
        let keypair = self
            .cli_config
            .keypair
            .as_ref()
            .ok_or_else(|| anyhow!("Keypair not provided"))?;
        let rpc_client = self.get_rpc_client();

        let config = Config::find_program_address(&self.vault_program_id).0;

        let config_account_raw = rpc_client.get_account(&config).await?;
        let config_account = Config::try_from_slice_unchecked(&config_account_raw.data)?;

        let current_slot = rpc_client.get_slot().await?;

        let ncn_epoch = get_epoch(current_slot, config_account.epoch_length()).unwrap();

        let vault = Pubkey::from_str(&vault)?;
        let vault_update_state_tracker = VaultUpdateStateTracker::find_program_address(
            &self.vault_program_id,
            &vault,
            ncn_epoch,
        )
        .0;

        let mut ix_builder = InitializeVaultUpdateStateTrackerBuilder::new();
        ix_builder
            .config(Config::find_program_address(&self.vault_program_id).0)
            .vault(vault)
            .vault_update_state_tracker(vault_update_state_tracker)
            .payer(keypair.pubkey())
            .withdrawal_allocation_method(WithdrawalAllocationMethod::Greedy); // Only withdrawal allocation method supported for now

        let blockhash = rpc_client.get_latest_blockhash().await?;
        let tx = Transaction::new_signed_with_payer(
            &[ix_builder.instruction()],
            Some(&keypair.pubkey()),
            &[keypair],
            blockhash,
        );
        info!(
            "Initializing vault update state tracker transaction: {:?}",
            tx.get_signature()
        );

        let result = rpc_client.send_and_confirm_transaction(&tx).await;

        if result.is_err() {
            return Err(anyhow::anyhow!("Transaction failed: {:?}", result.err()));
        }

        info!("Transaction confirmed: {:?}", tx.get_signature());

        info!("\nCreated Update State Tracker");
        info!("Vault address: {}", vault);
        info!(
            "Vault Update State Tracker address: {}",
            vault_update_state_tracker
        );
        info!("NCN Epoch: {}", ncn_epoch);

        Ok(())
    }

    pub async fn crank_vault_update_state_tracker(
        &self,
        vault: String,
        operator: String,
    ) -> Result<()> {
        //TODO V2: Make it so the operator needed is automatically fetched from the vault

        let keypair = self
            .cli_config
            .keypair
            .as_ref()
            .ok_or_else(|| anyhow!("Keypair not provided"))?;
        let rpc_client = self.get_rpc_client();

        let config = Config::find_program_address(&self.vault_program_id).0;

        let vault = Pubkey::from_str(&vault)?;
        let operator = Pubkey::from_str(&operator)?;

        let vault_operator_delegation = VaultOperatorDelegation::find_program_address(
            &self.vault_program_id,
            &vault,
            &operator,
        )
        .0;

        let ncn_epoch = {
            let config_account_raw = rpc_client.get_account(&config).await?;
            let config_account = Config::try_from_slice_unchecked(&config_account_raw.data)?;

            let current_slot = rpc_client.get_slot().await?;
            get_epoch(current_slot, config_account.epoch_length()).unwrap()
        };

        let vault_update_state_tracker = VaultUpdateStateTracker::find_program_address(
            &self.vault_program_id,
            &vault,
            ncn_epoch,
        )
        .0;

        let mut ix_builder = CrankVaultUpdateStateTrackerBuilder::new();
        ix_builder
            .config(config)
            .vault(vault)
            .operator(operator)
            .vault_operator_delegation(vault_operator_delegation)
            .vault_update_state_tracker(vault_update_state_tracker);

        let blockhash = rpc_client.get_latest_blockhash().await?;
        let tx = Transaction::new_signed_with_payer(
            &[ix_builder.instruction()],
            Some(&keypair.pubkey()),
            &[keypair],
            blockhash,
        );
        info!(
            "Cranking vault update state tracker: {:?}",
            tx.get_signature()
        );
        let result = rpc_client.send_and_confirm_transaction(&tx).await;

        if result.is_err() {
            return Err(anyhow::anyhow!("Transaction failed: {:?}", result.err()));
        }

        info!("Transaction confirmed: {:?}", tx.get_signature());

        Ok(())
    }

    pub async fn close_vault_update_state_tracker(
        &self,
        vault: String,
        ncn_epoch: Option<u64>,
    ) -> Result<()> {
        let keypair = self
            .cli_config
            .keypair
            .as_ref()
            .ok_or_else(|| anyhow!("Keypair not provided"))?;
        let rpc_client = self.get_rpc_client();

        let config = Config::find_program_address(&self.vault_program_id).0;

        let ncn_epoch = match ncn_epoch {
            Some(ncn_epoch) => ncn_epoch,
            None => {
                let config_account_raw = rpc_client.get_account(&config).await?;
                let config_account = Config::try_from_slice_unchecked(&config_account_raw.data)?;

                let current_slot = rpc_client.get_slot().await?;
                get_epoch(current_slot, config_account.epoch_length()).unwrap()
            }
        };

        let vault = Pubkey::from_str(&vault)?;
        let vault_update_state_tracker = VaultUpdateStateTracker::find_program_address(
            &self.vault_program_id,
            &vault,
            ncn_epoch,
        )
        .0;

        let mut ix_builder = CloseVaultUpdateStateTrackerBuilder::new();
        ix_builder
            .config(Config::find_program_address(&self.vault_program_id).0)
            .vault(vault)
            .vault_update_state_tracker(vault_update_state_tracker)
            .ncn_epoch(ncn_epoch)
            .payer(keypair.pubkey());

        let blockhash = rpc_client.get_latest_blockhash().await?;
        let tx = Transaction::new_signed_with_payer(
            &[ix_builder.instruction()],
            Some(&keypair.pubkey()),
            &[keypair],
            blockhash,
        );
        info!(
            "Closing vault update state tracker transaction: {:?}",
            tx.get_signature()
        );
        let result = rpc_client.send_and_confirm_transaction(&tx).await;

        if result.is_err() {
            return Err(anyhow::anyhow!("Transaction failed: {:?}", result.err()));
        }
        info!("Transaction confirmed: {:?}", tx.get_signature());

        info!("\nClose Update State Tracker");
        Ok(())
    }

    // ---------- FUNCTIONS --------------
    pub async fn mint_vrt(&self, vault: String, amount_in: u64, min_amount_out: u64) -> Result<()> {
        let keypair = self
            .cli_config
            .keypair
            .as_ref()
            .ok_or_else(|| anyhow!("Keypair not provided"))?;
        let rpc_client = self.get_rpc_client();

        let vault = Pubkey::from_str(&vault)?;

        let vault_account_raw = rpc_client.get_account(&vault).await?;
        let vault_account = Vault::try_from_slice_unchecked(&vault_account_raw.data)?;

        let depositor = keypair.pubkey();
        let depositor_token_account =
            get_associated_token_address(&depositor, &vault_account.supported_mint);
        let depositor_vrt_token_account =
            get_associated_token_address(&depositor, &vault_account.vrt_mint);

        let vault_token_account =
            get_associated_token_address(&vault, &vault_account.supported_mint);

        let vault_fee_token_account =
            get_associated_token_address(&vault_account.fee_wallet, &vault_account.vrt_mint);

        let depositor_ata_ix = create_associated_token_account_idempotent(
            &depositor,
            &depositor,
            &vault_account.supported_mint,
            &spl_token::ID,
        );
        let depositor_vrt_ata_ix = create_associated_token_account_idempotent(
            &depositor,
            &depositor,
            &vault_account.vrt_mint,
            &spl_token::ID,
        );
        let vault_ata_ix = create_associated_token_account_idempotent(
            &depositor,
            &vault,
            &vault_account.supported_mint,
            &spl_token::ID,
        );
        let vault_fee_ata_ix = create_associated_token_account_idempotent(
            &depositor,
            &vault_account.fee_wallet,
            &vault_account.vrt_mint,
            &spl_token::ID,
        );

        let mut ix_builder = MintToBuilder::new();
        ix_builder
            .config(Config::find_program_address(&self.vault_program_id).0)
            .vrt_mint(vault_account.vrt_mint)
            .depositor(depositor)
            .depositor_token_account(depositor_token_account)
            .depositor_vrt_token_account(depositor_vrt_token_account)
            .vault_token_account(vault_token_account)
            .vault_fee_token_account(vault_fee_token_account)
            .amount_in(amount_in)
            .min_amount_out(min_amount_out)
            .vault(vault);

        let blockhash = rpc_client.get_latest_blockhash().await?;
        let tx = Transaction::new_signed_with_payer(
            &[
                depositor_ata_ix,
                depositor_vrt_ata_ix,
                vault_ata_ix,
                vault_fee_ata_ix,
                ix_builder.instruction(),
            ],
            Some(&keypair.pubkey()),
            &[keypair],
            blockhash,
        );
        info!("Mint to transaction: {:?}", tx.get_signature());
        let result = rpc_client.send_and_confirm_transaction(&tx).await;

        if result.is_err() {
            return Err(anyhow::anyhow!("Transaction failed: {:?}", result.err()));
        }

        info!("Transaction confirmed: {:?}", tx.get_signature());

        info!("\nMinted VRT");

        Ok(())
    }

    pub async fn initialize_vault_ncn_ticket(&self, vault: String, ncn: String) -> Result<()> {
        let keypair = self
            .cli_config
            .keypair
            .as_ref()
            .ok_or_else(|| anyhow!("Keypair not provided"))?;
        let rpc_client = self.get_rpc_client();

        let vault = Pubkey::from_str(&vault)?;
        let ncn = Pubkey::from_str(&ncn)?;

        let (vault_ncn_ticket, _, _) =
            VaultNcnTicket::find_program_address(&self.vault_program_id, &vault, &ncn);

        let (ncn_vault_ticket, _, _) =
            NcnVaultTicket::find_program_address(&self.restaking_program_id, &ncn, &vault);

        let mut ix_builder = InitializeVaultNcnTicketBuilder::new();
        ix_builder
            .config(Config::find_program_address(&self.vault_program_id).0)
            .vault(vault)
            .ncn(ncn)
            .vault_ncn_ticket(vault_ncn_ticket)
            .ncn_vault_ticket(ncn_vault_ticket)
            .payer(keypair.pubkey())
            .admin(keypair.pubkey());

        let blockhash = rpc_client.get_latest_blockhash().await?;
        let tx = Transaction::new_signed_with_payer(
            &[ix_builder.instruction()],
            Some(&keypair.pubkey()),
            &[keypair],
            blockhash,
        );

        info!("Initialize Vault NCN Ticket");
        let result = rpc_client.send_and_confirm_transaction(&tx).await;

        if result.is_err() {
            println!("Transaction failed: {:?}", result.err());
            return Err(anyhow::anyhow!("Transaction failed"));
        }

        info!("Transaction confirmed: {:?}", result.unwrap());

        Ok(())
    }

    pub async fn warmup_vault_ncn_ticket(&self, vault: String, ncn: String) -> Result<()> {
        let keypair = self
            .cli_config
            .keypair
            .as_ref()
            .ok_or_else(|| anyhow!("Keypair not provided"))?;
        let rpc_client = self.get_rpc_client();

        let vault = Pubkey::from_str(&vault)?;
        let ncn = Pubkey::from_str(&ncn)?;

        let (vault_ncn_ticket, _, _) =
            VaultNcnTicket::find_program_address(&self.vault_program_id, &vault, &ncn);

        let mut ix_builder = WarmupVaultNcnTicketBuilder::new();
        ix_builder
            .config(Config::find_program_address(&self.vault_program_id).0)
            .vault(vault)
            .ncn(ncn)
            .vault_ncn_ticket(vault_ncn_ticket)
            .admin(keypair.pubkey());

        let blockhash = rpc_client.get_latest_blockhash().await?;
        let tx = Transaction::new_signed_with_payer(
            &[ix_builder.instruction()],
            Some(&keypair.pubkey()),
            &[keypair],
            blockhash,
        );

        info!("Warmup Vault NCN Ticket");
        let result = rpc_client.send_and_confirm_transaction(&tx).await?;
        info!("Transaction confirmed: {:?}", result);

        Ok(())
    }

    pub async fn cooldown_vault_ncn_ticket(&self, vault: String, ncn: String) -> Result<()> {
        let keypair = self
            .cli_config
            .keypair
            .as_ref()
            .ok_or_else(|| anyhow!("Keypair not provided"))?;
        let rpc_client = self.get_rpc_client();

        let vault = Pubkey::from_str(&vault)?;
        let ncn = Pubkey::from_str(&ncn)?;

        let (vault_ncn_ticket, _, _) =
            VaultNcnTicket::find_program_address(&self.restaking_program_id, &vault, &ncn);

        let mut ix_builder = CooldownVaultNcnTicketBuilder::new();
        ix_builder
            .config(Config::find_program_address(&self.vault_program_id).0)
            .vault(vault)
            .ncn(ncn)
            .vault_ncn_ticket(vault_ncn_ticket)
            .admin(keypair.pubkey());

        let blockhash = rpc_client.get_latest_blockhash().await?;
        let tx = Transaction::new_signed_with_payer(
            &[ix_builder.instruction()],
            Some(&keypair.pubkey()),
            &[keypair],
            blockhash,
        );

        info!("Cooldown Vault NCN Ticket");
        let result = rpc_client.send_and_confirm_transaction(&tx).await?;
        info!("Transaction confirmed: {:?}", result);

        Ok(())
    }

    pub async fn initialize_vault_operator_delegation(
        &self,
        vault: String,
        operator: String,
    ) -> Result<()> {
        let keypair = self
            .cli_config
            .keypair
            .as_ref()
            .ok_or_else(|| anyhow!("Keypair not provided"))?;
        let rpc_client = self.get_rpc_client();

        let vault = Pubkey::from_str(&vault)?;
        let operator = Pubkey::from_str(&operator)?;

        let operator_vault_ticket = OperatorVaultTicket::find_program_address(
            &self.restaking_program_id,
            &operator,
            &vault,
        )
        .0;

        let vault_operator_delegation = VaultOperatorDelegation::find_program_address(
            &self.vault_program_id,
            &vault,
            &operator,
        )
        .0;

        let mut ix_builder = InitializeVaultOperatorDelegationBuilder::new();
        ix_builder
            .config(Config::find_program_address(&self.vault_program_id).0)
            .vault(vault)
            .operator(operator)
            .operator_vault_ticket(operator_vault_ticket)
            .vault_operator_delegation(vault_operator_delegation)
            .payer(keypair.pubkey())
            .admin(keypair.pubkey());

        let blockhash = rpc_client.get_latest_blockhash().await?;
        let tx = Transaction::new_signed_with_payer(
            &[ix_builder.instruction()],
            Some(&keypair.pubkey()),
            &[keypair],
            blockhash,
        );
        info!(
            "Initializing vault operator delegation transaction: {:?}",
            tx.get_signature()
        );
        let result = rpc_client.send_and_confirm_transaction(&tx).await;

        if result.is_err() {
            return Err(anyhow::anyhow!("Transaction failed: {:?}", result.err()));
        }

        info!("Transaction confirmed: {:?}", tx.get_signature());

        Ok(())
    }

    pub async fn delegate_to_operator(
        &self,
        vault: String,
        operator: String,
        amount: u64,
    ) -> Result<()> {
        let keypair = self
            .cli_config
            .keypair
            .as_ref()
            .ok_or_else(|| anyhow!("Keypair not provided"))?;
        let rpc_client = self.get_rpc_client();

        let vault = Pubkey::from_str(&vault)?;
        let operator = Pubkey::from_str(&operator)?;

        let vault_operator_delegation = VaultOperatorDelegation::find_program_address(
            &self.vault_program_id,
            &vault,
            &operator,
        )
        .0;

        let mut ix_builder = AddDelegationBuilder::new();
        ix_builder
            .config(Config::find_program_address(&self.vault_program_id).0)
            .vault(vault)
            .operator(operator)
            .vault_operator_delegation(vault_operator_delegation)
            .admin(keypair.pubkey())
            .amount(amount);

        let blockhash = rpc_client.get_latest_blockhash().await?;
        let tx = Transaction::new_signed_with_payer(
            &[ix_builder.instruction()],
            Some(&keypair.pubkey()),
            &[keypair],
            blockhash,
        );
        info!("Delegating to operator: {:?}", tx.get_signature());
        let result = rpc_client.send_and_confirm_transaction(&tx).await;

        if result.is_err() {
            return Err(anyhow::anyhow!("Transaction failed: {:?}", result.err()));
        }

        info!("Transaction confirmed: {:?}", tx.get_signature());
        info!("Delegated {} tokens to {}", amount, operator);

        Ok(())
    }

    pub async fn cooldown_operator_delegation(
        &self,
        vault: String,
        operator: String,
        amount: u64,
    ) -> Result<()> {
        let keypair = self
            .cli_config
            .keypair
            .as_ref()
            .ok_or_else(|| anyhow!("Keypair not provided"))?;
        let rpc_client = self.get_rpc_client();

        let vault = Pubkey::from_str(&vault)?;
        let operator = Pubkey::from_str(&operator)?;

        let vault_operator_delegation = VaultOperatorDelegation::find_program_address(
            &self.vault_program_id,
            &vault,
            &operator,
        )
        .0;

        let mut ix_builder = CooldownDelegationBuilder::new();
        ix_builder
            .config(Config::find_program_address(&self.vault_program_id).0)
            .vault(vault)
            .operator(operator)
            .vault_operator_delegation(vault_operator_delegation)
            .admin(keypair.pubkey())
            .amount(amount);

        let blockhash = rpc_client.get_latest_blockhash().await?;
        let tx = Transaction::new_signed_with_payer(
            &[ix_builder.instruction()],
            Some(&keypair.pubkey()),
            &[keypair],
            blockhash,
        );
        info!("Cooling down delegation: {:?}", tx.get_signature());
        let result = rpc_client.send_and_confirm_transaction(&tx).await;

        if result.is_err() {
            return Err(anyhow::anyhow!("Transaction failed: {:?}", result.err()));
        }

        info!("Transaction confirmed: {:?}", tx.get_signature());
        info!("Cooldown {} tokens for {}", amount, operator);

        Ok(())
    }

    pub async fn enqueue_withdrawal(&self, vault: String, amount: u64) -> Result<()> {
        let keypair = self
            .cli_config
            .keypair
            .as_ref()
            .ok_or_else(|| anyhow!("Keypair not provided"))?;
        let rpc_client = self.get_rpc_client();

        let vault = Pubkey::from_str(&vault)?;
        let vault_account_raw = rpc_client.get_account(&vault).await?;
        let vault_account = Vault::try_from_slice_unchecked(&vault_account_raw.data)?;

        let vault_staker_withdrawal_ticket = VaultStakerWithdrawalTicket::find_program_address(
            &self.vault_program_id,
            &vault,
            &keypair.pubkey(),
        )
        .0;

        let vault_staker_withdrawal_ticket_token_account =
            get_associated_token_address(&vault_staker_withdrawal_ticket, &vault_account.vrt_mint);

        let staker_vrt_token_account =
            get_associated_token_address(&keypair.pubkey(), &vault_account.vrt_mint);

        let vault_staker_withdrawal_ticket_ata_ix = create_associated_token_account_idempotent(
            &keypair.pubkey(),
            &vault_staker_withdrawal_ticket,
            &vault_account.vrt_mint,
            &spl_token::ID,
        );

        let mut ix_builder = EnqueueWithdrawalBuilder::new();
        ix_builder
            .config(Config::find_program_address(&self.vault_program_id).0)
            .vault(vault)
            .vault_staker_withdrawal_ticket(vault_staker_withdrawal_ticket)
            .vault_staker_withdrawal_ticket_token_account(
                vault_staker_withdrawal_ticket_token_account,
            )
            .staker(keypair.pubkey())
            .staker_vrt_token_account(staker_vrt_token_account)
            .base(keypair.pubkey())
            .amount(amount);

        let blockhash = rpc_client.get_latest_blockhash().await?;
        let tx = Transaction::new_signed_with_payer(
            &[
                vault_staker_withdrawal_ticket_ata_ix,
                ix_builder.instruction(),
            ],
            Some(&keypair.pubkey()),
            &[keypair],
            blockhash,
        );
        info!(
            "Initializing vault operator delegation transaction: {:?}",
            tx.get_signature()
        );
        let result = rpc_client.send_and_confirm_transaction(&tx).await;

        if result.is_err() {
            return Err(anyhow::anyhow!("Transaction failed: {:?}", result.err()));
        }

        info!("Transaction confirmed: {:?}", tx.get_signature());

        Ok(())
    }

    pub async fn burn_withdrawal_ticket(&self, vault: String) -> Result<()> {
        let keypair = self
            .cli_config
            .keypair
            .as_ref()
            .ok_or_else(|| anyhow!("Keypair not provided"))?;
        let rpc_client = self.get_rpc_client();

        let vault = Pubkey::from_str(&vault)?;
        let vault_account_raw = rpc_client.get_account(&vault).await?;
        let vault_account = Vault::try_from_slice_unchecked(&vault_account_raw.data)?;

        let vault_staker_withdrawal_ticket = VaultStakerWithdrawalTicket::find_program_address(
            &self.vault_program_id,
            &vault,
            &keypair.pubkey(),
        )
        .0;

        let staker = keypair.pubkey();
        let staker_token_account =
            get_associated_token_address(&staker, &vault_account.supported_mint);

        let vault_token_account =
            get_associated_token_address(&vault, &vault_account.supported_mint);

        let vault_fee_token_account =
            get_associated_token_address(&vault_account.fee_wallet, &vault_account.vrt_mint);

        let vault_staker_withdrawal_ticket_token_account =
            get_associated_token_address(&vault_staker_withdrawal_ticket, &vault_account.vrt_mint);

        let config = Config::find_program_address(&self.vault_program_id).0;
        let config_account_raw = rpc_client.get_account(&config).await?;
        let config_account = Config::try_from_slice_unchecked(&config_account_raw.data)?;

        let program_fee_ata = create_associated_token_account_idempotent(
            &keypair.pubkey(),
            &config_account.program_fee_wallet,
            &vault_account.vrt_mint,
            &spl_token::ID,
        );

        let program_fee_token_account = get_associated_token_address(
            &config_account.program_fee_wallet,
            &vault_account.vrt_mint,
        );

        let mut ix_builder = BurnWithdrawalTicketBuilder::new();
        ix_builder
            .config(Config::find_program_address(&self.vault_program_id).0)
            .vrt_mint(vault_account.vrt_mint)
            .vault(vault)
            .vault_staker_withdrawal_ticket(vault_staker_withdrawal_ticket)
            .vault_staker_withdrawal_ticket_token_account(
                vault_staker_withdrawal_ticket_token_account,
            )
            .program_fee_token_account(program_fee_token_account)
            .staker_token_account(staker_token_account)
            .vault_fee_token_account(vault_fee_token_account)
            .vault_token_account(vault_token_account)
            .staker(staker);

        let blockhash = rpc_client.get_latest_blockhash().await?;
        let tx = Transaction::new_signed_with_payer(
            &[program_fee_ata, ix_builder.instruction()],
            Some(&keypair.pubkey()),
            &[keypair],
            blockhash,
        );
        info!(
            "Initializing vault operator delegation transaction: {:?}",
            tx.get_signature()
        );
        let result = rpc_client.send_and_confirm_transaction(&tx).await;

        if result.is_err() {
            return Err(anyhow::anyhow!("Transaction failed: {:?}", result.err()));
        }

        info!("Transaction confirmed: {:?}", tx.get_signature());

        Ok(())
    }

    // ------- GET ACCOUNTS --------------------
    pub async fn get_vault(&self, pubkey: String) -> Result<()> {
        let pubkey = Pubkey::from_str(&pubkey)?;
        let rpc_client = self.get_rpc_client();
        let account = rpc_client.get_account(&pubkey).await?;
        let vault = Vault::try_from_slice_unchecked(&account.data)?;
        info!("vault at address {}: {:?}", pubkey, vault);
        Ok(())
    }

    pub async fn list_vaults(&self) -> Result<()> {
        let rpc_client = self.get_rpc_client();
        let accounts = rpc_client
            .get_program_accounts_with_config(
                &self.vault_program_id,
                RpcProgramAccountsConfig {
                    filters: Some(vec![RpcFilterType::Memcmp(Memcmp::new(
                        0,
                        MemcmpEncodedBytes::Bytes(vec![Vault::DISCRIMINATOR]),
                    ))]),
                    account_config: RpcAccountInfoConfig {
                        encoding: Some(UiAccountEncoding::Base64),
                        data_slice: None,
                        commitment: None,
                        min_context_slot: None,
                    },
                    with_context: None,
                },
            )
            .await?;
        for (vault_pubkey, vault) in accounts {
            let vault = Vault::try_from_slice_unchecked(&vault.data)?;
            info!("vault at address {}: {:?}", vault_pubkey, vault);
        }
        Ok(())
    }

    async fn get_config(&self) -> Result<()> {
        let rpc_client = self.get_rpc_client();

        let config_address = Config::find_program_address(&self.vault_program_id).0;
        debug!(
            "Reading the restaking configuration account at address: {}",
            config_address
        );

        let account = rpc_client.get_account(&config_address).await?;
        let config = Config::try_from_slice_unchecked(&account.data)?;
        info!("Vault config at address {} : {:?}", config_address, config);
        Ok(())
    }

    pub async fn get_vault_update_state_tracker(
        &self,
        vault: String,
        ncn_epoch: u64,
    ) -> Result<()> {
        let vault = Pubkey::from_str(&vault)?;
        let rpc_client = self.get_rpc_client();
        let vault_update_state_tracker = VaultUpdateStateTracker::find_program_address(
            &self.vault_program_id,
            &vault,
            ncn_epoch,
        )
        .0;
        let account = rpc_client.get_account(&vault_update_state_tracker).await?;
        let state_tracker = VaultUpdateStateTracker::try_from_slice_unchecked(&account.data)?;
        info!("{:?}", state_tracker);
        Ok(())
    }

    pub async fn get_vault_operator_delegation(
        &self,
        vault: String,
        operator: String,
    ) -> Result<()> {
        let rpc_client = self.get_rpc_client();
        let vault = Pubkey::from_str(&vault)?;
        let operator = Pubkey::from_str(&operator)?;
        let vault_operator_delegation = VaultOperatorDelegation::find_program_address(
            &self.vault_program_id,
            &vault,
            &operator,
        )
        .0;
        let account = rpc_client.get_account(&vault_operator_delegation).await?;
        let delegation = VaultOperatorDelegation::try_from_slice_unchecked(&account.data)?;
        info!("{:?}", delegation);
        Ok(())
    }

    pub async fn get_withdrawal_ticket(&self, vault: String, staker: Option<String>) -> Result<()> {
        let rpc_client = self.get_rpc_client();
        let vault = Pubkey::from_str(&vault)?;
        let staker = if let Some(staker) = staker {
            Pubkey::from_str(&staker)?
        } else {
            let keypair = self
                .cli_config
                .keypair
                .as_ref()
                .ok_or_else(|| anyhow!("Keypair not provided"))?;
            keypair.pubkey()
        };
        let vault_staker_withdrawal_ticket = VaultStakerWithdrawalTicket::find_program_address(
            &self.vault_program_id,
            &vault,
            &staker,
        )
        .0;
        let account = rpc_client
            .get_account(&vault_staker_withdrawal_ticket)
            .await?;
        let ticket = VaultStakerWithdrawalTicket::try_from_slice_unchecked(&account.data)?;
        info!("{:?}", ticket);

        Ok(())
    }

    pub async fn set_capacity(&self, vault: String, amount: u64) -> Result<()> {
        let keypair = self
            .cli_config
            .keypair
            .as_ref()
            .ok_or_else(|| anyhow!("Keypair not provided"))?;
        let vault_pubkey = Pubkey::from_str(&vault)?;
        let rpc_client = self.get_rpc_client();

        let mut builder = SetDepositCapacityBuilder::new();
        builder
            .config(Config::find_program_address(&self.vault_program_id).0)
            .vault(vault_pubkey)
            .admin(keypair.pubkey())
            .amount(amount);

        let recent_blockhash = rpc_client.get_latest_blockhash().await?;
        let tx = Transaction::new_signed_with_payer(
            &[builder.instruction()],
            Some(&keypair.pubkey()),
            &[keypair],
            recent_blockhash,
        );

        info!("Vault capacity instruction: {:?}", builder);
        info!(
            "Vault capacity transaction signature: {:?}",
            tx.get_signature()
        );
        rpc_client
            .send_and_confirm_transaction(&tx)
            .await
            .map_err(|e| anyhow!(e.to_string()))?;
        info!("Transaction confirmed: {:?}", tx.get_signature());

        Ok(())
    }

    async fn set_config_admin(&self, new_admin: Pubkey) -> Result<()> {
        let keypair = self
            .cli_config
            .keypair
            .as_ref()
            .ok_or_else(|| anyhow!("Keypair not provided"))?;
        let rpc_client = self.get_rpc_client();

        let config_address = Config::find_program_address(&self.vault_program_id).0;
        let mut ix_builder = SetConfigAdminBuilder::new();
        ix_builder
            .config(config_address)
            .old_admin(keypair.pubkey())
            .new_admin(new_admin);

        let blockhash = rpc_client.get_latest_blockhash().await?;
        let tx = Transaction::new_signed_with_payer(
            &[ix_builder.instruction()],
            Some(&keypair.pubkey()),
            &[keypair],
            blockhash,
        );
        info!("Setting vault config admin parameters: {:?}", ix_builder);
        info!(
            "Setting vault config admin transaction: {:?}",
            tx.get_signature()
        );
        rpc_client.send_and_confirm_transaction(&tx).await?;
        info!("Transaction confirmed: {:?}", tx.get_signature());
        Ok(())
    }
}<|MERGE_RESOLUTION|>--- conflicted
+++ resolved
@@ -14,11 +14,7 @@
         InitializeConfigBuilder, InitializeVaultBuilder, InitializeVaultNcnTicketBuilder,
         InitializeVaultOperatorDelegationBuilder, InitializeVaultUpdateStateTrackerBuilder,
         MintToBuilder, SetConfigAdminBuilder, SetDepositCapacityBuilder,
-<<<<<<< HEAD
-        UpdateTokenMetadataBuilder,
-=======
-        WarmupVaultNcnTicketBuilder,
->>>>>>> ceab3613
+        UpdateTokenMetadataBuilder, WarmupVaultNcnTicketBuilder,
     },
     types::WithdrawalAllocationMethod,
 };
