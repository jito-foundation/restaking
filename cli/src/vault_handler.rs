use std::str::FromStr;

use anyhow::{anyhow, Result};
use jito_bytemuck::{AccountDeserialize, Discriminator};
use jito_vault_client::instructions::{
    CreateTokenMetadataBuilder, InitializeConfigBuilder, InitializeVaultBuilder,
<<<<<<< HEAD
    SetConfigAdminBuilder,
=======
    SetDepositCapacityBuilder,
>>>>>>> 714a7685
};
use jito_vault_core::{config::Config, vault::Vault};
use jito_vault_sdk::inline_mpl_token_metadata;
use log::{debug, info};
use solana_account_decoder::UiAccountEncoding;
use solana_program::pubkey::Pubkey;
use solana_rpc_client::{nonblocking::rpc_client::RpcClient, rpc_client::SerializableTransaction};
use solana_rpc_client_api::{
    config::{RpcAccountInfoConfig, RpcProgramAccountsConfig},
    filter::{Memcmp, MemcmpEncodedBytes, RpcFilterType},
};
use solana_sdk::{
    signature::{Keypair, Signer},
    transaction::Transaction,
};

use crate::{
    vault::{ConfigActions, VaultActions, VaultCommands},
    CliConfig,
};

pub struct VaultCliHandler {
    cli_config: CliConfig,
    restaking_program_id: Pubkey,
    vault_program_id: Pubkey,
}

impl VaultCliHandler {
    pub const fn new(
        cli_config: CliConfig,
        restaking_program_id: Pubkey,
        vault_program_id: Pubkey,
    ) -> Self {
        Self {
            cli_config,
            restaking_program_id,
            vault_program_id,
        }
    }

    pub async fn handle(&self, action: VaultCommands) -> Result<()> {
        match action {
            VaultCommands::Config {
                action:
                    ConfigActions::Initialize {
                        program_fee_bps,
                        program_fee_wallet,
                    },
            } => {
                self.initialize_config(program_fee_bps, program_fee_wallet)
                    .await
            }
            VaultCommands::Config {
                action: ConfigActions::Get,
            } => self.get_config().await,
            VaultCommands::Config {
                action: ConfigActions::SetAdmin { new_admin },
            } => self.set_config_admin(new_admin).await,
            VaultCommands::Vault {
                action:
                    VaultActions::Initialize {
                        token_mint,
                        deposit_fee_bps,
                        withdrawal_fee_bps,
                        reward_fee_bps,
                        decimals,
                    },
            } => {
                self.initialize_vault(
                    token_mint,
                    deposit_fee_bps,
                    withdrawal_fee_bps,
                    reward_fee_bps,
                    decimals,
                )
                .await
            }
            VaultCommands::Vault {
                action: VaultActions::Get { pubkey },
            } => self.get_vault(pubkey).await,
            VaultCommands::Vault {
                action: VaultActions::List,
            } => self.list_vaults().await,
            VaultCommands::Vault {
                action:
                    VaultActions::CreateTokenMetadata {
                        vault,
                        name,
                        symbol,
                        uri,
                    },
            } => self.create_token_metadata(vault, name, symbol, uri).await,
            VaultCommands::Vault {
                action: VaultActions::SetCapacity { vault, amount },
            } => self.set_capacity(vault, amount).await,
        }
    }

    pub async fn initialize_config(
        &self,
        program_fee_bps: u16,
        program_fee_wallet: Pubkey,
    ) -> Result<()> {
        let keypair = self
            .cli_config
            .keypair
            .as_ref()
            .ok_or_else(|| anyhow!("Keypair not provided"))?;
        let rpc_client = self.get_rpc_client();

        let mut ix_builder = InitializeConfigBuilder::new();
        let config_address = Config::find_program_address(&self.vault_program_id).0;
        let ix_builder = ix_builder
            .config(config_address)
            .admin(keypair.pubkey())
            .restaking_program(self.restaking_program_id)
            .program_fee_wallet(program_fee_wallet)
            .program_fee_bps(program_fee_bps);

        let blockhash = rpc_client.get_latest_blockhash().await?;
        let tx = Transaction::new_signed_with_payer(
            &[ix_builder.instruction()],
            Some(&keypair.pubkey()),
            &[keypair],
            blockhash,
        );
        info!("Initializing vault config parameters: {:?}", ix_builder);
        info!(
            "Initializing vault config transaction: {:?}",
            tx.get_signature()
        );
        rpc_client.send_and_confirm_transaction(&tx).await?;
        info!("Transaction confirmed: {:?}", tx.get_signature());
        Ok(())
    }

    async fn get_config(&self) -> Result<()> {
        let rpc_client = self.get_rpc_client();

        let config_address = Config::find_program_address(&self.vault_program_id).0;
        debug!(
            "Reading the restaking configuration account at address: {}",
            config_address
        );

        let account = rpc_client.get_account(&config_address).await?;
        let config = Config::try_from_slice_unchecked(&account.data)?;
        info!("Vault config at address {} : {:?}", config_address, config);
        Ok(())
    }

    pub async fn initialize_vault(
        &self,
        token_mint: String,
        deposit_fee_bps: u16,
        withdrawal_fee_bps: u16,
        reward_fee_bps: u16,
        decimals: u8,
    ) -> Result<()> {
        let token_mint = Pubkey::from_str(&token_mint)?;
        let keypair = self
            .cli_config
            .keypair
            .as_ref()
            .ok_or_else(|| anyhow!("Keypair not provided"))?;
        let rpc_client = self.get_rpc_client();

        let base = Keypair::new();
        let vault = Vault::find_program_address(&self.vault_program_id, &base.pubkey()).0;

        let vrt_mint = Keypair::new();

        let mut ix_builder = InitializeVaultBuilder::new();
        ix_builder
            .config(Config::find_program_address(&self.vault_program_id).0)
            .vault(vault)
            .vrt_mint(vrt_mint.pubkey())
            .token_mint(token_mint)
            .admin(keypair.pubkey())
            .base(base.pubkey())
            .deposit_fee_bps(deposit_fee_bps)
            .withdrawal_fee_bps(withdrawal_fee_bps)
            .reward_fee_bps(reward_fee_bps)
            .decimals(decimals);

        let blockhash = rpc_client.get_latest_blockhash().await?;
        let tx = Transaction::new_signed_with_payer(
            &[ix_builder.instruction()],
            Some(&keypair.pubkey()),
            &[keypair, &base, &vrt_mint],
            blockhash,
        );
        info!("Initializing vault transaction: {:?}", tx.get_signature());
        rpc_client.send_and_confirm_transaction(&tx).await?;
        info!("Transaction confirmed: {:?}", tx.get_signature());

        Ok(())
    }

    pub async fn get_vault(&self, pubkey: String) -> Result<()> {
        let pubkey = Pubkey::from_str(&pubkey)?;
        let rpc_client = self.get_rpc_client();
        let account = rpc_client.get_account(&pubkey).await?;
        let vault = Vault::try_from_slice_unchecked(&account.data)?;
        info!("vault at address {}: {:?}", pubkey, vault);
        Ok(())
    }

    pub async fn list_vaults(&self) -> Result<()> {
        let rpc_client = self.get_rpc_client();
        let accounts = rpc_client
            .get_program_accounts_with_config(
                &self.vault_program_id,
                RpcProgramAccountsConfig {
                    filters: Some(vec![RpcFilterType::Memcmp(Memcmp::new(
                        0,
                        MemcmpEncodedBytes::Bytes(vec![Vault::DISCRIMINATOR]),
                    ))]),
                    account_config: RpcAccountInfoConfig {
                        encoding: Some(UiAccountEncoding::Base64),
                        data_slice: None,
                        commitment: None,
                        min_context_slot: None,
                    },
                    with_context: None,
                },
            )
            .await?;
        for (vault_pubkey, vault) in accounts {
            let vault = Vault::try_from_slice_unchecked(&vault.data)?;
            info!("vault at address {}: {:?}", vault_pubkey, vault);
        }
        Ok(())
    }

    fn get_rpc_client(&self) -> RpcClient {
        RpcClient::new_with_commitment(self.cli_config.rpc_url.clone(), self.cli_config.commitment)
    }

    async fn create_token_metadata(
        &self,
        vault: String,
        name: String,
        symbol: String,
        uri: String,
    ) -> Result<()> {
        let keypair = self
            .cli_config
            .keypair
            .as_ref()
            .ok_or_else(|| anyhow!("Keypair not provided"))?;
        let vault_pubkey = Pubkey::from_str(&vault)?;

        let rpc_client = self.get_rpc_client();
        let vault_account = rpc_client.get_account(&vault_pubkey).await?;
        let vault = Vault::try_from_slice_unchecked(&vault_account.data)?;

        let metadata = Pubkey::find_program_address(
            &[
                b"metadata",
                inline_mpl_token_metadata::id().as_ref(),
                vault.vrt_mint.as_ref(),
            ],
            &inline_mpl_token_metadata::id(),
        )
        .0;

        let ix = CreateTokenMetadataBuilder::new()
            .vault(vault_pubkey)
            .admin(keypair.pubkey())
            .vrt_mint(vault.vrt_mint)
            .payer(keypair.pubkey())
            .metadata(metadata)
            .name(name)
            .symbol(symbol)
            .uri(uri)
            .instruction();

        let recent_blockhash = rpc_client.get_latest_blockhash().await?;
        let tx = Transaction::new_signed_with_payer(
            &[ix],
            Some(&keypair.pubkey()),
            &[keypair],
            recent_blockhash,
        );

        info!(
            "Creating token metadata transaction: {:?}",
            tx.get_signature()
        );
        rpc_client
            .send_and_confirm_transaction(&tx)
            .await
            .map_err(|e| anyhow!(e.to_string()))?;
        info!("Transaction confirmed: {:?}", tx.get_signature());

        Ok(())
    }

<<<<<<< HEAD
    async fn set_config_admin(&self, new_admin: Pubkey) -> Result<()> {
=======
    pub async fn set_capacity(&self, vault: String, amount: u64) -> Result<()> {
>>>>>>> 714a7685
        let keypair = self
            .cli_config
            .keypair
            .as_ref()
            .ok_or_else(|| anyhow!("Keypair not provided"))?;
<<<<<<< HEAD
        let rpc_client = self.get_rpc_client();

        let config_address = Config::find_program_address(&self.vault_program_id).0;
        let mut ix_builder = SetConfigAdminBuilder::new();
        ix_builder
            .config(config_address)
            .old_admin(keypair.pubkey())
            .new_admin(new_admin);

        let blockhash = rpc_client.get_latest_blockhash().await?;
        let tx = Transaction::new_signed_with_payer(
            &[ix_builder.instruction()],
            Some(&keypair.pubkey()),
            &[keypair],
            blockhash,
        );
        info!("Setting vault config admin parameters: {:?}", ix_builder);
        info!(
            "Setting vault config admin transaction: {:?}",
            tx.get_signature()
        );
        rpc_client.send_and_confirm_transaction(&tx).await?;
        info!("Transaction confirmed: {:?}", tx.get_signature());
=======
        let vault_pubkey = Pubkey::from_str(&vault)?;
        let rpc_client = self.get_rpc_client();

        let mut builder = SetDepositCapacityBuilder::new();
        builder
            .config(Config::find_program_address(&self.vault_program_id).0)
            .vault(vault_pubkey)
            .admin(keypair.pubkey())
            .amount(amount);

        let recent_blockhash = rpc_client.get_latest_blockhash().await?;
        let tx = Transaction::new_signed_with_payer(
            &[builder.instruction()],
            Some(&keypair.pubkey()),
            &[keypair],
            recent_blockhash,
        );

        info!("Vault capacity instruction: {:?}", builder);
        info!(
            "Vault capacity transaction signature: {:?}",
            tx.get_signature()
        );
        rpc_client
            .send_and_confirm_transaction(&tx)
            .await
            .map_err(|e| anyhow!(e.to_string()))?;
        info!("Transaction confirmed: {:?}", tx.get_signature());

>>>>>>> 714a7685
        Ok(())
    }
}<|MERGE_RESOLUTION|>--- conflicted
+++ resolved
@@ -4,11 +4,7 @@
 use jito_bytemuck::{AccountDeserialize, Discriminator};
 use jito_vault_client::instructions::{
     CreateTokenMetadataBuilder, InitializeConfigBuilder, InitializeVaultBuilder,
-<<<<<<< HEAD
-    SetConfigAdminBuilder,
-=======
-    SetDepositCapacityBuilder,
->>>>>>> 714a7685
+    SetConfigAdminBuilder, SetDepositCapacityBuilder,
 };
 use jito_vault_core::{config::Config, vault::Vault};
 use jito_vault_sdk::inline_mpl_token_metadata;
@@ -101,9 +97,6 @@
                         uri,
                     },
             } => self.create_token_metadata(vault, name, symbol, uri).await,
-            VaultCommands::Vault {
-                action: VaultActions::SetCapacity { vault, amount },
-            } => self.set_capacity(vault, amount).await,
         }
     }
 
@@ -308,17 +301,50 @@
         Ok(())
     }
 
-<<<<<<< HEAD
+    pub async fn set_capacity(&self, vault: String, amount: u64) -> Result<()> {
+        let keypair = self
+            .cli_config
+            .keypair
+            .as_ref()
+            .ok_or_else(|| anyhow!("Keypair not provided"))?;
+        let vault_pubkey = Pubkey::from_str(&vault)?;
+        let rpc_client = self.get_rpc_client();
+
+        let mut builder = SetDepositCapacityBuilder::new();
+        builder
+            .config(Config::find_program_address(&self.vault_program_id).0)
+            .vault(vault_pubkey)
+            .admin(keypair.pubkey())
+            .amount(amount);
+
+        let recent_blockhash = rpc_client.get_latest_blockhash().await?;
+        let tx = Transaction::new_signed_with_payer(
+            &[builder.instruction()],
+            Some(&keypair.pubkey()),
+            &[keypair],
+            recent_blockhash,
+        );
+
+        info!("Vault capacity instruction: {:?}", builder);
+        info!(
+            "Vault capacity transaction signature: {:?}",
+            tx.get_signature()
+        );
+        rpc_client
+            .send_and_confirm_transaction(&tx)
+            .await
+            .map_err(|e| anyhow!(e.to_string()))?;
+        info!("Transaction confirmed: {:?}", tx.get_signature());
+
+        Ok(())
+    }
+
     async fn set_config_admin(&self, new_admin: Pubkey) -> Result<()> {
-=======
-    pub async fn set_capacity(&self, vault: String, amount: u64) -> Result<()> {
->>>>>>> 714a7685
-        let keypair = self
-            .cli_config
-            .keypair
-            .as_ref()
-            .ok_or_else(|| anyhow!("Keypair not provided"))?;
-<<<<<<< HEAD
+        let keypair = self
+            .cli_config
+            .keypair
+            .as_ref()
+            .ok_or_else(|| anyhow!("Keypair not provided"))?;
         let rpc_client = self.get_rpc_client();
 
         let config_address = Config::find_program_address(&self.vault_program_id).0;
@@ -342,37 +368,6 @@
         );
         rpc_client.send_and_confirm_transaction(&tx).await?;
         info!("Transaction confirmed: {:?}", tx.get_signature());
-=======
-        let vault_pubkey = Pubkey::from_str(&vault)?;
-        let rpc_client = self.get_rpc_client();
-
-        let mut builder = SetDepositCapacityBuilder::new();
-        builder
-            .config(Config::find_program_address(&self.vault_program_id).0)
-            .vault(vault_pubkey)
-            .admin(keypair.pubkey())
-            .amount(amount);
-
-        let recent_blockhash = rpc_client.get_latest_blockhash().await?;
-        let tx = Transaction::new_signed_with_payer(
-            &[builder.instruction()],
-            Some(&keypair.pubkey()),
-            &[keypair],
-            recent_blockhash,
-        );
-
-        info!("Vault capacity instruction: {:?}", builder);
-        info!(
-            "Vault capacity transaction signature: {:?}",
-            tx.get_signature()
-        );
-        rpc_client
-            .send_and_confirm_transaction(&tx)
-            .await
-            .map_err(|e| anyhow!(e.to_string()))?;
-        info!("Transaction confirmed: {:?}", tx.get_signature());
-
->>>>>>> 714a7685
         Ok(())
     }
 }