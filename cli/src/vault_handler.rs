use std::str::FromStr;

use anyhow::{anyhow, Result};
use jito_bytemuck::{AccountDeserialize, Discriminator};
use jito_jsm_core::get_epoch;
use jito_restaking_core::{
    ncn_vault_ticket::NcnVaultTicket, operator_vault_ticket::OperatorVaultTicket,
};
use jito_vault_client::{
    instructions::{
        AddDelegationBuilder, BurnWithdrawalTicketBuilder, CloseVaultUpdateStateTrackerBuilder,
        CooldownDelegationBuilder, CooldownVaultNcnTicketBuilder,
        CrankVaultUpdateStateTrackerBuilder, CreateTokenMetadataBuilder, EnqueueWithdrawalBuilder,
        InitializeConfigBuilder, InitializeVaultBuilder, InitializeVaultNcnTicketBuilder,
        InitializeVaultOperatorDelegationBuilder, InitializeVaultUpdateStateTrackerBuilder,
        MintToBuilder, SetConfigAdminBuilder, SetDepositCapacityBuilder,
<<<<<<< HEAD
        WarmupVaultNcnTicketBuilder, DelegateTokenAccountBuilder
=======
        WarmupVaultNcnTicketBuilder,
>>>>>>> b096d1bf
    },
    types::WithdrawalAllocationMethod,
};
use jito_vault_core::{
    burn_vault::BurnVault, config::Config, vault::Vault, vault_ncn_ticket::VaultNcnTicket,
    vault_operator_delegation::VaultOperatorDelegation,
    vault_staker_withdrawal_ticket::VaultStakerWithdrawalTicket,
    vault_update_state_tracker::VaultUpdateStateTracker,
};
use jito_vault_sdk::inline_mpl_token_metadata;
use log::{debug, info};
use solana_account_decoder::UiAccountEncoding;
use solana_program::pubkey::Pubkey;
use solana_rpc_client::{nonblocking::rpc_client::RpcClient, rpc_client::SerializableTransaction};
use solana_rpc_client_api::{
    config::{RpcAccountInfoConfig, RpcProgramAccountsConfig},
    filter::{Memcmp, MemcmpEncodedBytes, RpcFilterType},
};
use solana_sdk::{
    signature::{Keypair, Signer},
    transaction::Transaction,
};
use spl_associated_token_account::{
    get_associated_token_address, instruction::create_associated_token_account_idempotent,
};
use spl_token::instruction::transfer;

use crate::{
    vault::{ConfigActions, VaultActions, VaultCommands},
    CliConfig,
};

pub struct VaultCliHandler {
    cli_config: CliConfig,
    restaking_program_id: Pubkey,
    vault_program_id: Pubkey,
}

impl VaultCliHandler {
    pub const fn new(
        cli_config: CliConfig,
        restaking_program_id: Pubkey,
        vault_program_id: Pubkey,
    ) -> Self {
        Self {
            cli_config,
            restaking_program_id,
            vault_program_id,
        }
    }

    fn get_rpc_client(&self) -> RpcClient {
        RpcClient::new_with_commitment(self.cli_config.rpc_url.clone(), self.cli_config.commitment)
    }

    pub async fn handle(&self, action: VaultCommands) -> Result<()> {
        match action {
            VaultCommands::Config {
                action:
                    ConfigActions::Initialize {
                        program_fee_bps,
                        program_fee_wallet,
                    },
            } => {
                self.initialize_config(program_fee_bps, program_fee_wallet)
                    .await
            }
            VaultCommands::Config {
                action: ConfigActions::Get,
            } => self.get_config().await,
            VaultCommands::Config {
                action: ConfigActions::SetAdmin { new_admin },
            } => self.set_config_admin(new_admin).await,
            VaultCommands::Vault {
                action:
                    VaultActions::Initialize {
                        token_mint,
                        deposit_fee_bps,
                        withdrawal_fee_bps,
                        reward_fee_bps,
                        decimals,
                        initialize_token_amount,
                    },
            } => {
                self.initialize_vault(
                    token_mint,
                    deposit_fee_bps,
                    withdrawal_fee_bps,
                    reward_fee_bps,
                    decimals,
                    initialize_token_amount,
                )
                .await
            }
            VaultCommands::Vault {
                action:
                    VaultActions::CreateTokenMetadata {
                        vault,
                        name,
                        symbol,
                        uri,
                    },
            } => self.create_token_metadata(vault, name, symbol, uri).await,
            VaultCommands::Vault {
                action: VaultActions::InitializeVaultUpdateStateTracker { vault },
            } => self.initialize_vault_update_state_tracker(vault).await,
            VaultCommands::Vault {
                action: VaultActions::CrankVaultUpdateStateTracker { vault, operator },
            } => self.crank_vault_update_state_tracker(vault, operator).await,
            VaultCommands::Vault {
                action: VaultActions::CloseVaultUpdateStateTracker { vault, ncn_epoch },
            } => {
                self.close_vault_update_state_tracker(vault, ncn_epoch)
                    .await
            }
            VaultCommands::Vault {
                action:
                    VaultActions::MintVRT {
                        vault,
                        amount_in,
                        min_amount_out,
                    },
            } => self.mint_vrt(vault, amount_in, min_amount_out).await,
            VaultCommands::Vault {
                action: VaultActions::InitializeVaultNcnTicket { vault, ncn },
            } => self.initialize_vault_ncn_ticket(vault, ncn).await,
            VaultCommands::Vault {
                action: VaultActions::WarmupVaultNcnTicket { vault, ncn },
            } => self.warmup_vault_ncn_ticket(vault, ncn).await,
            VaultCommands::Vault {
                action: VaultActions::CooldownVaultNcnTicket { vault, ncn },
            } => self.cooldown_vault_ncn_ticket(vault, ncn).await,

            VaultCommands::Vault {
                action: VaultActions::InitializeOperatorDelegation { vault, operator },
            } => {
                self.initialize_vault_operator_delegation(vault, operator)
                    .await
            }
            VaultCommands::Vault {
                action:
                    VaultActions::DelegateToOperator {
                        vault,
                        operator,
                        amount,
                    },
            } => self.delegate_to_operator(vault, operator, amount).await,
            VaultCommands::Vault {
                action:
                    VaultActions::CooldownOperatorDelegation {
                        vault,
                        operator,
                        amount,
                    },
            } => {
                self.cooldown_operator_delegation(vault, operator, amount)
                    .await
            }
            VaultCommands::Vault {
                action: VaultActions::EnqueueWithdrawal { vault, amount },
            } => self.enqueue_withdrawal(vault, amount).await,
            VaultCommands::Vault {
                action: VaultActions::BurnWithdrawalTicket { vault },
            } => self.burn_withdrawal_ticket(vault).await,
            VaultCommands::Vault {
                action: VaultActions::GetVaultUpdateStateTracker { vault, ncn_epoch },
            } => self.get_vault_update_state_tracker(vault, ncn_epoch).await,
            VaultCommands::Vault {
                action: VaultActions::GetOperatorDelegation { vault, operator },
            } => self.get_vault_operator_delegation(vault, operator).await,
            VaultCommands::Vault {
                action: VaultActions::GetWithdrawalTicket { vault, staker },
            } => self.get_withdrawal_ticket(vault, staker).await,
            VaultCommands::Vault {
                action: VaultActions::Get { pubkey },
            } => self.get_vault(pubkey).await,
            VaultCommands::Vault {
                action: VaultActions::List,
            } => self.list_vaults().await,
            VaultCommands::Vault {
                action: VaultActions::SetCapacity { vault, amount },
            } => self.set_capacity(vault, amount).await,
            VaultCommands::Vault {
                action: VaultActions::DelegateTokenAccount { vault, delegate, token_mint, token_account },
            } => self.delegate_token_account(vault, delegate, token_mint, token_account).await,
            VaultCommands::Vault {
                action: VaultActions::DelegatedTokenTransfer { token_account, recipient_pubkey, amount },
            } => self.delegated_token_transfer(token_account, recipient_pubkey, amount).await,        
        }
    }

    pub async fn initialize_config(
        &self,
        program_fee_bps: u16,
        program_fee_wallet: Pubkey,
    ) -> Result<()> {
        let keypair = self
            .cli_config
            .keypair
            .as_ref()
            .ok_or_else(|| anyhow!("Keypair not provided"))?;
        let rpc_client = self.get_rpc_client();

        let mut ix_builder = InitializeConfigBuilder::new();
        let config_address = Config::find_program_address(&self.vault_program_id).0;
        let ix_builder = ix_builder
            .config(config_address)
            .admin(keypair.pubkey())
            .restaking_program(self.restaking_program_id)
            .program_fee_wallet(program_fee_wallet)
            .program_fee_bps(program_fee_bps);

        let blockhash = rpc_client.get_latest_blockhash().await?;
        let tx = Transaction::new_signed_with_payer(
            &[ix_builder.instruction()],
            Some(&keypair.pubkey()),
            &[keypair],
            blockhash,
        );
        info!("Initializing vault config parameters: {:?}", ix_builder);
        info!(
            "Initializing vault config transaction: {:?}",
            tx.get_signature()
        );
        rpc_client.send_and_confirm_transaction(&tx).await?;
        info!("Transaction confirmed: {:?}", tx.get_signature());
        info!("Vault config initialized at address: {}", config_address);
        Ok(())
    }

    pub async fn initialize_vault(
        &self,
        token_mint: String,
        deposit_fee_bps: u16,
        withdrawal_fee_bps: u16,
        reward_fee_bps: u16,
        decimals: u8,
        initialize_token_amount: u64,
    ) -> Result<()> {
        let token_mint = Pubkey::from_str(&token_mint)?;
        let keypair = self
            .cli_config
            .keypair
            .as_ref()
            .ok_or_else(|| anyhow!("Keypair not provided"))?;
        let rpc_client = self.get_rpc_client();

        let admin = keypair.pubkey();

        let base = Keypair::new();
        let vault = Vault::find_program_address(&self.vault_program_id, &base.pubkey()).0;

        let vrt_mint = Keypair::new();

        let admin_st_token_account = get_associated_token_address(&admin, &token_mint);
        let vault_st_token_account = get_associated_token_address(&vault, &token_mint);

        let (burn_vault, _, _) =
            BurnVault::find_program_address(&self.vault_program_id, &base.pubkey());

        let burn_vault_vrt_token_account =
            get_associated_token_address(&burn_vault, &vrt_mint.pubkey());

        let mut ix_builder = InitializeVaultBuilder::new();
        ix_builder
            .config(Config::find_program_address(&self.vault_program_id).0)
            .vault(vault)
            .vrt_mint(vrt_mint.pubkey())
            .st_mint(token_mint)
            .admin(admin)
            .base(base.pubkey())
            .deposit_fee_bps(deposit_fee_bps)
            .withdrawal_fee_bps(withdrawal_fee_bps)
            .reward_fee_bps(reward_fee_bps)
            .admin_st_token_account(admin_st_token_account)
            .vault_st_token_account(vault_st_token_account)
            .burn_vault(burn_vault)
            .burn_vault_vrt_token_account(burn_vault_vrt_token_account)
            .associated_token_program(spl_associated_token_account::id())
            .initialize_token_amount(initialize_token_amount)
            .decimals(decimals);

        let admin_st_token_account_ix =
            create_associated_token_account_idempotent(&admin, &admin, &token_mint, &spl_token::ID);

        let vault_st_token_account_ix =
            create_associated_token_account_idempotent(&admin, &vault, &token_mint, &spl_token::ID);

        let blockhash = rpc_client.get_latest_blockhash().await?;
        let tx = Transaction::new_signed_with_payer(
            &[
                admin_st_token_account_ix,
                vault_st_token_account_ix,
                ix_builder.instruction(),
            ],
            Some(&keypair.pubkey()),
            &[keypair, &base, &vrt_mint],
            blockhash,
        );
        info!("Initializing vault transaction: {:?}", tx.get_signature());
        let result = rpc_client.send_and_confirm_transaction(&tx).await;

        if result.is_err() {
            info!("Transaction failed: {:?}", result.err());
            return Err(anyhow::anyhow!("Transaction failed"));
        }

        info!("Transaction confirmed: {:?}", tx.get_signature());
        info!("\nCreated new vault");
        info!("Vault address: {}", vault);
        info!("Base address: {}", base.pubkey());
        info!("VRT mint address: {}", vrt_mint.pubkey());
        info!("Token mint address: {}", token_mint);

        Ok(())
    }

    async fn create_token_metadata(
        &self,
        vault: String,
        name: String,
        symbol: String,
        uri: String,
    ) -> Result<()> {
        let keypair = self
            .cli_config
            .keypair
            .as_ref()
            .ok_or_else(|| anyhow!("Keypair not provided"))?;
        let vault_pubkey = Pubkey::from_str(&vault)?;

        let rpc_client = self.get_rpc_client();
        let vault_account = rpc_client.get_account(&vault_pubkey).await?;
        let vault = Vault::try_from_slice_unchecked(&vault_account.data)?;

        let metadata = Pubkey::find_program_address(
            &[
                b"metadata",
                inline_mpl_token_metadata::id().as_ref(),
                vault.vrt_mint.as_ref(),
            ],
            &inline_mpl_token_metadata::id(),
        )
        .0;

        let ix = CreateTokenMetadataBuilder::new()
            .vault(vault_pubkey)
            .admin(keypair.pubkey())
            .vrt_mint(vault.vrt_mint)
            .payer(keypair.pubkey())
            .metadata(metadata)
            .name(name)
            .symbol(symbol)
            .uri(uri)
            .instruction();

        let recent_blockhash = rpc_client.get_latest_blockhash().await?;
        let tx = Transaction::new_signed_with_payer(
            &[ix],
            Some(&keypair.pubkey()),
            &[keypair],
            recent_blockhash,
        );

        info!(
            "Creating token metadata transaction: {:?}",
            tx.get_signature()
        );
        rpc_client
            .send_and_confirm_transaction(&tx)
            .await
            .map_err(|e| anyhow!(e.to_string()))?;
        info!("Transaction confirmed: {:?}", tx.get_signature());

        Ok(())
    }

    // ---------- UPDATE ------------

    pub async fn initialize_vault_update_state_tracker(&self, vault: String) -> Result<()> {
        let keypair = self
            .cli_config
            .keypair
            .as_ref()
            .ok_or_else(|| anyhow!("Keypair not provided"))?;
        let rpc_client = self.get_rpc_client();

        let config = Config::find_program_address(&self.vault_program_id).0;

        let config_account_raw = rpc_client.get_account(&config).await?;
        let config_account = Config::try_from_slice_unchecked(&config_account_raw.data)?;

        let current_slot = rpc_client.get_slot().await?;

        let ncn_epoch = get_epoch(current_slot, config_account.epoch_length()).unwrap();

        let vault = Pubkey::from_str(&vault)?;
        let vault_update_state_tracker = VaultUpdateStateTracker::find_program_address(
            &self.vault_program_id,
            &vault,
            ncn_epoch,
        )
        .0;

        let mut ix_builder = InitializeVaultUpdateStateTrackerBuilder::new();
        ix_builder
            .config(Config::find_program_address(&self.vault_program_id).0)
            .vault(vault)
            .vault_update_state_tracker(vault_update_state_tracker)
            .payer(keypair.pubkey())
            .withdrawal_allocation_method(WithdrawalAllocationMethod::Greedy); // Only withdrawal allocation method supported for now

        let blockhash = rpc_client.get_latest_blockhash().await?;
        let tx = Transaction::new_signed_with_payer(
            &[ix_builder.instruction()],
            Some(&keypair.pubkey()),
            &[keypair],
            blockhash,
        );
        info!(
            "Initializing vault update state tracker transaction: {:?}",
            tx.get_signature()
        );

        let result = rpc_client.send_and_confirm_transaction(&tx).await;

        if result.is_err() {
            return Err(anyhow::anyhow!("Transaction failed: {:?}", result.err()));
        }

        info!("Transaction confirmed: {:?}", tx.get_signature());

        info!("\nCreated Update State Tracker");
        info!("Vault address: {}", vault);
        info!(
            "Vault Update State Tracker address: {}",
            vault_update_state_tracker
        );
        info!("NCN Epoch: {}", ncn_epoch);

        Ok(())
    }

    pub async fn crank_vault_update_state_tracker(
        &self,
        vault: String,
        operator: String,
    ) -> Result<()> {
        //TODO V2: Make it so the operator needed is automatically fetched from the vault

        let keypair = self
            .cli_config
            .keypair
            .as_ref()
            .ok_or_else(|| anyhow!("Keypair not provided"))?;
        let rpc_client = self.get_rpc_client();

        let config = Config::find_program_address(&self.vault_program_id).0;

        let vault = Pubkey::from_str(&vault)?;
        let operator = Pubkey::from_str(&operator)?;

        let vault_operator_delegation = VaultOperatorDelegation::find_program_address(
            &self.vault_program_id,
            &vault,
            &operator,
        )
        .0;

        let ncn_epoch = {
            let config_account_raw = rpc_client.get_account(&config).await?;
            let config_account = Config::try_from_slice_unchecked(&config_account_raw.data)?;

            let current_slot = rpc_client.get_slot().await?;
            get_epoch(current_slot, config_account.epoch_length()).unwrap()
        };

        let vault_update_state_tracker = VaultUpdateStateTracker::find_program_address(
            &self.vault_program_id,
            &vault,
            ncn_epoch,
        )
        .0;

        let mut ix_builder = CrankVaultUpdateStateTrackerBuilder::new();
        ix_builder
            .config(config)
            .vault(vault)
            .operator(operator)
            .vault_operator_delegation(vault_operator_delegation)
            .vault_update_state_tracker(vault_update_state_tracker);

        let blockhash = rpc_client.get_latest_blockhash().await?;
        let tx = Transaction::new_signed_with_payer(
            &[ix_builder.instruction()],
            Some(&keypair.pubkey()),
            &[keypair],
            blockhash,
        );
        info!(
            "Cranking vault update state tracker: {:?}",
            tx.get_signature()
        );
        let result = rpc_client.send_and_confirm_transaction(&tx).await;

        if result.is_err() {
            return Err(anyhow::anyhow!("Transaction failed: {:?}", result.err()));
        }

        info!("Transaction confirmed: {:?}", tx.get_signature());

        Ok(())
    }

    pub async fn close_vault_update_state_tracker(
        &self,
        vault: String,
        ncn_epoch: Option<u64>,
    ) -> Result<()> {
        let keypair = self
            .cli_config
            .keypair
            .as_ref()
            .ok_or_else(|| anyhow!("Keypair not provided"))?;
        let rpc_client = self.get_rpc_client();

        let config = Config::find_program_address(&self.vault_program_id).0;

        let ncn_epoch = match ncn_epoch {
            Some(ncn_epoch) => ncn_epoch,
            None => {
                let config_account_raw = rpc_client.get_account(&config).await?;
                let config_account = Config::try_from_slice_unchecked(&config_account_raw.data)?;

                let current_slot = rpc_client.get_slot().await?;
                get_epoch(current_slot, config_account.epoch_length()).unwrap()
            }
        };

        let vault = Pubkey::from_str(&vault)?;
        let vault_update_state_tracker = VaultUpdateStateTracker::find_program_address(
            &self.vault_program_id,
            &vault,
            ncn_epoch,
        )
        .0;

        let mut ix_builder = CloseVaultUpdateStateTrackerBuilder::new();
        ix_builder
            .config(Config::find_program_address(&self.vault_program_id).0)
            .vault(vault)
            .vault_update_state_tracker(vault_update_state_tracker)
            .ncn_epoch(ncn_epoch)
            .payer(keypair.pubkey());

        let blockhash = rpc_client.get_latest_blockhash().await?;
        let tx = Transaction::new_signed_with_payer(
            &[ix_builder.instruction()],
            Some(&keypair.pubkey()),
            &[keypair],
            blockhash,
        );
        info!(
            "Closing vault update state tracker transaction: {:?}",
            tx.get_signature()
        );
        let result = rpc_client.send_and_confirm_transaction(&tx).await;

        if result.is_err() {
            return Err(anyhow::anyhow!("Transaction failed: {:?}", result.err()));
        }
        info!("Transaction confirmed: {:?}", tx.get_signature());

        info!("\nClose Update State Tracker");
        Ok(())
    }

    // ---------- FUNCTIONS --------------
    pub async fn mint_vrt(&self, vault: String, amount_in: u64, min_amount_out: u64) -> Result<()> {
        let keypair = self
            .cli_config
            .keypair
            .as_ref()
            .ok_or_else(|| anyhow!("Keypair not provided"))?;
        let rpc_client = self.get_rpc_client();

        let vault = Pubkey::from_str(&vault)?;

        let vault_account_raw = rpc_client.get_account(&vault).await?;
        let vault_account = Vault::try_from_slice_unchecked(&vault_account_raw.data)?;

        let depositor = keypair.pubkey();
        let depositor_token_account =
            get_associated_token_address(&depositor, &vault_account.supported_mint);
        let depositor_vrt_token_account =
            get_associated_token_address(&depositor, &vault_account.vrt_mint);

        let vault_token_account =
            get_associated_token_address(&vault, &vault_account.supported_mint);

        let vault_fee_token_account =
            get_associated_token_address(&vault_account.fee_wallet, &vault_account.vrt_mint);

        let depositor_ata_ix = create_associated_token_account_idempotent(
            &depositor,
            &depositor,
            &vault_account.supported_mint,
            &spl_token::ID,
        );
        let depositor_vrt_ata_ix = create_associated_token_account_idempotent(
            &depositor,
            &depositor,
            &vault_account.vrt_mint,
            &spl_token::ID,
        );
        let vault_ata_ix = create_associated_token_account_idempotent(
            &depositor,
            &vault,
            &vault_account.supported_mint,
            &spl_token::ID,
        );
        let vault_fee_ata_ix = create_associated_token_account_idempotent(
            &depositor,
            &vault_account.fee_wallet,
            &vault_account.vrt_mint,
            &spl_token::ID,
        );

        let mut ix_builder = MintToBuilder::new();
        ix_builder
            .config(Config::find_program_address(&self.vault_program_id).0)
            .vrt_mint(vault_account.vrt_mint)
            .depositor(depositor)
            .depositor_token_account(depositor_token_account)
            .depositor_vrt_token_account(depositor_vrt_token_account)
            .vault_token_account(vault_token_account)
            .vault_fee_token_account(vault_fee_token_account)
            .amount_in(amount_in)
            .min_amount_out(min_amount_out)
            .vault(vault);

        let blockhash = rpc_client.get_latest_blockhash().await?;
        let tx = Transaction::new_signed_with_payer(
            &[
                depositor_ata_ix,
                depositor_vrt_ata_ix,
                vault_ata_ix,
                vault_fee_ata_ix,
                ix_builder.instruction(),
            ],
            Some(&keypair.pubkey()),
            &[keypair],
            blockhash,
        );
        info!("Mint to transaction: {:?}", tx.get_signature());
        let result = rpc_client.send_and_confirm_transaction(&tx).await;

        if result.is_err() {
            return Err(anyhow::anyhow!("Transaction failed: {:?}", result.err()));
        }

        info!("Transaction confirmed: {:?}", tx.get_signature());

        info!("\nMinted VRT");

        Ok(())
    }

    pub async fn initialize_vault_ncn_ticket(&self, vault: String, ncn: String) -> Result<()> {
        let keypair = self
            .cli_config
            .keypair
            .as_ref()
            .ok_or_else(|| anyhow!("Keypair not provided"))?;
        let rpc_client = self.get_rpc_client();

        let vault = Pubkey::from_str(&vault)?;
        let ncn = Pubkey::from_str(&ncn)?;

        let (vault_ncn_ticket, _, _) =
            VaultNcnTicket::find_program_address(&self.vault_program_id, &vault, &ncn);

        let (ncn_vault_ticket, _, _) =
            NcnVaultTicket::find_program_address(&self.restaking_program_id, &ncn, &vault);

        let mut ix_builder = InitializeVaultNcnTicketBuilder::new();
        ix_builder
            .config(Config::find_program_address(&self.vault_program_id).0)
            .vault(vault)
            .ncn(ncn)
            .vault_ncn_ticket(vault_ncn_ticket)
            .ncn_vault_ticket(ncn_vault_ticket)
            .payer(keypair.pubkey())
            .admin(keypair.pubkey());

        let blockhash = rpc_client.get_latest_blockhash().await?;
        let tx = Transaction::new_signed_with_payer(
            &[ix_builder.instruction()],
            Some(&keypair.pubkey()),
            &[keypair],
            blockhash,
        );

        info!("Initialize Vault NCN Ticket");
        let result = rpc_client.send_and_confirm_transaction(&tx).await;

        if result.is_err() {
            println!("Transaction failed: {:?}", result.err());
            return Err(anyhow::anyhow!("Transaction failed"));
        }

        info!("Transaction confirmed: {:?}", result.unwrap());

        Ok(())
    }

    pub async fn warmup_vault_ncn_ticket(&self, vault: String, ncn: String) -> Result<()> {
        let keypair = self
            .cli_config
            .keypair
            .as_ref()
            .ok_or_else(|| anyhow!("Keypair not provided"))?;
        let rpc_client = self.get_rpc_client();

        let vault = Pubkey::from_str(&vault)?;
        let ncn = Pubkey::from_str(&ncn)?;

        let (vault_ncn_ticket, _, _) =
            VaultNcnTicket::find_program_address(&self.vault_program_id, &vault, &ncn);

        let mut ix_builder = WarmupVaultNcnTicketBuilder::new();
        ix_builder
            .config(Config::find_program_address(&self.vault_program_id).0)
            .vault(vault)
            .ncn(ncn)
            .vault_ncn_ticket(vault_ncn_ticket)
            .admin(keypair.pubkey());

        let blockhash = rpc_client.get_latest_blockhash().await?;
        let tx = Transaction::new_signed_with_payer(
            &[ix_builder.instruction()],
            Some(&keypair.pubkey()),
            &[keypair],
            blockhash,
        );

        info!("Warmup Vault NCN Ticket");
        let result = rpc_client.send_and_confirm_transaction(&tx).await?;
        info!("Transaction confirmed: {:?}", result);

        Ok(())
    }

    pub async fn cooldown_vault_ncn_ticket(&self, vault: String, ncn: String) -> Result<()> {
        let keypair = self
            .cli_config
            .keypair
            .as_ref()
            .ok_or_else(|| anyhow!("Keypair not provided"))?;
        let rpc_client = self.get_rpc_client();

        let vault = Pubkey::from_str(&vault)?;
        let ncn = Pubkey::from_str(&ncn)?;

        let (vault_ncn_ticket, _, _) =
            VaultNcnTicket::find_program_address(&self.restaking_program_id, &vault, &ncn);

        let mut ix_builder = CooldownVaultNcnTicketBuilder::new();
        ix_builder
            .config(Config::find_program_address(&self.vault_program_id).0)
            .vault(vault)
            .ncn(ncn)
            .vault_ncn_ticket(vault_ncn_ticket)
            .admin(keypair.pubkey());

        let blockhash = rpc_client.get_latest_blockhash().await?;
        let tx = Transaction::new_signed_with_payer(
            &[ix_builder.instruction()],
            Some(&keypair.pubkey()),
            &[keypair],
            blockhash,
        );

        info!("Cooldown Vault NCN Ticket");
        let result = rpc_client.send_and_confirm_transaction(&tx).await?;
        info!("Transaction confirmed: {:?}", result);

        Ok(())
    }

    pub async fn initialize_vault_operator_delegation(
        &self,
        vault: String,
        operator: String,
    ) -> Result<()> {
        let keypair = self
            .cli_config
            .keypair
            .as_ref()
            .ok_or_else(|| anyhow!("Keypair not provided"))?;
        let rpc_client = self.get_rpc_client();

        let vault = Pubkey::from_str(&vault)?;
        let operator = Pubkey::from_str(&operator)?;

        let operator_vault_ticket = OperatorVaultTicket::find_program_address(
            &self.restaking_program_id,
            &operator,
            &vault,
        )
        .0;

        let vault_operator_delegation = VaultOperatorDelegation::find_program_address(
            &self.vault_program_id,
            &vault,
            &operator,
        )
        .0;

        let mut ix_builder = InitializeVaultOperatorDelegationBuilder::new();
        ix_builder
            .config(Config::find_program_address(&self.vault_program_id).0)
            .vault(vault)
            .operator(operator)
            .operator_vault_ticket(operator_vault_ticket)
            .vault_operator_delegation(vault_operator_delegation)
            .payer(keypair.pubkey())
            .admin(keypair.pubkey());

        let blockhash = rpc_client.get_latest_blockhash().await?;
        let tx = Transaction::new_signed_with_payer(
            &[ix_builder.instruction()],
            Some(&keypair.pubkey()),
            &[keypair],
            blockhash,
        );
        info!(
            "Initializing vault operator delegation transaction: {:?}",
            tx.get_signature()
        );
        let result = rpc_client.send_and_confirm_transaction(&tx).await;

        if result.is_err() {
            return Err(anyhow::anyhow!("Transaction failed: {:?}", result.err()));
        }

        info!("Transaction confirmed: {:?}", tx.get_signature());

        Ok(())
    }

    pub async fn delegate_to_operator(
        &self,
        vault: String,
        operator: String,
        amount: u64,
    ) -> Result<()> {
        let keypair = self
            .cli_config
            .keypair
            .as_ref()
            .ok_or_else(|| anyhow!("Keypair not provided"))?;
        let rpc_client = self.get_rpc_client();

        let vault = Pubkey::from_str(&vault)?;
        let operator = Pubkey::from_str(&operator)?;

        let vault_operator_delegation = VaultOperatorDelegation::find_program_address(
            &self.vault_program_id,
            &vault,
            &operator,
        )
        .0;

        let mut ix_builder = AddDelegationBuilder::new();
        ix_builder
            .config(Config::find_program_address(&self.vault_program_id).0)
            .vault(vault)
            .operator(operator)
            .vault_operator_delegation(vault_operator_delegation)
            .admin(keypair.pubkey())
            .amount(amount);

        let blockhash = rpc_client.get_latest_blockhash().await?;
        let tx = Transaction::new_signed_with_payer(
            &[ix_builder.instruction()],
            Some(&keypair.pubkey()),
            &[keypair],
            blockhash,
        );
        info!("Delegating to operator: {:?}", tx.get_signature());
        let result = rpc_client.send_and_confirm_transaction(&tx).await;

        if result.is_err() {
            return Err(anyhow::anyhow!("Transaction failed: {:?}", result.err()));
        }

        info!("Transaction confirmed: {:?}", tx.get_signature());
        info!("Delegated {} tokens to {}", amount, operator);

        Ok(())
    }

    pub async fn cooldown_operator_delegation(
        &self,
        vault: String,
        operator: String,
        amount: u64,
    ) -> Result<()> {
        let keypair = self
            .cli_config
            .keypair
            .as_ref()
            .ok_or_else(|| anyhow!("Keypair not provided"))?;
        let rpc_client = self.get_rpc_client();

        let vault = Pubkey::from_str(&vault)?;
        let operator = Pubkey::from_str(&operator)?;

        let vault_operator_delegation = VaultOperatorDelegation::find_program_address(
            &self.vault_program_id,
            &vault,
            &operator,
        )
        .0;

        let mut ix_builder = CooldownDelegationBuilder::new();
        ix_builder
            .config(Config::find_program_address(&self.vault_program_id).0)
            .vault(vault)
            .operator(operator)
            .vault_operator_delegation(vault_operator_delegation)
            .admin(keypair.pubkey())
            .amount(amount);

        let blockhash = rpc_client.get_latest_blockhash().await?;
        let tx = Transaction::new_signed_with_payer(
            &[ix_builder.instruction()],
            Some(&keypair.pubkey()),
            &[keypair],
            blockhash,
        );
        info!("Cooling down delegation: {:?}", tx.get_signature());
        let result = rpc_client.send_and_confirm_transaction(&tx).await;

        if result.is_err() {
            return Err(anyhow::anyhow!("Transaction failed: {:?}", result.err()));
        }

        info!("Transaction confirmed: {:?}", tx.get_signature());
        info!("Cooldown {} tokens for {}", amount, operator);

        Ok(())
    }

    pub async fn delegate_token_account(
        &self,
        vault: String,
        delegate: String,
        token_mint: String,
        token_account: String,
    ) -> Result<()> {
        let keypair = self
            .cli_config
            .keypair
            .as_ref()
            .ok_or_else(|| anyhow!("Keypair not provided"))?;
        let rpc_client = self.get_rpc_client();

        let vault = Pubkey::from_str(&vault)?;
        let delegate = Pubkey::from_str(&delegate)?;
        let token_mint = Pubkey::from_str(&token_mint)?;
        let token_account = Pubkey::from_str(&token_account)?;

        let mut ix_builder = DelegateTokenAccountBuilder::new();
        ix_builder
            .config(Config::find_program_address(&self.vault_program_id).0)
            .vault(vault)
            .delegate_asset_admin(keypair.pubkey())
            .token_mint(token_mint)
            .token_account(token_account)
            .delegate(delegate)
            .token_program(spl_token::ID);

        let blockhash = rpc_client.get_latest_blockhash().await?;
        let tx = Transaction::new_signed_with_payer(
            &[ix_builder.instruction()],
            Some(&keypair.pubkey()),
            &[keypair],
            blockhash,
        );
        info!("Delegating token account: {:?}", tx.get_signature());
        let result = rpc_client.send_and_confirm_transaction(&tx).await;

        if result.is_err() {
            return Err(anyhow::anyhow!("Transaction failed: {:?}", result.err()));
        }

        info!("Transaction confirmed: {:?}", tx.get_signature());
        info!("Delegated token account: {:?}", token_account);

        Ok(())
    }

    pub async fn delegated_token_transfer(
        &self,
        token_account: String,
        recipient_pubkey: String,
        amount: u64,
    ) -> Result<()> {
        let keypair = self
            .cli_config
            .keypair
            .as_ref()
            .ok_or_else(|| anyhow!("Keypair not provided"))?;
        let rpc_client = self.get_rpc_client();

        let token_account = Pubkey::from_str(&token_account)?;
        let recipient_pubkey = Pubkey::from_str(&recipient_pubkey)?;

        let transfer_ix = transfer(
            &spl_token::id(),
            &token_account,
            &recipient_pubkey,
            &keypair.pubkey(),
            &[],
            amount,
        )?;

        let blockhash = rpc_client.get_latest_blockhash().await?;
        let tx = Transaction::new_signed_with_payer(
            &[transfer_ix],
            Some(&keypair.pubkey()),
            &[keypair],
            blockhash,
        );

        info!("Delegating token transfer: {:?}", tx.get_signature());
        let result = rpc_client.send_and_confirm_transaction(&tx).await;

        if result.is_err() {
            return Err(anyhow::anyhow!("Transaction failed: {:?}", result.err()));
        }

        info!("Transaction confirmed: {:?}", tx.get_signature());
        info!("Transferred {} tokens to {}", amount, recipient_pubkey);

        Ok(())
    }

    pub async fn enqueue_withdrawal(&self, vault: String, amount: u64) -> Result<()> {
        let keypair = self
            .cli_config
            .keypair
            .as_ref()
            .ok_or_else(|| anyhow!("Keypair not provided"))?;
        let rpc_client = self.get_rpc_client();

        let vault = Pubkey::from_str(&vault)?;
        let vault_account_raw = rpc_client.get_account(&vault).await?;
        let vault_account = Vault::try_from_slice_unchecked(&vault_account_raw.data)?;

        let vault_staker_withdrawal_ticket = VaultStakerWithdrawalTicket::find_program_address(
            &self.vault_program_id,
            &vault,
            &keypair.pubkey(),
        )
        .0;

        let vault_staker_withdrawal_ticket_token_account =
            get_associated_token_address(&vault_staker_withdrawal_ticket, &vault_account.vrt_mint);

        let staker_vrt_token_account =
            get_associated_token_address(&keypair.pubkey(), &vault_account.vrt_mint);

        let vault_staker_withdrawal_ticket_ata_ix = create_associated_token_account_idempotent(
            &keypair.pubkey(),
            &vault_staker_withdrawal_ticket,
            &vault_account.vrt_mint,
            &spl_token::ID,
        );

        let mut ix_builder = EnqueueWithdrawalBuilder::new();
        ix_builder
            .config(Config::find_program_address(&self.vault_program_id).0)
            .vault(vault)
            .vault_staker_withdrawal_ticket(vault_staker_withdrawal_ticket)
            .vault_staker_withdrawal_ticket_token_account(
                vault_staker_withdrawal_ticket_token_account,
            )
            .staker(keypair.pubkey())
            .staker_vrt_token_account(staker_vrt_token_account)
            .base(keypair.pubkey())
            .amount(amount);

        let blockhash = rpc_client.get_latest_blockhash().await?;
        let tx = Transaction::new_signed_with_payer(
            &[
                vault_staker_withdrawal_ticket_ata_ix,
                ix_builder.instruction(),
            ],
            Some(&keypair.pubkey()),
            &[keypair],
            blockhash,
        );
        info!(
            "Initializing vault operator delegation transaction: {:?}",
            tx.get_signature()
        );
        let result = rpc_client.send_and_confirm_transaction(&tx).await;

        if result.is_err() {
            return Err(anyhow::anyhow!("Transaction failed: {:?}", result.err()));
        }

        info!("Transaction confirmed: {:?}", tx.get_signature());

        Ok(())
    }

    pub async fn burn_withdrawal_ticket(&self, vault: String) -> Result<()> {
        let keypair = self
            .cli_config
            .keypair
            .as_ref()
            .ok_or_else(|| anyhow!("Keypair not provided"))?;
        let rpc_client = self.get_rpc_client();

        let vault = Pubkey::from_str(&vault)?;
        let vault_account_raw = rpc_client.get_account(&vault).await?;
        let vault_account = Vault::try_from_slice_unchecked(&vault_account_raw.data)?;

        let vault_staker_withdrawal_ticket = VaultStakerWithdrawalTicket::find_program_address(
            &self.vault_program_id,
            &vault,
            &keypair.pubkey(),
        )
        .0;

        let staker = keypair.pubkey();
        let staker_token_account =
            get_associated_token_address(&staker, &vault_account.supported_mint);

        let vault_token_account =
            get_associated_token_address(&vault, &vault_account.supported_mint);

        let vault_fee_token_account =
            get_associated_token_address(&vault_account.fee_wallet, &vault_account.vrt_mint);

        let vault_staker_withdrawal_ticket_token_account =
            get_associated_token_address(&vault_staker_withdrawal_ticket, &vault_account.vrt_mint);

        let config = Config::find_program_address(&self.vault_program_id).0;
        let config_account_raw = rpc_client.get_account(&config).await?;
        let config_account = Config::try_from_slice_unchecked(&config_account_raw.data)?;

        let program_fee_ata = create_associated_token_account_idempotent(
            &keypair.pubkey(),
            &config_account.program_fee_wallet,
            &vault_account.vrt_mint,
            &spl_token::ID,
        );

        let program_fee_token_account = get_associated_token_address(
            &config_account.program_fee_wallet,
            &vault_account.vrt_mint,
        );

        let mut ix_builder = BurnWithdrawalTicketBuilder::new();
        ix_builder
            .config(Config::find_program_address(&self.vault_program_id).0)
            .vrt_mint(vault_account.vrt_mint)
            .vault(vault)
            .vault_staker_withdrawal_ticket(vault_staker_withdrawal_ticket)
            .vault_staker_withdrawal_ticket_token_account(
                vault_staker_withdrawal_ticket_token_account,
            )
            .program_fee_token_account(program_fee_token_account)
            .staker_token_account(staker_token_account)
            .vault_fee_token_account(vault_fee_token_account)
            .vault_token_account(vault_token_account)
            .staker(staker);

        let blockhash = rpc_client.get_latest_blockhash().await?;
        let tx = Transaction::new_signed_with_payer(
            &[program_fee_ata, ix_builder.instruction()],
            Some(&keypair.pubkey()),
            &[keypair],
            blockhash,
        );
        info!(
            "Initializing vault operator delegation transaction: {:?}",
            tx.get_signature()
        );
        let result = rpc_client.send_and_confirm_transaction(&tx).await;

        if result.is_err() {
            return Err(anyhow::anyhow!("Transaction failed: {:?}", result.err()));
        }

        info!("Transaction confirmed: {:?}", tx.get_signature());

        Ok(())
    }

    // ------- GET ACCOUNTS --------------------
    pub async fn get_vault(&self, pubkey: String) -> Result<()> {
        let pubkey = Pubkey::from_str(&pubkey)?;
        let rpc_client = self.get_rpc_client();
        let account = rpc_client.get_account(&pubkey).await?;
        let vault = Vault::try_from_slice_unchecked(&account.data)?;
        info!("vault at address {}: {:?}", pubkey, vault);
        Ok(())
    }

    pub async fn list_vaults(&self) -> Result<()> {
        let rpc_client = self.get_rpc_client();
        let accounts = rpc_client
            .get_program_accounts_with_config(
                &self.vault_program_id,
                RpcProgramAccountsConfig {
                    filters: Some(vec![RpcFilterType::Memcmp(Memcmp::new(
                        0,
                        MemcmpEncodedBytes::Bytes(vec![Vault::DISCRIMINATOR]),
                    ))]),
                    account_config: RpcAccountInfoConfig {
                        encoding: Some(UiAccountEncoding::Base64),
                        data_slice: None,
                        commitment: None,
                        min_context_slot: None,
                    },
                    with_context: None,
                    sort_results: None,
                },
            )
            .await?;
        for (vault_pubkey, vault) in accounts {
            let vault = Vault::try_from_slice_unchecked(&vault.data)?;
            info!("vault at address {}: {:?}", vault_pubkey, vault);
        }
        Ok(())
    }

    async fn get_config(&self) -> Result<()> {
        let rpc_client = self.get_rpc_client();

        let config_address = Config::find_program_address(&self.vault_program_id).0;
        debug!(
            "Reading the restaking configuration account at address: {}",
            config_address
        );

        let account = rpc_client.get_account(&config_address).await?;
        let config = Config::try_from_slice_unchecked(&account.data)?;
        info!("Vault config at address {} : {:?}", config_address, config);
        Ok(())
    }

    pub async fn get_vault_update_state_tracker(
        &self,
        vault: String,
        ncn_epoch: u64,
    ) -> Result<()> {
        let vault = Pubkey::from_str(&vault)?;
        let rpc_client = self.get_rpc_client();
        let vault_update_state_tracker = VaultUpdateStateTracker::find_program_address(
            &self.vault_program_id,
            &vault,
            ncn_epoch,
        )
        .0;
        let account = rpc_client.get_account(&vault_update_state_tracker).await?;
        let state_tracker = VaultUpdateStateTracker::try_from_slice_unchecked(&account.data)?;
        info!("{:?}", state_tracker);
        Ok(())
    }

    pub async fn get_vault_operator_delegation(
        &self,
        vault: String,
        operator: String,
    ) -> Result<()> {
        let rpc_client = self.get_rpc_client();
        let vault = Pubkey::from_str(&vault)?;
        let operator = Pubkey::from_str(&operator)?;
        let vault_operator_delegation = VaultOperatorDelegation::find_program_address(
            &self.vault_program_id,
            &vault,
            &operator,
        )
        .0;
        let account = rpc_client.get_account(&vault_operator_delegation).await?;
        let delegation = VaultOperatorDelegation::try_from_slice_unchecked(&account.data)?;
        info!("{:?}", delegation);
        Ok(())
    }

    pub async fn get_withdrawal_ticket(&self, vault: String, staker: Option<String>) -> Result<()> {
        let rpc_client = self.get_rpc_client();
        let vault = Pubkey::from_str(&vault)?;
        let staker = if let Some(staker) = staker {
            Pubkey::from_str(&staker)?
        } else {
            let keypair = self
                .cli_config
                .keypair
                .as_ref()
                .ok_or_else(|| anyhow!("Keypair not provided"))?;
            keypair.pubkey()
        };
        let vault_staker_withdrawal_ticket = VaultStakerWithdrawalTicket::find_program_address(
            &self.vault_program_id,
            &vault,
            &staker,
        )
        .0;
        let account = rpc_client
            .get_account(&vault_staker_withdrawal_ticket)
            .await?;
        let ticket = VaultStakerWithdrawalTicket::try_from_slice_unchecked(&account.data)?;
        info!("{:?}", ticket);

        Ok(())
    }

    pub async fn set_capacity(&self, vault: String, amount: u64) -> Result<()> {
        let keypair = self
            .cli_config
            .keypair
            .as_ref()
            .ok_or_else(|| anyhow!("Keypair not provided"))?;
        let vault_pubkey = Pubkey::from_str(&vault)?;
        let rpc_client = self.get_rpc_client();

        let mut builder = SetDepositCapacityBuilder::new();
        builder
            .config(Config::find_program_address(&self.vault_program_id).0)
            .vault(vault_pubkey)
            .admin(keypair.pubkey())
            .amount(amount);

        let recent_blockhash = rpc_client.get_latest_blockhash().await?;
        let tx = Transaction::new_signed_with_payer(
            &[builder.instruction()],
            Some(&keypair.pubkey()),
            &[keypair],
            recent_blockhash,
        );

        info!("Vault capacity instruction: {:?}", builder);
        info!(
            "Vault capacity transaction signature: {:?}",
            tx.get_signature()
        );
        rpc_client
            .send_and_confirm_transaction(&tx)
            .await
            .map_err(|e| anyhow!(e.to_string()))?;
        info!("Transaction confirmed: {:?}", tx.get_signature());

        Ok(())
    }

    async fn set_config_admin(&self, new_admin: Pubkey) -> Result<()> {
        let keypair = self
            .cli_config
            .keypair
            .as_ref()
            .ok_or_else(|| anyhow!("Keypair not provided"))?;
        let rpc_client = self.get_rpc_client();

        let config_address = Config::find_program_address(&self.vault_program_id).0;
        let mut ix_builder = SetConfigAdminBuilder::new();
        ix_builder
            .config(config_address)
            .old_admin(keypair.pubkey())
            .new_admin(new_admin);

        let blockhash = rpc_client.get_latest_blockhash().await?;
        let tx = Transaction::new_signed_with_payer(
            &[ix_builder.instruction()],
            Some(&keypair.pubkey()),
            &[keypair],
            blockhash,
        );
        info!("Setting vault config admin parameters: {:?}", ix_builder);
        info!(
            "Setting vault config admin transaction: {:?}",
            tx.get_signature()
        );
        rpc_client.send_and_confirm_transaction(&tx).await?;
        info!("Transaction confirmed: {:?}", tx.get_signature());
        Ok(())
    }
}<|MERGE_RESOLUTION|>--- conflicted
+++ resolved
@@ -14,11 +14,8 @@
         InitializeConfigBuilder, InitializeVaultBuilder, InitializeVaultNcnTicketBuilder,
         InitializeVaultOperatorDelegationBuilder, InitializeVaultUpdateStateTrackerBuilder,
         MintToBuilder, SetConfigAdminBuilder, SetDepositCapacityBuilder,
-<<<<<<< HEAD
         WarmupVaultNcnTicketBuilder, DelegateTokenAccountBuilder
-=======
         WarmupVaultNcnTicketBuilder,
->>>>>>> b096d1bf
     },
     types::WithdrawalAllocationMethod,
 };
