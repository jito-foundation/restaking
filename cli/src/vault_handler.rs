use std::{path::PathBuf, str::FromStr};

use anyhow::{anyhow, Result};
use jito_bytemuck::{AccountDeserialize, Discriminator};
use jito_jsm_core::get_epoch;
use jito_restaking_core::{
    ncn_vault_ticket::NcnVaultTicket, operator_vault_ticket::OperatorVaultTicket,
};
use jito_vault_client::{
    instructions::{
        AddDelegationBuilder, BurnWithdrawalTicketBuilder, CloseVaultUpdateStateTrackerBuilder,
        CooldownDelegationBuilder, CooldownVaultNcnTicketBuilder,
        CrankVaultUpdateStateTrackerBuilder, CreateTokenMetadataBuilder, EnqueueWithdrawalBuilder,
        InitializeConfigBuilder, InitializeVaultBuilder, InitializeVaultNcnTicketBuilder,
        InitializeVaultOperatorDelegationBuilder, InitializeVaultUpdateStateTrackerBuilder,
        MintToBuilder, SetConfigAdminBuilder, SetDepositCapacityBuilder,
        UpdateTokenMetadataBuilder, WarmupVaultNcnTicketBuilder,
    },
    types::WithdrawalAllocationMethod,
};
use jito_vault_core::{
<<<<<<< HEAD
    burn_vault::BurnVault, config::Config, vault::Vault,
=======
    burn_vault::BurnVault, config::Config, vault::Vault, vault_ncn_ticket::VaultNcnTicket,
>>>>>>> cd5185d6
    vault_operator_delegation::VaultOperatorDelegation,
    vault_staker_withdrawal_ticket::VaultStakerWithdrawalTicket,
    vault_update_state_tracker::VaultUpdateStateTracker,
};
use jito_vault_sdk::inline_mpl_token_metadata;
use log::{debug, info};
use solana_account_decoder::UiAccountEncoding;
use solana_program::pubkey::Pubkey;
use solana_rpc_client::{nonblocking::rpc_client::RpcClient, rpc_client::SerializableTransaction};
use solana_rpc_client_api::{
    config::{RpcAccountInfoConfig, RpcProgramAccountsConfig},
    filter::{Memcmp, MemcmpEncodedBytes, RpcFilterType},
};
use solana_sdk::{
    signature::{read_keypair_file, Keypair, Signer},
    transaction::Transaction,
};
use spl_associated_token_account::{
    get_associated_token_address, instruction::create_associated_token_account_idempotent,
};

use crate::{
    vault::{ConfigActions, VaultActions, VaultCommands},
    CliConfig,
};

pub struct VaultCliHandler {
    cli_config: CliConfig,
    restaking_program_id: Pubkey,
    vault_program_id: Pubkey,
}

impl VaultCliHandler {
    pub const fn new(
        cli_config: CliConfig,
        restaking_program_id: Pubkey,
        vault_program_id: Pubkey,
    ) -> Self {
        Self {
            cli_config,
            restaking_program_id,
            vault_program_id,
        }
    }

    fn get_rpc_client(&self) -> RpcClient {
        RpcClient::new_with_commitment(self.cli_config.rpc_url.clone(), self.cli_config.commitment)
    }

    pub async fn handle(&self, action: VaultCommands) -> Result<()> {
        match action {
            VaultCommands::Config {
                action:
                    ConfigActions::Initialize {
                        program_fee_bps,
                        program_fee_wallet,
                    },
            } => {
                self.initialize_config(program_fee_bps, program_fee_wallet)
                    .await
            }
            VaultCommands::Config {
                action: ConfigActions::Get,
            } => self.get_config().await,
            VaultCommands::Config {
                action: ConfigActions::SetAdmin { new_admin },
            } => self.set_config_admin(new_admin).await,
            VaultCommands::Vault {
                action:
                    VaultActions::Initialize {
                        token_mint,
                        deposit_fee_bps,
                        withdrawal_fee_bps,
                        reward_fee_bps,
                        decimals,
                        initialize_token_amount,
<<<<<<< HEAD
                        vrt_mint_address_file_path,
=======
>>>>>>> cd5185d6
                    },
            } => {
                self.initialize_vault(
                    token_mint,
                    deposit_fee_bps,
                    withdrawal_fee_bps,
                    reward_fee_bps,
                    decimals,
                    initialize_token_amount,
<<<<<<< HEAD
                    vrt_mint_address_file_path,
=======
>>>>>>> cd5185d6
                )
                .await
            }
            VaultCommands::Vault {
                action:
                    VaultActions::CreateTokenMetadata {
                        vault,
                        name,
                        symbol,
                        uri,
                    },
            } => self.create_token_metadata(vault, name, symbol, uri).await,
            VaultCommands::Vault {
                action:
                    VaultActions::UpdateTokenMetadata {
                        vault,
                        name,
                        symbol,
                        uri,
                    },
            } => self.update_token_metadata(vault, name, symbol, uri).await,
            VaultCommands::Vault {
                action: VaultActions::InitializeVaultUpdateStateTracker { vault },
            } => self.initialize_vault_update_state_tracker(vault).await,
            VaultCommands::Vault {
                action: VaultActions::CrankVaultUpdateStateTracker { vault, operator },
            } => self.crank_vault_update_state_tracker(vault, operator).await,
            VaultCommands::Vault {
                action: VaultActions::CloseVaultUpdateStateTracker { vault, ncn_epoch },
            } => {
                self.close_vault_update_state_tracker(vault, ncn_epoch)
                    .await
            }
            VaultCommands::Vault {
                action:
                    VaultActions::MintVRT {
                        vault,
                        amount_in,
                        min_amount_out,
                    },
            } => self.mint_vrt(vault, amount_in, min_amount_out).await,
            VaultCommands::Vault {
                action: VaultActions::InitializeVaultNcnTicket { vault, ncn },
            } => self.initialize_vault_ncn_ticket(vault, ncn).await,
            VaultCommands::Vault {
                action: VaultActions::WarmupVaultNcnTicket { vault, ncn },
            } => self.warmup_vault_ncn_ticket(vault, ncn).await,
            VaultCommands::Vault {
                action: VaultActions::CooldownVaultNcnTicket { vault, ncn },
            } => self.cooldown_vault_ncn_ticket(vault, ncn).await,

            VaultCommands::Vault {
                action: VaultActions::InitializeOperatorDelegation { vault, operator },
            } => {
                self.initialize_vault_operator_delegation(vault, operator)
                    .await
            }
            VaultCommands::Vault {
                action:
                    VaultActions::DelegateToOperator {
                        vault,
                        operator,
                        amount,
                    },
            } => self.delegate_to_operator(vault, operator, amount).await,
            VaultCommands::Vault {
                action:
                    VaultActions::CooldownOperatorDelegation {
                        vault,
                        operator,
                        amount,
                    },
            } => {
                self.cooldown_operator_delegation(vault, operator, amount)
                    .await
            }
            VaultCommands::Vault {
                action: VaultActions::EnqueueWithdrawal { vault, amount },
            } => self.enqueue_withdrawal(vault, amount).await,
            VaultCommands::Vault {
                action: VaultActions::BurnWithdrawalTicket { vault },
            } => self.burn_withdrawal_ticket(vault).await,
            VaultCommands::Vault {
                action: VaultActions::GetVaultUpdateStateTracker { vault, ncn_epoch },
            } => self.get_vault_update_state_tracker(vault, ncn_epoch).await,
            VaultCommands::Vault {
                action: VaultActions::GetOperatorDelegation { vault, operator },
            } => self.get_vault_operator_delegation(vault, operator).await,
            VaultCommands::Vault {
                action: VaultActions::GetWithdrawalTicket { vault, staker },
            } => self.get_withdrawal_ticket(vault, staker).await,
            VaultCommands::Vault {
                action: VaultActions::Get { pubkey },
            } => self.get_vault(pubkey).await,
            VaultCommands::Vault {
                action: VaultActions::List,
            } => self.list_vaults().await,
            VaultCommands::Vault {
                action: VaultActions::SetCapacity { vault, amount },
            } => self.set_capacity(vault, amount).await,
        }
    }

    pub async fn initialize_config(
        &self,
        program_fee_bps: u16,
        program_fee_wallet: Pubkey,
    ) -> Result<()> {
        let keypair = self
            .cli_config
            .keypair
            .as_ref()
            .ok_or_else(|| anyhow!("Keypair not provided"))?;
        let rpc_client = self.get_rpc_client();

        let mut ix_builder = InitializeConfigBuilder::new();
        let config_address = Config::find_program_address(&self.vault_program_id).0;
        let ix_builder = ix_builder
            .config(config_address)
            .admin(keypair.pubkey())
            .restaking_program(self.restaking_program_id)
            .program_fee_wallet(program_fee_wallet)
            .program_fee_bps(program_fee_bps);

        let blockhash = rpc_client.get_latest_blockhash().await?;
        let tx = Transaction::new_signed_with_payer(
            &[ix_builder.instruction()],
            Some(&keypair.pubkey()),
            &[keypair],
            blockhash,
        );
        info!("Initializing vault config parameters: {:?}", ix_builder);
        info!(
            "Initializing vault config transaction: {:?}",
            tx.get_signature()
        );
        rpc_client.send_and_confirm_transaction(&tx).await?;
        info!("Transaction confirmed: {:?}", tx.get_signature());
        info!("Vault config initialized at address: {}", config_address);
        Ok(())
    }

    #[allow(clippy::too_many_arguments)]
    pub async fn initialize_vault(
        &self,
        token_mint: String,
        deposit_fee_bps: u16,
        withdrawal_fee_bps: u16,
        reward_fee_bps: u16,
        decimals: u8,
        initialize_token_amount: u64,
<<<<<<< HEAD
        vrt_mint_address_file_path: Option<PathBuf>,
=======
>>>>>>> cd5185d6
    ) -> Result<()> {
        let token_mint = Pubkey::from_str(&token_mint)?;
        let keypair = self
            .cli_config
            .keypair
            .as_ref()
            .ok_or_else(|| anyhow!("Keypair not provided"))?;
        let rpc_client = self.get_rpc_client();

        let admin = keypair.pubkey();

        let base = Keypair::new();
        let vault = Vault::find_program_address(&self.vault_program_id, &base.pubkey()).0;

        let admin = keypair.pubkey();

        let vrt_mint = match vrt_mint_address_file_path {
            Some(file_path) => {
                let keypair = read_keypair_file(file_path)
                    .map_err(|e| anyhow!("Could not read VRT mint address file path: {e}"))?;
                info!("Found VRT mint address: {}", keypair.pubkey());
                keypair
            }
            None => Keypair::new(),
        };

        let admin_st_token_account = get_associated_token_address(&admin, &token_mint);
        let vault_st_token_account = get_associated_token_address(&vault, &token_mint);

        let burn_vault = BurnVault::find_program_address(&self.vault_program_id, &base.pubkey()).0;

        let burn_vault_vrt_token_account =
            get_associated_token_address(&burn_vault, &vrt_mint.pubkey());

        let admin_st_token_account = get_associated_token_address(&admin, &token_mint);
        let vault_st_token_account = get_associated_token_address(&vault, &token_mint);

        let (burn_vault, _, _) =
            BurnVault::find_program_address(&self.vault_program_id, &base.pubkey());

        let burn_vault_vrt_token_account =
            get_associated_token_address(&burn_vault, &vrt_mint.pubkey());

        let mut ix_builder = InitializeVaultBuilder::new();
        ix_builder
            .config(Config::find_program_address(&self.vault_program_id).0)
            .vault(vault)
            .vrt_mint(vrt_mint.pubkey())
            .st_mint(token_mint)
            .admin(admin)
            .base(base.pubkey())
            .admin_st_token_account(admin_st_token_account)
            .vault_st_token_account(vault_st_token_account)
            .burn_vault(burn_vault)
            .burn_vault_vrt_token_account(burn_vault_vrt_token_account)
            .associated_token_program(spl_associated_token_account::id())
            .deposit_fee_bps(deposit_fee_bps)
            .withdrawal_fee_bps(withdrawal_fee_bps)
            .reward_fee_bps(reward_fee_bps)
<<<<<<< HEAD
            .decimals(decimals)
            .initialize_token_amount(initialize_token_amount);

        let admin_st_token_account_ix =
            create_associated_token_account_idempotent(&admin, &admin, &token_mint, &spl_token::ID);

        let vault_st_token_account_ix =
            create_associated_token_account_idempotent(&admin, &vault, &token_mint, &spl_token::ID);
=======
            .admin_st_token_account(admin_st_token_account)
            .vault_st_token_account(vault_st_token_account)
            .burn_vault(burn_vault)
            .burn_vault_vrt_token_account(burn_vault_vrt_token_account)
            .associated_token_program(spl_associated_token_account::id())
            .initialize_token_amount(initialize_token_amount)
            .decimals(decimals);
>>>>>>> cd5185d6

        let admin_st_token_account_ix =
            create_associated_token_account_idempotent(&admin, &admin, &token_mint, &spl_token::ID);

        let vault_st_token_account_ix =
            create_associated_token_account_idempotent(&admin, &vault, &token_mint, &spl_token::ID);

        let blockhash = rpc_client.get_latest_blockhash().await?;
        let tx = Transaction::new_signed_with_payer(
            &[
                admin_st_token_account_ix,
                vault_st_token_account_ix,
                ix_builder.instruction(),
            ],
            Some(&keypair.pubkey()),
            &[keypair, &base, &vrt_mint],
            blockhash,
        );
        info!("Initializing vault transaction: {:?}", tx.get_signature());
        let result = rpc_client.send_and_confirm_transaction(&tx).await;

        if result.is_err() {
            info!("Transaction failed: {:?}", result.err());
            return Err(anyhow::anyhow!("Transaction failed"));
        }

        info!("Transaction confirmed: {:?}", tx.get_signature());
        info!("\nCreated new vault");
        info!("Vault address: {}", vault);
        info!("Base address: {}", base.pubkey());
        info!("VRT mint address: {}", vrt_mint.pubkey());
        info!("Token mint address: {}", token_mint);

        Ok(())
    }

    async fn create_token_metadata(
        &self,
        vault: String,
        name: String,
        symbol: String,
        uri: String,
    ) -> Result<()> {
        let keypair = self
            .cli_config
            .keypair
            .as_ref()
            .ok_or_else(|| anyhow!("Keypair not provided"))?;
        let vault_pubkey = Pubkey::from_str(&vault)?;

        let rpc_client = self.get_rpc_client();
        let vault_account = rpc_client.get_account(&vault_pubkey).await?;
        let vault = Vault::try_from_slice_unchecked(&vault_account.data)?;

        let metadata = Pubkey::find_program_address(
            &[
                b"metadata",
                inline_mpl_token_metadata::id().as_ref(),
                vault.vrt_mint.as_ref(),
            ],
            &inline_mpl_token_metadata::id(),
        )
        .0;

        let ix = CreateTokenMetadataBuilder::new()
            .vault(vault_pubkey)
            .admin(keypair.pubkey())
            .vrt_mint(vault.vrt_mint)
            .payer(keypair.pubkey())
            .metadata(metadata)
            .name(name)
            .symbol(symbol)
            .uri(uri)
            .instruction();

        let recent_blockhash = rpc_client.get_latest_blockhash().await?;
        let tx = Transaction::new_signed_with_payer(
            &[ix],
            Some(&keypair.pubkey()),
            &[keypair],
            recent_blockhash,
        );

        info!(
            "Creating token metadata transaction: {:?}",
            tx.get_signature()
        );
        rpc_client
            .send_and_confirm_transaction(&tx)
            .await
            .map_err(|e| anyhow!(e.to_string()))?;
        info!("Transaction confirmed: {:?}", tx.get_signature());

        Ok(())
    }

    async fn update_token_metadata(
        &self,
        vault: String,
        name: String,
        symbol: String,
        uri: String,
    ) -> Result<()> {
        let keypair = self
            .cli_config
            .keypair
            .as_ref()
            .ok_or_else(|| anyhow!("Keypair not provided"))?;
        let vault_pubkey = Pubkey::from_str(&vault)?;

        let rpc_client = self.get_rpc_client();
        let vault_account = rpc_client.get_account(&vault_pubkey).await?;
        let vault = Vault::try_from_slice_unchecked(&vault_account.data)?;

        let metadata = Pubkey::find_program_address(
            &[
                b"metadata",
                inline_mpl_token_metadata::id().as_ref(),
                vault.vrt_mint.as_ref(),
            ],
            &inline_mpl_token_metadata::id(),
        )
        .0;

        let ix = UpdateTokenMetadataBuilder::new()
            .vault(vault_pubkey)
            .admin(keypair.pubkey())
            .vrt_mint(vault.vrt_mint)
            .metadata(metadata)
            .name(name)
            .symbol(symbol)
            .uri(uri)
            .instruction();

        let recent_blockhash = rpc_client.get_latest_blockhash().await?;
        let tx = Transaction::new_signed_with_payer(
            &[ix],
            Some(&keypair.pubkey()),
            &[keypair],
            recent_blockhash,
        );

        info!(
            "Updating token metadata transaction: {:?}",
            tx.get_signature()
        );
        rpc_client
            .send_and_confirm_transaction(&tx)
            .await
            .map_err(|e| anyhow!(e.to_string()))?;
        info!("Transaction confirmed: {:?}", tx.get_signature());

        Ok(())
    }

    // ---------- UPDATE ------------

    pub async fn initialize_vault_update_state_tracker(&self, vault: String) -> Result<()> {
        let keypair = self
            .cli_config
            .keypair
            .as_ref()
            .ok_or_else(|| anyhow!("Keypair not provided"))?;
        let rpc_client = self.get_rpc_client();

        let config = Config::find_program_address(&self.vault_program_id).0;

        let config_account_raw = rpc_client.get_account(&config).await?;
        let config_account = Config::try_from_slice_unchecked(&config_account_raw.data)?;

        let current_slot = rpc_client.get_slot().await?;

        let ncn_epoch = get_epoch(current_slot, config_account.epoch_length()).unwrap();

        let vault = Pubkey::from_str(&vault)?;
        let vault_update_state_tracker = VaultUpdateStateTracker::find_program_address(
            &self.vault_program_id,
            &vault,
            ncn_epoch,
        )
        .0;

        let mut ix_builder = InitializeVaultUpdateStateTrackerBuilder::new();
        ix_builder
            .config(Config::find_program_address(&self.vault_program_id).0)
            .vault(vault)
            .vault_update_state_tracker(vault_update_state_tracker)
            .payer(keypair.pubkey())
            .withdrawal_allocation_method(WithdrawalAllocationMethod::Greedy); // Only withdrawal allocation method supported for now

        let blockhash = rpc_client.get_latest_blockhash().await?;
        let tx = Transaction::new_signed_with_payer(
            &[ix_builder.instruction()],
            Some(&keypair.pubkey()),
            &[keypair],
            blockhash,
        );
        info!(
            "Initializing vault update state tracker transaction: {:?}",
            tx.get_signature()
        );

        let result = rpc_client.send_and_confirm_transaction(&tx).await;

        if result.is_err() {
            return Err(anyhow::anyhow!("Transaction failed: {:?}", result.err()));
        }

        info!("Transaction confirmed: {:?}", tx.get_signature());

        info!("\nCreated Update State Tracker");
        info!("Vault address: {}", vault);
        info!(
            "Vault Update State Tracker address: {}",
            vault_update_state_tracker
        );
        info!("NCN Epoch: {}", ncn_epoch);

        Ok(())
    }

    pub async fn crank_vault_update_state_tracker(
        &self,
        vault: String,
        operator: String,
    ) -> Result<()> {
        //TODO V2: Make it so the operator needed is automatically fetched from the vault

        let keypair = self
            .cli_config
            .keypair
            .as_ref()
            .ok_or_else(|| anyhow!("Keypair not provided"))?;
        let rpc_client = self.get_rpc_client();

        let config = Config::find_program_address(&self.vault_program_id).0;

        let vault = Pubkey::from_str(&vault)?;
        let operator = Pubkey::from_str(&operator)?;

        let vault_operator_delegation = VaultOperatorDelegation::find_program_address(
            &self.vault_program_id,
            &vault,
            &operator,
        )
        .0;

        let ncn_epoch = {
            let config_account_raw = rpc_client.get_account(&config).await?;
            let config_account = Config::try_from_slice_unchecked(&config_account_raw.data)?;

            let current_slot = rpc_client.get_slot().await?;
            get_epoch(current_slot, config_account.epoch_length()).unwrap()
        };

        let vault_update_state_tracker = VaultUpdateStateTracker::find_program_address(
            &self.vault_program_id,
            &vault,
            ncn_epoch,
        )
        .0;

        let mut ix_builder = CrankVaultUpdateStateTrackerBuilder::new();
        ix_builder
            .config(config)
            .vault(vault)
            .operator(operator)
            .vault_operator_delegation(vault_operator_delegation)
            .vault_update_state_tracker(vault_update_state_tracker);

        let blockhash = rpc_client.get_latest_blockhash().await?;
        let tx = Transaction::new_signed_with_payer(
            &[ix_builder.instruction()],
            Some(&keypair.pubkey()),
            &[keypair],
            blockhash,
        );
        info!(
            "Cranking vault update state tracker: {:?}",
            tx.get_signature()
        );
        let result = rpc_client.send_and_confirm_transaction(&tx).await;

        if result.is_err() {
            return Err(anyhow::anyhow!("Transaction failed: {:?}", result.err()));
        }

        info!("Transaction confirmed: {:?}", tx.get_signature());

        Ok(())
    }

    pub async fn close_vault_update_state_tracker(
        &self,
        vault: String,
        ncn_epoch: Option<u64>,
    ) -> Result<()> {
        let keypair = self
            .cli_config
            .keypair
            .as_ref()
            .ok_or_else(|| anyhow!("Keypair not provided"))?;
        let rpc_client = self.get_rpc_client();

        let config = Config::find_program_address(&self.vault_program_id).0;

        let ncn_epoch = match ncn_epoch {
            Some(ncn_epoch) => ncn_epoch,
            None => {
                let config_account_raw = rpc_client.get_account(&config).await?;
                let config_account = Config::try_from_slice_unchecked(&config_account_raw.data)?;

                let current_slot = rpc_client.get_slot().await?;
                get_epoch(current_slot, config_account.epoch_length()).unwrap()
            }
        };

        let vault = Pubkey::from_str(&vault)?;
        let vault_update_state_tracker = VaultUpdateStateTracker::find_program_address(
            &self.vault_program_id,
            &vault,
            ncn_epoch,
        )
        .0;

        let mut ix_builder = CloseVaultUpdateStateTrackerBuilder::new();
        ix_builder
            .config(Config::find_program_address(&self.vault_program_id).0)
            .vault(vault)
            .vault_update_state_tracker(vault_update_state_tracker)
            .ncn_epoch(ncn_epoch)
            .payer(keypair.pubkey());

        let blockhash = rpc_client.get_latest_blockhash().await?;
        let tx = Transaction::new_signed_with_payer(
            &[ix_builder.instruction()],
            Some(&keypair.pubkey()),
            &[keypair],
            blockhash,
        );
        info!(
            "Closing vault update state tracker transaction: {:?}",
            tx.get_signature()
        );
        let result = rpc_client.send_and_confirm_transaction(&tx).await;

        if result.is_err() {
            return Err(anyhow::anyhow!("Transaction failed: {:?}", result.err()));
        }
        info!("Transaction confirmed: {:?}", tx.get_signature());

        info!("\nClose Update State Tracker");
        Ok(())
    }

    // ---------- FUNCTIONS --------------
    pub async fn mint_vrt(&self, vault: String, amount_in: u64, min_amount_out: u64) -> Result<()> {
        let keypair = self
            .cli_config
            .keypair
            .as_ref()
            .ok_or_else(|| anyhow!("Keypair not provided"))?;
        let rpc_client = self.get_rpc_client();

        let vault = Pubkey::from_str(&vault)?;

        let vault_account_raw = rpc_client.get_account(&vault).await?;
        let vault_account = Vault::try_from_slice_unchecked(&vault_account_raw.data)?;

        let depositor = keypair.pubkey();
        let depositor_token_account =
            get_associated_token_address(&depositor, &vault_account.supported_mint);
        let depositor_vrt_token_account =
            get_associated_token_address(&depositor, &vault_account.vrt_mint);

        let vault_token_account =
            get_associated_token_address(&vault, &vault_account.supported_mint);

        let vault_fee_token_account =
            get_associated_token_address(&vault_account.fee_wallet, &vault_account.vrt_mint);

        let depositor_ata_ix = create_associated_token_account_idempotent(
            &depositor,
            &depositor,
            &vault_account.supported_mint,
            &spl_token::ID,
        );
        let depositor_vrt_ata_ix = create_associated_token_account_idempotent(
            &depositor,
            &depositor,
            &vault_account.vrt_mint,
            &spl_token::ID,
        );
        let vault_ata_ix = create_associated_token_account_idempotent(
            &depositor,
            &vault,
            &vault_account.supported_mint,
            &spl_token::ID,
        );
        let vault_fee_ata_ix = create_associated_token_account_idempotent(
            &depositor,
            &vault_account.fee_wallet,
            &vault_account.vrt_mint,
            &spl_token::ID,
        );

        let mut ix_builder = MintToBuilder::new();
        ix_builder
            .config(Config::find_program_address(&self.vault_program_id).0)
            .vrt_mint(vault_account.vrt_mint)
            .depositor(depositor)
            .depositor_token_account(depositor_token_account)
            .depositor_vrt_token_account(depositor_vrt_token_account)
            .vault_token_account(vault_token_account)
            .vault_fee_token_account(vault_fee_token_account)
            .amount_in(amount_in)
            .min_amount_out(min_amount_out)
            .vault(vault);

        let blockhash = rpc_client.get_latest_blockhash().await?;
        let tx = Transaction::new_signed_with_payer(
            &[
                depositor_ata_ix,
                depositor_vrt_ata_ix,
                vault_ata_ix,
                vault_fee_ata_ix,
                ix_builder.instruction(),
            ],
            Some(&keypair.pubkey()),
            &[keypair],
            blockhash,
        );
        info!("Mint to transaction: {:?}", tx.get_signature());
        let result = rpc_client.send_and_confirm_transaction(&tx).await;

        if result.is_err() {
            return Err(anyhow::anyhow!("Transaction failed: {:?}", result.err()));
        }

        info!("Transaction confirmed: {:?}", tx.get_signature());

        info!("\nMinted VRT");

        Ok(())
    }

    pub async fn initialize_vault_ncn_ticket(&self, vault: String, ncn: String) -> Result<()> {
        let keypair = self
            .cli_config
            .keypair
            .as_ref()
            .ok_or_else(|| anyhow!("Keypair not provided"))?;
        let rpc_client = self.get_rpc_client();

        let vault = Pubkey::from_str(&vault)?;
        let ncn = Pubkey::from_str(&ncn)?;

        let (vault_ncn_ticket, _, _) =
            VaultNcnTicket::find_program_address(&self.vault_program_id, &vault, &ncn);

        let (ncn_vault_ticket, _, _) =
            NcnVaultTicket::find_program_address(&self.restaking_program_id, &ncn, &vault);

        let mut ix_builder = InitializeVaultNcnTicketBuilder::new();
        ix_builder
            .config(Config::find_program_address(&self.vault_program_id).0)
            .vault(vault)
            .ncn(ncn)
            .vault_ncn_ticket(vault_ncn_ticket)
            .ncn_vault_ticket(ncn_vault_ticket)
            .payer(keypair.pubkey())
            .admin(keypair.pubkey());

        let blockhash = rpc_client.get_latest_blockhash().await?;
        let tx = Transaction::new_signed_with_payer(
            &[ix_builder.instruction()],
            Some(&keypair.pubkey()),
            &[keypair],
            blockhash,
        );

        info!("Initialize Vault NCN Ticket");
        let result = rpc_client.send_and_confirm_transaction(&tx).await;

        if result.is_err() {
            println!("Transaction failed: {:?}", result.err());
            return Err(anyhow::anyhow!("Transaction failed"));
        }

        info!("Transaction confirmed: {:?}", result.unwrap());

        Ok(())
    }

    pub async fn warmup_vault_ncn_ticket(&self, vault: String, ncn: String) -> Result<()> {
        let keypair = self
            .cli_config
            .keypair
            .as_ref()
            .ok_or_else(|| anyhow!("Keypair not provided"))?;
        let rpc_client = self.get_rpc_client();

        let vault = Pubkey::from_str(&vault)?;
        let ncn = Pubkey::from_str(&ncn)?;

        let (vault_ncn_ticket, _, _) =
            VaultNcnTicket::find_program_address(&self.vault_program_id, &vault, &ncn);

        let mut ix_builder = WarmupVaultNcnTicketBuilder::new();
        ix_builder
            .config(Config::find_program_address(&self.vault_program_id).0)
            .vault(vault)
            .ncn(ncn)
            .vault_ncn_ticket(vault_ncn_ticket)
            .admin(keypair.pubkey());

        let blockhash = rpc_client.get_latest_blockhash().await?;
        let tx = Transaction::new_signed_with_payer(
            &[ix_builder.instruction()],
            Some(&keypair.pubkey()),
            &[keypair],
            blockhash,
        );

        info!("Warmup Vault NCN Ticket");
        let result = rpc_client.send_and_confirm_transaction(&tx).await?;
        info!("Transaction confirmed: {:?}", result);

        Ok(())
    }

    pub async fn cooldown_vault_ncn_ticket(&self, vault: String, ncn: String) -> Result<()> {
        let keypair = self
            .cli_config
            .keypair
            .as_ref()
            .ok_or_else(|| anyhow!("Keypair not provided"))?;
        let rpc_client = self.get_rpc_client();

        let vault = Pubkey::from_str(&vault)?;
        let ncn = Pubkey::from_str(&ncn)?;

        let (vault_ncn_ticket, _, _) =
            VaultNcnTicket::find_program_address(&self.restaking_program_id, &vault, &ncn);

        let mut ix_builder = CooldownVaultNcnTicketBuilder::new();
        ix_builder
            .config(Config::find_program_address(&self.vault_program_id).0)
            .vault(vault)
            .ncn(ncn)
            .vault_ncn_ticket(vault_ncn_ticket)
            .admin(keypair.pubkey());

        let blockhash = rpc_client.get_latest_blockhash().await?;
        let tx = Transaction::new_signed_with_payer(
            &[ix_builder.instruction()],
            Some(&keypair.pubkey()),
            &[keypair],
            blockhash,
        );

        info!("Cooldown Vault NCN Ticket");
        let result = rpc_client.send_and_confirm_transaction(&tx).await?;
        info!("Transaction confirmed: {:?}", result);

        Ok(())
    }

    pub async fn initialize_vault_operator_delegation(
        &self,
        vault: String,
        operator: String,
    ) -> Result<()> {
        let keypair = self
            .cli_config
            .keypair
            .as_ref()
            .ok_or_else(|| anyhow!("Keypair not provided"))?;
        let rpc_client = self.get_rpc_client();

        let vault = Pubkey::from_str(&vault)?;
        let operator = Pubkey::from_str(&operator)?;

        let operator_vault_ticket = OperatorVaultTicket::find_program_address(
            &self.restaking_program_id,
            &operator,
            &vault,
        )
        .0;

        let vault_operator_delegation = VaultOperatorDelegation::find_program_address(
            &self.vault_program_id,
            &vault,
            &operator,
        )
        .0;

        let mut ix_builder = InitializeVaultOperatorDelegationBuilder::new();
        ix_builder
            .config(Config::find_program_address(&self.vault_program_id).0)
            .vault(vault)
            .operator(operator)
            .operator_vault_ticket(operator_vault_ticket)
            .vault_operator_delegation(vault_operator_delegation)
            .payer(keypair.pubkey())
            .admin(keypair.pubkey());

        let blockhash = rpc_client.get_latest_blockhash().await?;
        let tx = Transaction::new_signed_with_payer(
            &[ix_builder.instruction()],
            Some(&keypair.pubkey()),
            &[keypair],
            blockhash,
        );
        info!(
            "Initializing vault operator delegation transaction: {:?}",
            tx.get_signature()
        );
        let result = rpc_client.send_and_confirm_transaction(&tx).await;

        if result.is_err() {
            return Err(anyhow::anyhow!("Transaction failed: {:?}", result.err()));
        }

        info!("Transaction confirmed: {:?}", tx.get_signature());

        Ok(())
    }

    pub async fn delegate_to_operator(
        &self,
        vault: String,
        operator: String,
        amount: u64,
    ) -> Result<()> {
        let keypair = self
            .cli_config
            .keypair
            .as_ref()
            .ok_or_else(|| anyhow!("Keypair not provided"))?;
        let rpc_client = self.get_rpc_client();

        let vault = Pubkey::from_str(&vault)?;
        let operator = Pubkey::from_str(&operator)?;

        let vault_operator_delegation = VaultOperatorDelegation::find_program_address(
            &self.vault_program_id,
            &vault,
            &operator,
        )
        .0;

        let mut ix_builder = AddDelegationBuilder::new();
        ix_builder
            .config(Config::find_program_address(&self.vault_program_id).0)
            .vault(vault)
            .operator(operator)
            .vault_operator_delegation(vault_operator_delegation)
            .admin(keypair.pubkey())
            .amount(amount);

        let blockhash = rpc_client.get_latest_blockhash().await?;
        let tx = Transaction::new_signed_with_payer(
            &[ix_builder.instruction()],
            Some(&keypair.pubkey()),
            &[keypair],
            blockhash,
        );
        info!("Delegating to operator: {:?}", tx.get_signature());
        let result = rpc_client.send_and_confirm_transaction(&tx).await;

        if result.is_err() {
            return Err(anyhow::anyhow!("Transaction failed: {:?}", result.err()));
        }

        info!("Transaction confirmed: {:?}", tx.get_signature());
        info!("Delegated {} tokens to {}", amount, operator);

        Ok(())
    }

    pub async fn cooldown_operator_delegation(
        &self,
        vault: String,
        operator: String,
        amount: u64,
    ) -> Result<()> {
        let keypair = self
            .cli_config
            .keypair
            .as_ref()
            .ok_or_else(|| anyhow!("Keypair not provided"))?;
        let rpc_client = self.get_rpc_client();

        let vault = Pubkey::from_str(&vault)?;
        let operator = Pubkey::from_str(&operator)?;

        let vault_operator_delegation = VaultOperatorDelegation::find_program_address(
            &self.vault_program_id,
            &vault,
            &operator,
        )
        .0;

        let mut ix_builder = CooldownDelegationBuilder::new();
        ix_builder
            .config(Config::find_program_address(&self.vault_program_id).0)
            .vault(vault)
            .operator(operator)
            .vault_operator_delegation(vault_operator_delegation)
            .admin(keypair.pubkey())
            .amount(amount);

        let blockhash = rpc_client.get_latest_blockhash().await?;
        let tx = Transaction::new_signed_with_payer(
            &[ix_builder.instruction()],
            Some(&keypair.pubkey()),
            &[keypair],
            blockhash,
        );
        info!("Cooling down delegation: {:?}", tx.get_signature());
        let result = rpc_client.send_and_confirm_transaction(&tx).await;

        if result.is_err() {
            return Err(anyhow::anyhow!("Transaction failed: {:?}", result.err()));
        }

        info!("Transaction confirmed: {:?}", tx.get_signature());
        info!("Cooldown {} tokens for {}", amount, operator);

        Ok(())
    }

    pub async fn enqueue_withdrawal(&self, vault: String, amount: u64) -> Result<()> {
        let keypair = self
            .cli_config
            .keypair
            .as_ref()
            .ok_or_else(|| anyhow!("Keypair not provided"))?;
        let rpc_client = self.get_rpc_client();

        let vault = Pubkey::from_str(&vault)?;
        let vault_account_raw = rpc_client.get_account(&vault).await?;
        let vault_account = Vault::try_from_slice_unchecked(&vault_account_raw.data)?;

        let vault_staker_withdrawal_ticket = VaultStakerWithdrawalTicket::find_program_address(
            &self.vault_program_id,
            &vault,
            &keypair.pubkey(),
        )
        .0;

        let vault_staker_withdrawal_ticket_token_account =
            get_associated_token_address(&vault_staker_withdrawal_ticket, &vault_account.vrt_mint);

        let staker_vrt_token_account =
            get_associated_token_address(&keypair.pubkey(), &vault_account.vrt_mint);

        let vault_staker_withdrawal_ticket_ata_ix = create_associated_token_account_idempotent(
            &keypair.pubkey(),
            &vault_staker_withdrawal_ticket,
            &vault_account.vrt_mint,
            &spl_token::ID,
        );

        let mut ix_builder = EnqueueWithdrawalBuilder::new();
        ix_builder
            .config(Config::find_program_address(&self.vault_program_id).0)
            .vault(vault)
            .vault_staker_withdrawal_ticket(vault_staker_withdrawal_ticket)
            .vault_staker_withdrawal_ticket_token_account(
                vault_staker_withdrawal_ticket_token_account,
            )
            .staker(keypair.pubkey())
            .staker_vrt_token_account(staker_vrt_token_account)
            .base(keypair.pubkey())
            .amount(amount);

        let blockhash = rpc_client.get_latest_blockhash().await?;
        let tx = Transaction::new_signed_with_payer(
            &[
                vault_staker_withdrawal_ticket_ata_ix,
                ix_builder.instruction(),
            ],
            Some(&keypair.pubkey()),
            &[keypair],
            blockhash,
        );
        info!(
            "Initializing vault operator delegation transaction: {:?}",
            tx.get_signature()
        );
        let result = rpc_client.send_and_confirm_transaction(&tx).await;

        if result.is_err() {
            return Err(anyhow::anyhow!("Transaction failed: {:?}", result.err()));
        }

        info!("Transaction confirmed: {:?}", tx.get_signature());

        Ok(())
    }

    pub async fn burn_withdrawal_ticket(&self, vault: String) -> Result<()> {
        let keypair = self
            .cli_config
            .keypair
            .as_ref()
            .ok_or_else(|| anyhow!("Keypair not provided"))?;
        let rpc_client = self.get_rpc_client();

        let vault = Pubkey::from_str(&vault)?;
        let vault_account_raw = rpc_client.get_account(&vault).await?;
        let vault_account = Vault::try_from_slice_unchecked(&vault_account_raw.data)?;

        let vault_staker_withdrawal_ticket = VaultStakerWithdrawalTicket::find_program_address(
            &self.vault_program_id,
            &vault,
            &keypair.pubkey(),
        )
        .0;

        let staker = keypair.pubkey();
        let staker_token_account =
            get_associated_token_address(&staker, &vault_account.supported_mint);

        let vault_token_account =
            get_associated_token_address(&vault, &vault_account.supported_mint);

        let vault_fee_token_account =
            get_associated_token_address(&vault_account.fee_wallet, &vault_account.vrt_mint);

        let vault_staker_withdrawal_ticket_token_account =
            get_associated_token_address(&vault_staker_withdrawal_ticket, &vault_account.vrt_mint);

        let config = Config::find_program_address(&self.vault_program_id).0;
        let config_account_raw = rpc_client.get_account(&config).await?;
        let config_account = Config::try_from_slice_unchecked(&config_account_raw.data)?;

        let program_fee_ata = create_associated_token_account_idempotent(
            &keypair.pubkey(),
            &config_account.program_fee_wallet,
            &vault_account.vrt_mint,
            &spl_token::ID,
        );

        let program_fee_token_account = get_associated_token_address(
            &config_account.program_fee_wallet,
            &vault_account.vrt_mint,
        );

        let mut ix_builder = BurnWithdrawalTicketBuilder::new();
        ix_builder
            .config(Config::find_program_address(&self.vault_program_id).0)
            .vrt_mint(vault_account.vrt_mint)
            .vault(vault)
            .vault_staker_withdrawal_ticket(vault_staker_withdrawal_ticket)
            .vault_staker_withdrawal_ticket_token_account(
                vault_staker_withdrawal_ticket_token_account,
            )
            .program_fee_token_account(program_fee_token_account)
            .staker_token_account(staker_token_account)
            .vault_fee_token_account(vault_fee_token_account)
            .vault_token_account(vault_token_account)
            .staker(staker);

        let blockhash = rpc_client.get_latest_blockhash().await?;
        let tx = Transaction::new_signed_with_payer(
            &[program_fee_ata, ix_builder.instruction()],
            Some(&keypair.pubkey()),
            &[keypair],
            blockhash,
        );
        info!(
            "Initializing vault operator delegation transaction: {:?}",
            tx.get_signature()
        );
        let result = rpc_client.send_and_confirm_transaction(&tx).await;

        if result.is_err() {
            return Err(anyhow::anyhow!("Transaction failed: {:?}", result.err()));
        }

        info!("Transaction confirmed: {:?}", tx.get_signature());

        Ok(())
    }

    // ------- GET ACCOUNTS --------------------
    pub async fn get_vault(&self, pubkey: String) -> Result<()> {
        let pubkey = Pubkey::from_str(&pubkey)?;
        let rpc_client = self.get_rpc_client();
        let account = rpc_client.get_account(&pubkey).await?;
        let vault = Vault::try_from_slice_unchecked(&account.data)?;
        info!("vault at address {}: {:?}", pubkey, vault);
        Ok(())
    }

    pub async fn list_vaults(&self) -> Result<()> {
        let rpc_client = self.get_rpc_client();
        let accounts = rpc_client
            .get_program_accounts_with_config(
                &self.vault_program_id,
                RpcProgramAccountsConfig {
                    filters: Some(vec![RpcFilterType::Memcmp(Memcmp::new(
                        0,
                        MemcmpEncodedBytes::Bytes(vec![Vault::DISCRIMINATOR]),
                    ))]),
                    account_config: RpcAccountInfoConfig {
                        encoding: Some(UiAccountEncoding::Base64),
                        data_slice: None,
                        commitment: None,
                        min_context_slot: None,
                    },
                    with_context: None,
                    sort_results: None,
                },
            )
            .await?;
        for (vault_pubkey, vault) in accounts {
            let vault = Vault::try_from_slice_unchecked(&vault.data)?;
            info!("vault at address {}: {:?}", vault_pubkey, vault);
        }
        Ok(())
    }

    async fn get_config(&self) -> Result<()> {
        let rpc_client = self.get_rpc_client();

        let config_address = Config::find_program_address(&self.vault_program_id).0;
        debug!(
            "Reading the restaking configuration account at address: {}",
            config_address
        );

        let account = rpc_client.get_account(&config_address).await?;
        let config = Config::try_from_slice_unchecked(&account.data)?;
        info!("Vault config at address {} : {:?}", config_address, config);
        Ok(())
    }

    pub async fn get_vault_update_state_tracker(
        &self,
        vault: String,
        ncn_epoch: u64,
    ) -> Result<()> {
        let vault = Pubkey::from_str(&vault)?;
        let rpc_client = self.get_rpc_client();
        let vault_update_state_tracker = VaultUpdateStateTracker::find_program_address(
            &self.vault_program_id,
            &vault,
            ncn_epoch,
        )
        .0;
        let account = rpc_client.get_account(&vault_update_state_tracker).await?;
        let state_tracker = VaultUpdateStateTracker::try_from_slice_unchecked(&account.data)?;
        info!("{:?}", state_tracker);
        Ok(())
    }

    pub async fn get_vault_operator_delegation(
        &self,
        vault: String,
        operator: String,
    ) -> Result<()> {
        let rpc_client = self.get_rpc_client();
        let vault = Pubkey::from_str(&vault)?;
        let operator = Pubkey::from_str(&operator)?;
        let vault_operator_delegation = VaultOperatorDelegation::find_program_address(
            &self.vault_program_id,
            &vault,
            &operator,
        )
        .0;
        let account = rpc_client.get_account(&vault_operator_delegation).await?;
        let delegation = VaultOperatorDelegation::try_from_slice_unchecked(&account.data)?;
        info!("{:?}", delegation);
        Ok(())
    }

    pub async fn get_withdrawal_ticket(&self, vault: String, staker: Option<String>) -> Result<()> {
        let rpc_client = self.get_rpc_client();
        let vault = Pubkey::from_str(&vault)?;
        let staker = if let Some(staker) = staker {
            Pubkey::from_str(&staker)?
        } else {
            let keypair = self
                .cli_config
                .keypair
                .as_ref()
                .ok_or_else(|| anyhow!("Keypair not provided"))?;
            keypair.pubkey()
        };
        let vault_staker_withdrawal_ticket = VaultStakerWithdrawalTicket::find_program_address(
            &self.vault_program_id,
            &vault,
            &staker,
        )
        .0;
        let account = rpc_client
            .get_account(&vault_staker_withdrawal_ticket)
            .await?;
        let ticket = VaultStakerWithdrawalTicket::try_from_slice_unchecked(&account.data)?;
        info!("{:?}", ticket);

        Ok(())
    }

    pub async fn set_capacity(&self, vault: String, amount: u64) -> Result<()> {
        let keypair = self
            .cli_config
            .keypair
            .as_ref()
            .ok_or_else(|| anyhow!("Keypair not provided"))?;
        let vault_pubkey = Pubkey::from_str(&vault)?;
        let rpc_client = self.get_rpc_client();

        let mut builder = SetDepositCapacityBuilder::new();
        builder
            .config(Config::find_program_address(&self.vault_program_id).0)
            .vault(vault_pubkey)
            .admin(keypair.pubkey())
            .amount(amount);

        let recent_blockhash = rpc_client.get_latest_blockhash().await?;
        let tx = Transaction::new_signed_with_payer(
            &[builder.instruction()],
            Some(&keypair.pubkey()),
            &[keypair],
            recent_blockhash,
        );

        info!("Vault capacity instruction: {:?}", builder);
        info!(
            "Vault capacity transaction signature: {:?}",
            tx.get_signature()
        );
        rpc_client
            .send_and_confirm_transaction(&tx)
            .await
            .map_err(|e| anyhow!(e.to_string()))?;
        info!("Transaction confirmed: {:?}", tx.get_signature());

        Ok(())
    }

    async fn set_config_admin(&self, new_admin: Pubkey) -> Result<()> {
        let keypair = self
            .cli_config
            .keypair
            .as_ref()
            .ok_or_else(|| anyhow!("Keypair not provided"))?;
        let rpc_client = self.get_rpc_client();

        let config_address = Config::find_program_address(&self.vault_program_id).0;
        let mut ix_builder = SetConfigAdminBuilder::new();
        ix_builder
            .config(config_address)
            .old_admin(keypair.pubkey())
            .new_admin(new_admin);

        let blockhash = rpc_client.get_latest_blockhash().await?;
        let tx = Transaction::new_signed_with_payer(
            &[ix_builder.instruction()],
            Some(&keypair.pubkey()),
            &[keypair],
            blockhash,
        );
        info!("Setting vault config admin parameters: {:?}", ix_builder);
        info!(
            "Setting vault config admin transaction: {:?}",
            tx.get_signature()
        );
        rpc_client.send_and_confirm_transaction(&tx).await?;
        info!("Transaction confirmed: {:?}", tx.get_signature());
        Ok(())
    }
}<|MERGE_RESOLUTION|>--- conflicted
+++ resolved
@@ -19,11 +19,7 @@
     types::WithdrawalAllocationMethod,
 };
 use jito_vault_core::{
-<<<<<<< HEAD
-    burn_vault::BurnVault, config::Config, vault::Vault,
-=======
     burn_vault::BurnVault, config::Config, vault::Vault, vault_ncn_ticket::VaultNcnTicket,
->>>>>>> cd5185d6
     vault_operator_delegation::VaultOperatorDelegation,
     vault_staker_withdrawal_ticket::VaultStakerWithdrawalTicket,
     vault_update_state_tracker::VaultUpdateStateTracker,
@@ -100,10 +96,7 @@
                         reward_fee_bps,
                         decimals,
                         initialize_token_amount,
-<<<<<<< HEAD
                         vrt_mint_address_file_path,
-=======
->>>>>>> cd5185d6
                     },
             } => {
                 self.initialize_vault(
@@ -113,10 +106,7 @@
                     reward_fee_bps,
                     decimals,
                     initialize_token_amount,
-<<<<<<< HEAD
                     vrt_mint_address_file_path,
-=======
->>>>>>> cd5185d6
                 )
                 .await
             }
@@ -268,10 +258,7 @@
         reward_fee_bps: u16,
         decimals: u8,
         initialize_token_amount: u64,
-<<<<<<< HEAD
         vrt_mint_address_file_path: Option<PathBuf>,
-=======
->>>>>>> cd5185d6
     ) -> Result<()> {
         let token_mint = Pubkey::from_str(&token_mint)?;
         let keypair = self
@@ -331,7 +318,6 @@
             .deposit_fee_bps(deposit_fee_bps)
             .withdrawal_fee_bps(withdrawal_fee_bps)
             .reward_fee_bps(reward_fee_bps)
-<<<<<<< HEAD
             .decimals(decimals)
             .initialize_token_amount(initialize_token_amount);
 
@@ -340,15 +326,6 @@
 
         let vault_st_token_account_ix =
             create_associated_token_account_idempotent(&admin, &vault, &token_mint, &spl_token::ID);
-=======
-            .admin_st_token_account(admin_st_token_account)
-            .vault_st_token_account(vault_st_token_account)
-            .burn_vault(burn_vault)
-            .burn_vault_vrt_token_account(burn_vault_vrt_token_account)
-            .associated_token_program(spl_associated_token_account::id())
-            .initialize_token_amount(initialize_token_amount)
-            .decimals(decimals);
->>>>>>> cd5185d6
 
         let admin_st_token_account_ix =
             create_associated_token_account_idempotent(&admin, &admin, &token_mint, &spl_token::ID);
