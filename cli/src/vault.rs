use std::path::PathBuf;

use clap::{command, Subcommand};
use solana_program::pubkey::Pubkey;

#[derive(Subcommand)]
pub enum VaultCommands {
    Config {
        #[command(subcommand)]
        action: ConfigActions,
    },
    Vault {
        #[command(subcommand)]
        action: VaultActions,
    },
}

#[derive(Subcommand)]
pub enum ConfigActions {
    /// Creates global config (can only be done once)
    Initialize {
        /// The program fee in basis points
        program_fee_bps: u16,
        /// The program fee wallet pubkey
        program_fee_wallet: Pubkey,
    },
    /// Fetches global config
    Get,
    /// Set the config admin
    SetAdmin {
        /// The new admin's pubkey
        new_admin: Pubkey,
    },
}

/// Vault commands
#[derive(Subcommand)]
pub enum VaultActions {
    /// Creates a new vault
    Initialize {
        /// The token which is allowed to be deposited into the vault
        token_mint: String,
        /// The deposit fee in bips
        deposit_fee_bps: u16,
        /// The withdrawal fee in bips
        withdrawal_fee_bps: u16,
        /// The reward fee in bips
        reward_fee_bps: u16,
        /// The decimals of the token
        decimals: u8,
        /// The amount of tokens to initialize the vault with ( in the smallest unit )
        initialize_token_amount: u64,
<<<<<<< HEAD
        /// The file path of VRT mint address
        vrt_mint_address_file_path: Option<PathBuf>,
=======
>>>>>>> cd5185d6
    },
    /// Creates token metadata for the vault's LRT token
    CreateTokenMetadata {
        /// The vault pubkey
        vault: String,
        /// The name of the token
        name: String,
        /// The symbol of the token
        symbol: String,
        /// The URI for the token metadata
        uri: String,
    },
    UpdateTokenMetadata {
        /// The vault pubkey
        vault: String,
        /// The name of the token
        name: String,
        /// The symbol of the token
        symbol: String,
        /// The URI for the token metadata
        uri: String,
    },
    /// Starts the vault update cycle
    InitializeVaultUpdateStateTracker {
        /// Vault account
        vault: String,
    },
    /// Cranks the vault update state tracker, needs to be run per operator
    CrankVaultUpdateStateTracker {
        /// Vault account
        vault: String,
        /// Operator account
        operator: String,
    },
    /// Ends the vault update cycle
    CloseVaultUpdateStateTracker {
        /// Vault account
        vault: String,
        /// Optional NCN epoch to close
        ncn_epoch: Option<u64>,
    },
    /// Mints VRT tokens
    MintVRT {
        /// Vault account
        vault: String,
        /// Amount to deposit
        amount_in: u64,
        /// Minimum amount of VRT to mint
        min_amount_out: u64,
    },
    /// Sets up the delegations for an operator
    InitializeOperatorDelegation {
        /// Vault account
        vault: String,
        /// Operator account
        operator: String,
    },
    /// Delegates tokens to an operator
    DelegateToOperator {
        /// Vault account
        vault: String,
        /// Operator account
        operator: String,
        /// Amount to delegate
        amount: u64,
    },
    /// Cooldown delegation for an operator
    CooldownOperatorDelegation {
        /// Vault account
        vault: String,
        /// Operator account
        operator: String,
        /// Amount to cooldown
        amount: u64,
    },
    /// Initialize Vault NCN Ticket
    InitializeVaultNcnTicket {
        /// Vault account
        vault: String,
        /// NCN account
        ncn: String,
    },
    /// Warmup Vault NCN Ticket
    WarmupVaultNcnTicket {
        /// Vault account
        vault: String,
        /// NCN account
        ncn: String,
    },
    /// Cooldown Vault NCN Ticket
    CooldownVaultNcnTicket {
        /// Vault account
        vault: String,
        /// NCN account
        ncn: String,
    },
    /// Starts the withdrawal process
    EnqueueWithdrawal {
        /// Vault account
        vault: String,
        /// Amount to withdraw
        amount: u64,
    },
    /// Burns the withdrawal ticket, ending the withdrawal process
    BurnWithdrawalTicket {
        /// Vault account
        vault: String,
    },
    /// Gets the update state tracker for a vault
    GetVaultUpdateStateTracker {
        /// Vault account
        vault: String,
        /// NCN epoch
        ncn_epoch: u64,
    },
    /// Gets the operator delegation for a vault
    GetOperatorDelegation {
        /// Vault account
        vault: String,
        /// Operator account
        operator: String,
    },
    GetWithdrawalTicket {
        /// Vault account
        vault: String,
        /// Staker account
        staker: Option<String>,
    },
    /// Gets a vault
    Get {
        /// The vault pubkey
        pubkey: String,
    },
    /// List all vaults
    List,
    /// Sets the deposit capacity in the vault
    SetCapacity {
        /// The vault pubkey
        vault: String,
        /// The new capacity
        amount: u64,
    },
}<|MERGE_RESOLUTION|>--- conflicted
+++ resolved
@@ -50,11 +50,8 @@
         decimals: u8,
         /// The amount of tokens to initialize the vault with ( in the smallest unit )
         initialize_token_amount: u64,
-<<<<<<< HEAD
         /// The file path of VRT mint address
         vrt_mint_address_file_path: Option<PathBuf>,
-=======
->>>>>>> cd5185d6
     },
     /// Creates token metadata for the vault's LRT token
     CreateTokenMetadata {
