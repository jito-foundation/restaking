use clap::{command, Subcommand};
use solana_program::pubkey::Pubkey;

/// The CLI handler for the restaking program
#[derive(Subcommand)]
pub enum RestakingCommands {
    /// Initialize, get, and set the config struct
    Config {
        #[command(subcommand)]
        action: ConfigActions,
    },
    Ncn {
        #[command(subcommand)]
        action: NcnActions,
    },
    Operator {
        #[command(subcommand)]
        action: OperatorActions,
    },
}

/// The actions that can be performed on the restaking config
#[derive(Subcommand)]
pub enum ConfigActions {
    /// Initialize the config
    Initialize,
    /// Get the config
    Get,
    /// Set the config admin
    SetAdmin {
        /// The new admin's pubkey
        new_admin: Pubkey,
    },
}

#[derive(Subcommand)]
pub enum NcnActions {
    /// Initialize NCN
    Initialize {
        #[arg(long)]
        path_to_base_keypair: Option<String>,
    },
    /// Initialize NCN Operator State
    InitializeNcnOperatorState { ncn: String, operator: String },
    /// Warmup NCN Operator State
    NcnWarmupOperator { ncn: String, operator: String },
    /// NCN Cooldown Operator State
    NcnCooldownOperator { ncn: String, operator: String },
    /// Initialize NCN Vault Ticket
    InitializeNcnVaultTicket { ncn: String, vault: String },
    /// Warmup NCN Vault Ticket
    WarmupNcnVaultTicket { ncn: String, vault: String },
    /// Cooldown NCN Vault Ticket
    CooldownNcnVaultTicket { ncn: String, vault: String },
<<<<<<< HEAD
=======
    /// NCN Delegate Token Account
    NcnDelegateTokenAccount {
        ncn: String,
        delegate: String,
        token_mint: String,
        #[arg(long)]
        should_create_token_account: bool,
    },
>>>>>>> b096d1bf
    /// Get NCN
    Get { pubkey: String },
    /// List all NCNs
    List,
}

#[derive(Subcommand)]
pub enum OperatorActions {
    /// Initialize Operator
    Initialize { operator_fee_bps: u16 },
    /// Initialize Operator Vault Ticket
    InitializeOperatorVaultTicket { operator: String, vault: String },
    /// Warmup Operator Vault Ticket
    WarmupOperatorVaultTicket { operator: String, vault: String },
    /// Cooldown Operator Vault Ticket
    CooldownOperatorVaultTicket { operator: String, vault: String },
    /// Operator Warmup NCN
    OperatorWarmupNcn { operator: String, ncn: String },
    /// Operator Cooldown NCN
    OperatorCooldownNcn { operator: String, ncn: String },
    /// Operator Set Admin
    OperatorSetSecondaryAdmin {
        operator: String,
        new_admin: String,
        #[arg(long)]
        set_ncn_admin: bool,
        #[arg(long)]
        set_vault_admin: bool,
        #[arg(long)]
        set_voter_admin: bool,
        #[arg(long)]
        set_delegate_admin: bool,
        #[arg(long)]
        set_metadata_admin: bool,
    },
    /// Sets the operator fee
    OperatorSetFees {
        operator: String,
        operator_fee_bps: u16,
    },
<<<<<<< HEAD
=======
    /// Operator Delegate Token Account
    OperatorDelegateTokenAccount {
        operator: String,
        delegate: String,
        token_mint: String,
        #[arg(long)]
        should_create_token_account: bool,
    },
>>>>>>> b096d1bf
    /// Get operator
    Get { pubkey: String },
    /// List all operators
    List,
}<|MERGE_RESOLUTION|>--- conflicted
+++ resolved
@@ -52,8 +52,6 @@
     WarmupNcnVaultTicket { ncn: String, vault: String },
     /// Cooldown NCN Vault Ticket
     CooldownNcnVaultTicket { ncn: String, vault: String },
-<<<<<<< HEAD
-=======
     /// NCN Delegate Token Account
     NcnDelegateTokenAccount {
         ncn: String,
@@ -62,7 +60,6 @@
         #[arg(long)]
         should_create_token_account: bool,
     },
->>>>>>> b096d1bf
     /// Get NCN
     Get { pubkey: String },
     /// List all NCNs
@@ -103,8 +100,6 @@
         operator: String,
         operator_fee_bps: u16,
     },
-<<<<<<< HEAD
-=======
     /// Operator Delegate Token Account
     OperatorDelegateTokenAccount {
         operator: String,
@@ -113,7 +108,6 @@
         #[arg(long)]
         should_create_token_account: bool,
     },
->>>>>>> b096d1bf
     /// Get operator
     Get { pubkey: String },
     /// List all operators
