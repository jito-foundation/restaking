--- conflicted
+++ resolved
@@ -3,15 +3,11 @@
 use anyhow::{anyhow, Result};
 use jito_bytemuck::{AccountDeserialize, Discriminator};
 use jito_restaking_client::instructions::{
-<<<<<<< HEAD
     InitializeConfigBuilder, InitializeNcnBuilder, InitializeOperatorBuilder,
-    InitializeOperatorVaultTicketBuilder, WarmupOperatorVaultTicketBuilder,
+    InitializeOperatorVaultTicketBuilder, SetConfigAdminBuilder, WarmupOperatorVaultTicketBuilder,
 };
 use jito_restaking_core::{
     config::Config, ncn::Ncn, operator::Operator, operator_vault_ticket::OperatorVaultTicket,
-=======
-    InitializeConfigBuilder, InitializeNcnBuilder, InitializeOperatorBuilder, SetConfigAdminBuilder,
->>>>>>> ecbe19a5
 };
 use log::{debug, info};
 use solana_account_decoder::UiAccountEncoding;
@@ -409,12 +405,6 @@
         }
         Ok(())
     }
-<<<<<<< HEAD
-=======
-
-    fn get_rpc_client(&self) -> RpcClient {
-        RpcClient::new_with_commitment(self.cli_config.rpc_url.clone(), self.cli_config.commitment)
-    }
 
     async fn set_config_admin(&self, new_admin: Pubkey) -> Result<()> {
         let keypair = self
@@ -450,5 +440,4 @@
         info!("Transaction confirmed: {:?}", tx.get_signature());
         Ok(())
     }
->>>>>>> ecbe19a5
 }