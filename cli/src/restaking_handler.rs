use std::str::FromStr;

use anyhow::{anyhow, Result};
use borsh::BorshDeserialize;
use jito_restaking_client::{
    instructions::{
        CooldownNcnVaultTicketBuilder, CooldownOperatorVaultTicketBuilder, InitializeConfigBuilder,
        InitializeNcnBuilder, InitializeNcnOperatorStateBuilder, InitializeNcnVaultTicketBuilder,
        InitializeOperatorBuilder, InitializeOperatorVaultTicketBuilder,
        NcnCooldownOperatorBuilder, NcnDelegateTokenAccountBuilder, NcnWarmupOperatorBuilder,
        OperatorCooldownNcnBuilder, OperatorDelegateTokenAccountBuilder, OperatorSetFeeBuilder,
        OperatorSetSecondaryAdminBuilder, OperatorWarmupNcnBuilder, SetConfigAdminBuilder,
        WarmupNcnVaultTicketBuilder, WarmupOperatorVaultTicketBuilder,
    },
    types::OperatorAdminRole,
};
use jito_restaking_client_common::log::PrettyDisplay;
use jito_restaking_core::{
    config::Config, ncn::Ncn, ncn_operator_state::NcnOperatorState,
    ncn_vault_ticket::NcnVaultTicket, operator::Operator,
    operator_vault_ticket::OperatorVaultTicket,
};
use log::{debug, info};
use solana_program::pubkey::Pubkey;
use solana_sdk::signature::{read_keypair_file, Keypair, Signer};
use spl_associated_token_account::{
    get_associated_token_address, instruction::create_associated_token_account_idempotent,
};

use crate::{
    cli_config::CliConfig,
    cli_signer::CliSigner,
    restaking::{ConfigActions, NcnActions, OperatorActions, RestakingCommands},
<<<<<<< HEAD
=======
    CliConfig, CliHandler,
>>>>>>> fd0a42a6
};

pub struct RestakingCliHandler {
    /// The configuration of CLI
    cli_config: CliConfig,

    /// The Pubkey of Jito Restaking Program ID
    restaking_program_id: Pubkey,

    /// The Pubkey of Jito Vault Program ID
    vault_program_id: Pubkey,

    /// This will print out the raw TX instead of running it
    print_tx: bool,
}

impl CliHandler for RestakingCliHandler {
    fn cli_config(&self) -> &CliConfig {
        &self.cli_config
    }

    fn print_tx(&self) -> bool {
        self.print_tx
    }
}

impl RestakingCliHandler {
    pub const fn new(
        cli_config: CliConfig,
        restaking_program_id: Pubkey,
        vault_program_id: Pubkey,
        print_tx: bool,
    ) -> Self {
        Self {
            cli_config,
            restaking_program_id,
            vault_program_id,
            print_tx,
        }
    }

    pub async fn handle(&self, action: RestakingCommands) -> Result<()> {
        match action {
            RestakingCommands::Config {
                action: ConfigActions::Initialize,
            } => self.initialize_config().await,
            RestakingCommands::Config {
                action: ConfigActions::Get,
            } => self.get_config().await,
            RestakingCommands::Config {
                action: ConfigActions::SetAdmin { new_admin },
            } => self.set_config_admin(new_admin).await,
            RestakingCommands::Ncn {
                action:
                    NcnActions::Initialize {
                        path_to_base_keypair,
                    },
            } => self.initialize_ncn(path_to_base_keypair).await,
            RestakingCommands::Ncn {
                action: NcnActions::InitializeNcnOperatorState { ncn, operator },
            } => self.initialize_ncn_operator_state(ncn, operator).await,
            RestakingCommands::Ncn {
                action: NcnActions::NcnWarmupOperator { ncn, operator },
            } => self.ncn_warmup_operator(ncn, operator).await,
            RestakingCommands::Ncn {
                action: NcnActions::NcnCooldownOperator { ncn, operator },
            } => self.ncn_cooldown_operator(ncn, operator).await,
            RestakingCommands::Ncn {
                action: NcnActions::InitializeNcnVaultTicket { ncn, vault },
            } => self.initialize_ncn_vault_ticket(ncn, vault).await,
            RestakingCommands::Ncn {
                action: NcnActions::WarmupNcnVaultTicket { ncn, vault },
            } => self.warmup_ncn_vault_ticket(ncn, vault).await,
            RestakingCommands::Ncn {
                action: NcnActions::CooldownNcnVaultTicket { ncn, vault },
            } => self.cooldown_ncn_vault_ticket(ncn, vault).await,
            RestakingCommands::Ncn {
                action:
                    NcnActions::NcnDelegateTokenAccount {
                        ncn,
                        delegate,
                        token_mint,
                        should_create_token_account,
                    },
            } => {
                self.ncn_delegate_token_account(
                    ncn,
                    delegate,
                    token_mint,
                    should_create_token_account,
                )
                .await
            }
            RestakingCommands::Ncn {
                action: NcnActions::Get { pubkey },
            } => self.get_ncn(pubkey).await,
            RestakingCommands::Ncn {
                action: NcnActions::List,
            } => self.list_ncn().await,
            RestakingCommands::Ncn {
                action: NcnActions::ListNcnOperatorState { ncn },
            } => self.list_ncn_operator_state(Some(&ncn), None).await,
            RestakingCommands::Ncn {
                action: NcnActions::ListNcnVaultTicket { ncn },
            } => self.list_ncn_vault_ticket(ncn).await,
            RestakingCommands::Operator {
                action: OperatorActions::Initialize { operator_fee_bps },
            } => self.initialize_operator(operator_fee_bps).await,
            RestakingCommands::Operator {
                action: OperatorActions::InitializeOperatorVaultTicket { operator, vault },
            } => self.initialize_operator_vault_ticket(operator, vault).await,
            RestakingCommands::Operator {
                action: OperatorActions::WarmupOperatorVaultTicket { operator, vault },
            } => self.warmup_operator_vault_ticket(operator, vault).await,
            RestakingCommands::Operator {
                action: OperatorActions::CooldownOperatorVaultTicket { operator, vault },
            } => self.cooldown_operator_vault_ticket(operator, vault).await,
            RestakingCommands::Operator {
                action: OperatorActions::OperatorWarmupNcn { operator, ncn },
            } => self.operator_warmup_ncn(operator, ncn).await,
            RestakingCommands::Operator {
                action: OperatorActions::OperatorCooldownNcn { operator, ncn },
            } => self.operator_cooldown_ncn(operator, ncn).await,
            RestakingCommands::Operator {
                action:
                    OperatorActions::OperatorSetSecondaryAdmin {
                        operator,
                        new_admin,
                        set_ncn_admin,
                        set_vault_admin,
                        set_voter_admin,
                        set_delegate_admin,
                        set_metadata_admin,
                    },
            } => {
                self.operator_set_secondary_admin(
                    operator,
                    new_admin,
                    set_ncn_admin,
                    set_vault_admin,
                    set_voter_admin,
                    set_delegate_admin,
                    set_metadata_admin,
                )
                .await
            }
            RestakingCommands::Operator {
                action:
                    OperatorActions::OperatorSetFees {
                        operator,
                        operator_fee_bps,
                    },
            } => self.operator_set_fee(operator, operator_fee_bps).await,
            RestakingCommands::Operator {
                action:
                    OperatorActions::OperatorDelegateTokenAccount {
                        operator,
                        delegate,
                        token_mint,
                        should_create_token_account,
                    },
            } => {
                self.operator_delegate_token_account(
                    operator,
                    delegate,
                    token_mint,
                    should_create_token_account,
                )
                .await
            }
            RestakingCommands::Operator {
                action: OperatorActions::Get { pubkey },
            } => self.get_operator(pubkey).await,
            RestakingCommands::Operator {
                action: OperatorActions::List,
            } => self.list_operator().await,
            RestakingCommands::Operator {
                action: OperatorActions::ListOperatorVaultTicket { operator },
            } => self.list_operator_vault_ticket(&operator).await,
            RestakingCommands::Operator {
                action: OperatorActions::ListNcnOperatorState { operator },
            } => self.list_ncn_operator_state(None, Some(&operator)).await,
        }
    }

    pub async fn operator_set_fee(&self, operator: String, operator_fee_bps: u16) -> Result<()> {
        let signer = self
            .cli_config
            .signer
            .as_ref()
<<<<<<< HEAD
            .ok_or_else(|| anyhow!("No signer"))?;
        let rpc_client = self.get_rpc_client();
=======
            .ok_or_else(|| anyhow!("No keypair"))?;
>>>>>>> fd0a42a6

        let (restaking_vault_config, _, _) =
            Config::find_program_address(&self.restaking_program_id);

        let operator = Pubkey::from_str(&operator)?;

        let mut ix_builder = OperatorSetFeeBuilder::new();
        ix_builder
            .operator(operator)
            .new_fee_bps(operator_fee_bps)
            .admin(signer.pubkey())
            .config(restaking_vault_config)
            .instruction();
        let mut ix = ix_builder.instruction();
        ix.program_id = self.restaking_program_id;

<<<<<<< HEAD
        let blockhash = rpc_client.get_latest_blockhash().await?;
        let tx = Transaction::new_signed_with_payer(
            &[ix_builder.instruction()],
            Some(&signer.pubkey()),
            &[signer],
            blockhash,
        );

=======
>>>>>>> fd0a42a6
        info!(
            "Setting fees to {:?} to Operator {}",
            operator_fee_bps, operator,
        );

        self.process_transaction(&[ix], &keypair.pubkey(), &[keypair])
            .await?;

        if !self.print_tx {
            let account = self
                .get_account::<jito_restaking_client::accounts::Operator>(&operator)
                .await?;
            info!("{}", account.pretty_display());
        }

        Ok(())
    }

    #[allow(clippy::too_many_arguments)]
    pub async fn operator_set_secondary_admin(
        &self,
        operator: String,
        new_admin: String,
        set_ncn_admin: bool,
        set_vault_admin: bool,
        set_voter_admin: bool,
        set_delegate_admin: bool,
        set_metadata_admin: bool,
    ) -> Result<()> {
        let signer = self
            .cli_config
            .signer
            .as_ref()
<<<<<<< HEAD
            .ok_or_else(|| anyhow!("No signer"))?;
        let rpc_client = self.get_rpc_client();
=======
            .ok_or_else(|| anyhow!("No keypair"))?;
>>>>>>> fd0a42a6

        let operator = Pubkey::from_str(&operator)?;
        let new_admin = Pubkey::from_str(&new_admin)?;

        let mut roles: Vec<OperatorAdminRole> = vec![];
        if set_ncn_admin {
            roles.push(OperatorAdminRole::NcnAdmin);
        }
        if set_vault_admin {
            roles.push(OperatorAdminRole::VaultAdmin);
        }
        if set_voter_admin {
            roles.push(OperatorAdminRole::VoterAdmin);
        }
        if set_delegate_admin {
            roles.push(OperatorAdminRole::DelegateAdmin);
        }
        if set_metadata_admin {
            roles.push(OperatorAdminRole::MetadataAdmin);
        }

        for role in roles.iter() {
            let mut ix_builder = OperatorSetSecondaryAdminBuilder::new();
            ix_builder
                .new_admin(new_admin)
                .operator(operator)
                .admin(signer.pubkey())
                .operator_admin_role(*role)
                .instruction();
            let mut ix = ix_builder.instruction();
            ix.program_id = self.restaking_program_id;

<<<<<<< HEAD
            let blockhash = rpc_client.get_latest_blockhash().await?;
            let tx = Transaction::new_signed_with_payer(
                &[ix_builder.instruction()],
                Some(&signer.pubkey()),
                &[signer],
                blockhash,
            );
=======
>>>>>>> fd0a42a6
            info!(
                "Setting {:?} Admin to {} for Operator {}",
                role, new_admin, operator
            );

            self.process_transaction(&[ix], &keypair.pubkey(), &[keypair])
                .await?;
        }

        if !self.print_tx {
            let account = self
                .get_account::<jito_restaking_client::accounts::Operator>(&operator)
                .await?;
            info!("{}", account.pretty_display());
        }

        Ok(())
    }

    pub async fn operator_delegate_token_account(
        &self,
        operator: String,
        delegate: String,
        token_mint: String,
        should_create_token_account: bool,
    ) -> Result<()> {
        let signer = self
            .cli_config
            .signer
            .as_ref()
<<<<<<< HEAD
            .ok_or_else(|| anyhow!("No signer"))?;
        let rpc_client = self.get_rpc_client();
=======
            .ok_or_else(|| anyhow!("No keypair"))?;
>>>>>>> fd0a42a6

        let operator = Pubkey::from_str(&operator)?;
        let delegate = Pubkey::from_str(&delegate)?;
        let token_mint = Pubkey::from_str(&token_mint)?;

        let token_account = get_associated_token_address(&operator, &token_mint);

        let mut ixs = vec![];

        if should_create_token_account {
            let ix = create_associated_token_account_idempotent(
                &signer.pubkey(),
                &operator,
                &token_mint,
                &spl_token::id(),
            );
            ixs.push(ix);
        }

        let mut ix_builder = OperatorDelegateTokenAccountBuilder::new();
        ix_builder
            .operator(operator)
            .delegate(delegate)
            .delegate_admin(signer.pubkey())
            .token_account(token_account)
            .token_mint(token_mint);
        let mut ix = ix_builder.instruction();
        ix.program_id = self.restaking_program_id;

        ixs.push(ix_builder.instruction());

<<<<<<< HEAD
        let blockhash = rpc_client.get_latest_blockhash().await?;
        let tx =
            Transaction::new_signed_with_payer(&ixs, Some(&signer.pubkey()), &[signer], blockhash);
=======
>>>>>>> fd0a42a6
        info!("Setting delegate for mint: {} to {}", token_mint, delegate,);

        self.process_transaction(&ixs, &keypair.pubkey(), &[keypair])
            .await?;

        Ok(())
    }

    pub async fn ncn_delegate_token_account(
        &self,
        ncn: String,
        delegate: String,
        token_mint: String,
        should_create_token_account: bool,
    ) -> Result<()> {
        let signer = self
            .cli_config
            .signer
            .as_ref()
<<<<<<< HEAD
            .ok_or_else(|| anyhow!("No signer"))?;
        let rpc_client = self.get_rpc_client();
=======
            .ok_or_else(|| anyhow!("No keypair"))?;
>>>>>>> fd0a42a6

        let ncn = Pubkey::from_str(&ncn)?;
        let delegate = Pubkey::from_str(&delegate)?;
        let token_mint = Pubkey::from_str(&token_mint)?;

        let token_account = get_associated_token_address(&ncn, &token_mint);

        let mut ixs = vec![];

        if should_create_token_account {
            let ix = create_associated_token_account_idempotent(
                &signer.pubkey(),
                &ncn,
                &token_mint,
                &spl_token::id(),
            );
            ixs.push(ix);
        }

        let mut ix_builder = NcnDelegateTokenAccountBuilder::new();
        ix_builder
            .ncn(ncn)
            .delegate(delegate)
            .delegate_admin(signer.pubkey())
            .token_account(token_account)
            .token_mint(token_mint);
        let mut ix = ix_builder.instruction();
        ix.program_id = self.restaking_program_id;

        ixs.push(ix_builder.instruction());

<<<<<<< HEAD
        let blockhash = rpc_client.get_latest_blockhash().await?;
        let tx =
            Transaction::new_signed_with_payer(&ixs, Some(&signer.pubkey()), &[signer], blockhash);
=======
>>>>>>> fd0a42a6
        info!("Setting delegate for mint: {} to {}", token_mint, delegate,);

        self.process_transaction(&ixs, &keypair.pubkey(), &[keypair])
            .await?;

        Ok(())
    }

    pub async fn initialize_ncn_vault_ticket(&self, ncn: String, vault: String) -> Result<()> {
        let signer = self
            .cli_config
            .signer
            .as_ref()
<<<<<<< HEAD
            .ok_or_else(|| anyhow!("No signer"))?;
        let rpc_client = self.get_rpc_client();
=======
            .ok_or_else(|| anyhow!("No keypair"))?;
>>>>>>> fd0a42a6

        let ncn = Pubkey::from_str(&ncn)?;
        let vault = Pubkey::from_str(&vault)?;

        let (ncn_vault_ticket, _, _) =
            NcnVaultTicket::find_program_address(&self.restaking_program_id, &ncn, &vault);

        let mut ix_builder = InitializeNcnVaultTicketBuilder::new();
        ix_builder
            .config(Config::find_program_address(&self.restaking_program_id).0)
            .ncn(ncn)
            .vault(vault)
            .ncn_vault_ticket(ncn_vault_ticket)
            .admin(signer.pubkey())
            .payer(signer.pubkey())
            .instruction();
        let mut ix = ix_builder.instruction();
        ix.program_id = self.restaking_program_id;

<<<<<<< HEAD
        let blockhash = rpc_client.get_latest_blockhash().await?;
        let tx = Transaction::new_signed_with_payer(
            &[ix_builder.instruction()],
            Some(&signer.pubkey()),
            &[signer],
            blockhash,
        );
=======
>>>>>>> fd0a42a6
        info!("Initializing NCN Vault Ticket");

        self.process_transaction(&[ix], &keypair.pubkey(), &[keypair])
            .await?;

        if !self.print_tx {
            let account = self
                .get_account::<jito_restaking_client::accounts::NcnVaultTicket>(&ncn_vault_ticket)
                .await?;
            info!("{}", account.pretty_display());
        }

        Ok(())
    }

    pub async fn warmup_ncn_vault_ticket(&self, ncn: String, vault: String) -> Result<()> {
        let signer = self
            .cli_config
            .signer
            .as_ref()
<<<<<<< HEAD
            .ok_or_else(|| anyhow!("No signer"))?;
        let rpc_client = self.get_rpc_client();
=======
            .ok_or_else(|| anyhow!("No keypair"))?;
>>>>>>> fd0a42a6

        let ncn = Pubkey::from_str(&ncn)?;
        let vault = Pubkey::from_str(&vault)?;

        let (ncn_vault_ticket, _, _) =
            NcnVaultTicket::find_program_address(&self.restaking_program_id, &ncn, &vault);

        let mut ix_builder = WarmupNcnVaultTicketBuilder::new();
        ix_builder
            .config(Config::find_program_address(&self.restaking_program_id).0)
            .ncn(ncn)
            .vault(vault)
            .ncn_vault_ticket(ncn_vault_ticket)
            .admin(signer.pubkey())
            .instruction();
        let mut ix = ix_builder.instruction();
        ix.program_id = self.restaking_program_id;

<<<<<<< HEAD
        let blockhash = rpc_client.get_latest_blockhash().await?;
        let tx = Transaction::new_signed_with_payer(
            &[ix_builder.instruction()],
            Some(&signer.pubkey()),
            &[signer],
            blockhash,
        );
=======
>>>>>>> fd0a42a6
        info!("Warmup NCN Vault Ticket");

        self.process_transaction(&[ix], &keypair.pubkey(), &[keypair])
            .await?;

        if !self.print_tx {
            let account = self
                .get_account::<jito_restaking_client::accounts::NcnVaultTicket>(&ncn_vault_ticket)
                .await?;
            info!("{}", account.pretty_display());
        }

        Ok(())
    }

    pub async fn cooldown_ncn_vault_ticket(&self, ncn: String, vault: String) -> Result<()> {
        let signer = self
            .cli_config
            .signer
            .as_ref()
<<<<<<< HEAD
            .ok_or_else(|| anyhow!("No signer"))?;
        let rpc_client = self.get_rpc_client();
=======
            .ok_or_else(|| anyhow!("No keypair"))?;
>>>>>>> fd0a42a6

        let ncn = Pubkey::from_str(&ncn)?;
        let vault = Pubkey::from_str(&vault)?;

        let (ncn_vault_ticket, _, _) =
            NcnVaultTicket::find_program_address(&self.restaking_program_id, &ncn, &vault);

        let mut ix_builder = CooldownNcnVaultTicketBuilder::new();
        ix_builder
            .config(Config::find_program_address(&self.restaking_program_id).0)
            .ncn(ncn)
            .vault(vault)
            .ncn_vault_ticket(ncn_vault_ticket)
            .admin(signer.pubkey())
            .instruction();
        let mut ix = ix_builder.instruction();
        ix.program_id = self.restaking_program_id;

<<<<<<< HEAD
        let blockhash = rpc_client.get_latest_blockhash().await?;
        let tx = Transaction::new_signed_with_payer(
            &[ix_builder.instruction()],
            Some(&signer.pubkey()),
            &[signer],
            blockhash,
        );
=======
>>>>>>> fd0a42a6
        info!("Cooldown NCN Vault Ticket");

        self.process_transaction(&[ix], &keypair.pubkey(), &[keypair])
            .await?;

        Ok(())
    }

    pub async fn initialize_ncn_operator_state(&self, ncn: String, operator: String) -> Result<()> {
        let signer = self
            .cli_config
            .signer
            .as_ref()
<<<<<<< HEAD
            .ok_or_else(|| anyhow!("No signer"))?;
        let rpc_client = self.get_rpc_client();
=======
            .ok_or_else(|| anyhow!("No keypair"))?;
>>>>>>> fd0a42a6

        let ncn = Pubkey::from_str(&ncn)?;
        let operator = Pubkey::from_str(&operator)?;

        let (ncn_operator_state, _, _) =
            NcnOperatorState::find_program_address(&self.restaking_program_id, &ncn, &operator);

        let mut ix_builder = InitializeNcnOperatorStateBuilder::new();
        ix_builder
            .config(Config::find_program_address(&self.restaking_program_id).0)
            .ncn(ncn)
            .operator(operator)
            .ncn_operator_state(ncn_operator_state)
            .admin(signer.pubkey())
            .payer(signer.pubkey())
            .instruction();
        let mut ix = ix_builder.instruction();
        ix.program_id = self.restaking_program_id;

<<<<<<< HEAD
        let blockhash = rpc_client.get_latest_blockhash().await?;
        let tx = Transaction::new_signed_with_payer(
            &[ix_builder.instruction()],
            Some(&signer.pubkey()),
            &[signer],
            blockhash,
        );
=======
>>>>>>> fd0a42a6
        info!("Initializing NCN Operator State");

        self.process_transaction(&[ix], &keypair.pubkey(), &[keypair])
            .await?;

        if !self.print_tx {
            let account = self
                .get_account::<jito_restaking_client::accounts::NcnOperatorState>(
                    &ncn_operator_state,
                )
                .await?;
            info!("{}", account.pretty_display());
        }

        Ok(())
    }

    pub async fn ncn_warmup_operator(&self, ncn: String, operator: String) -> Result<()> {
        let signer = self
            .cli_config
            .signer
            .as_ref()
<<<<<<< HEAD
            .ok_or_else(|| anyhow!("No signer"))?;
        let rpc_client = self.get_rpc_client();
=======
            .ok_or_else(|| anyhow!("No keypair"))?;
>>>>>>> fd0a42a6

        let ncn = Pubkey::from_str(&ncn)?;
        let operator = Pubkey::from_str(&operator)?;

        let (ncn_operator_state, _, _) =
            NcnOperatorState::find_program_address(&self.restaking_program_id, &ncn, &operator);

        let mut ix_builder = NcnWarmupOperatorBuilder::new();
        ix_builder
            .config(Config::find_program_address(&self.restaking_program_id).0)
            .ncn(ncn)
            .operator(operator)
            .ncn_operator_state(ncn_operator_state)
            .admin(signer.pubkey())
            .instruction();
        let mut ix = ix_builder.instruction();
        ix.program_id = self.restaking_program_id;

<<<<<<< HEAD
        let blockhash = rpc_client.get_latest_blockhash().await?;
        let tx = Transaction::new_signed_with_payer(
            &[ix_builder.instruction()],
            Some(&signer.pubkey()),
            &[signer],
            blockhash,
        );
=======
>>>>>>> fd0a42a6
        info!("NCN Warmup Operator");

        self.process_transaction(&[ix], &keypair.pubkey(), &[keypair])
            .await?;

        if !self.print_tx {
            let account = self
                .get_account::<jito_restaking_client::accounts::NcnOperatorState>(
                    &ncn_operator_state,
                )
                .await?;
            info!("{}", account.pretty_display());
        }

        Ok(())
    }

    pub async fn ncn_cooldown_operator(&self, ncn: String, operator: String) -> Result<()> {
        let signer = self
            .cli_config
            .signer
            .as_ref()
<<<<<<< HEAD
            .ok_or_else(|| anyhow!("No signer"))?;
        let rpc_client = self.get_rpc_client();
=======
            .ok_or_else(|| anyhow!("No keypair"))?;
>>>>>>> fd0a42a6

        let ncn = Pubkey::from_str(&ncn)?;
        let operator = Pubkey::from_str(&operator)?;

        let (ncn_operator_state, _, _) =
            NcnOperatorState::find_program_address(&self.restaking_program_id, &ncn, &operator);

        let mut ix_builder = NcnCooldownOperatorBuilder::new();
        ix_builder
            .config(Config::find_program_address(&self.restaking_program_id).0)
            .ncn(ncn)
            .operator(operator)
            .ncn_operator_state(ncn_operator_state)
            .admin(signer.pubkey())
            .instruction();
        let mut ix = ix_builder.instruction();
        ix.program_id = self.restaking_program_id;

<<<<<<< HEAD
        let blockhash = rpc_client.get_latest_blockhash().await?;
        let tx = Transaction::new_signed_with_payer(
            &[ix_builder.instruction()],
            Some(&signer.pubkey()),
            &[signer],
            blockhash,
        );
=======
>>>>>>> fd0a42a6
        info!("NCN Cooldown Operator");

        self.process_transaction(&[ix], &keypair.pubkey(), &[keypair])
            .await?;

        if !self.print_tx {
            let account = self
                .get_account::<jito_restaking_client::accounts::NcnOperatorState>(
                    &ncn_operator_state,
                )
                .await?;
            info!("{}", account.pretty_display());
        }

        Ok(())
    }

    pub async fn operator_warmup_ncn(&self, operator: String, ncn: String) -> Result<()> {
        let signer = self
            .cli_config
            .signer
            .as_ref()
<<<<<<< HEAD
            .ok_or_else(|| anyhow!("No signer"))?;
        let rpc_client = self.get_rpc_client();
=======
            .ok_or_else(|| anyhow!("No keypair"))?;
>>>>>>> fd0a42a6

        let operator = Pubkey::from_str(&operator)?;
        let ncn = Pubkey::from_str(&ncn)?;

        let (ncn_operator_state, _, _) =
            NcnOperatorState::find_program_address(&self.restaking_program_id, &ncn, &operator);

        let mut ix_builder = OperatorWarmupNcnBuilder::new();
        ix_builder
            .config(Config::find_program_address(&self.restaking_program_id).0)
            .ncn(ncn)
            .operator(operator)
            .ncn_operator_state(ncn_operator_state)
            .admin(signer.pubkey())
            .instruction();
        let mut ix = ix_builder.instruction();
        ix.program_id = self.restaking_program_id;

<<<<<<< HEAD
        let blockhash = rpc_client.get_latest_blockhash().await?;
        let tx = Transaction::new_signed_with_payer(
            &[ix_builder.instruction()],
            Some(&signer.pubkey()),
            &[signer],
            blockhash,
        );
=======
>>>>>>> fd0a42a6
        info!("Operator Warmup NCN");

        self.process_transaction(&[ix], &keypair.pubkey(), &[keypair])
            .await?;

        if !self.print_tx {
            let account = self
                .get_account::<jito_restaking_client::accounts::NcnOperatorState>(
                    &ncn_operator_state,
                )
                .await?;
            info!("{}", account.pretty_display());
        }

        Ok(())
    }

    pub async fn operator_cooldown_ncn(&self, operator: String, ncn: String) -> Result<()> {
        let signer = self
            .cli_config
            .signer
            .as_ref()
<<<<<<< HEAD
            .ok_or_else(|| anyhow!("No signer"))?;
        let rpc_client = self.get_rpc_client();
=======
            .ok_or_else(|| anyhow!("No keypair"))?;
>>>>>>> fd0a42a6

        let operator = Pubkey::from_str(&operator)?;
        let ncn = Pubkey::from_str(&ncn)?;

        let (ncn_operator_state, _, _) =
            NcnOperatorState::find_program_address(&self.restaking_program_id, &ncn, &operator);

        let mut ix_builder = OperatorCooldownNcnBuilder::new();
        ix_builder
            .config(Config::find_program_address(&self.restaking_program_id).0)
            .ncn(ncn)
            .operator(operator)
            .ncn_operator_state(ncn_operator_state)
            .admin(signer.pubkey())
            .instruction();
        let mut ix = ix_builder.instruction();
        ix.program_id = self.restaking_program_id;

<<<<<<< HEAD
        let blockhash = rpc_client.get_latest_blockhash().await?;
        let tx = Transaction::new_signed_with_payer(
            &[ix_builder.instruction()],
            Some(&signer.pubkey()),
            &[signer],
            blockhash,
        );
=======
>>>>>>> fd0a42a6
        info!("Operator Cooldown NCN");

        self.process_transaction(&[ix], &keypair.pubkey(), &[keypair])
            .await?;

        if !self.print_tx {
            let account = self
                .get_account::<jito_restaking_client::accounts::NcnOperatorState>(
                    &ncn_operator_state,
                )
                .await?;
            info!("{}", account.pretty_display());
        }

        Ok(())
    }

    async fn initialize_config(&self) -> Result<()> {
        let signer = self
            .cli_config
            .signer
            .as_ref()
<<<<<<< HEAD
            .ok_or_else(|| anyhow!("No signer"))?;
        let rpc_client = self.get_rpc_client();
=======
            .ok_or_else(|| anyhow!("No keypair"))?;
>>>>>>> fd0a42a6

        let config_address = Config::find_program_address(&self.restaking_program_id).0;
        let mut ix_builder = InitializeConfigBuilder::new();
        ix_builder
            .config(config_address)
            .admin(signer.pubkey())
            .vault_program(self.vault_program_id);
<<<<<<< HEAD
        let blockhash = rpc_client.get_latest_blockhash().await?;
        let tx = Transaction::new_signed_with_payer(
            &[ix_builder.instruction()],
            Some(&signer.pubkey()),
            &[signer],
            blockhash,
        );
=======
        let mut ix = ix_builder.instruction();
        ix.program_id = self.restaking_program_id;

>>>>>>> fd0a42a6
        info!("Initializing restaking config parameters: {:?}", ix_builder);

        self.process_transaction(&[ix], &keypair.pubkey(), &[keypair])
            .await?;

        if !self.print_tx {
            let account = self
                .get_account::<jito_restaking_client::accounts::Config>(&config_address)
                .await?;
            info!("{}", account.pretty_display());
        }

        Ok(())
    }

    pub async fn initialize_ncn(&self, path_to_base_keypair: Option<String>) -> Result<()> {
        let signer = self
            .cli_config
            .signer
            .as_ref()
<<<<<<< HEAD
            .ok_or_else(|| anyhow!("No signer"))?;
        let rpc_client = self.get_rpc_client();
=======
            .ok_or_else(|| anyhow!("No keypair"))?;
>>>>>>> fd0a42a6

        let base =
            path_to_base_keypair.map_or_else(Keypair::new, |path| read_keypair_file(path).unwrap());
        let base_signer = CliSigner::new(Some(base), None);
        let ncn = Ncn::find_program_address(&self.restaking_program_id, &base_signer.pubkey()).0;

        let mut ix_builder = InitializeNcnBuilder::new();
        ix_builder
            .config(Config::find_program_address(&self.restaking_program_id).0)
            .ncn(ncn)
            .admin(signer.pubkey())
            .base(base_signer.pubkey())
            .instruction();
        let mut ix = ix_builder.instruction();
        ix.program_id = self.restaking_program_id;

<<<<<<< HEAD
        let blockhash = rpc_client.get_latest_blockhash().await?;
        let tx = Transaction::new_signed_with_payer(
            &[ix_builder.instruction()],
            Some(&signer.pubkey()),
            &[signer, &base_signer],
            blockhash,
        );
=======
>>>>>>> fd0a42a6
        info!("Initializing NCN: {:?}", ncn);

        self.process_transaction(&[ix], &keypair.pubkey(), &[keypair, &base])
            .await?;

        if !self.print_tx {
            let account = self
                .get_account::<jito_restaking_client::accounts::Ncn>(&ncn)
                .await?;
            info!("{}", account.pretty_display());
        }

        Ok(())
    }

    pub async fn initialize_operator(&self, operator_fee_bps: u16) -> Result<()> {
        let signer = self
            .cli_config
            .signer
            .as_ref()
<<<<<<< HEAD
            .ok_or_else(|| anyhow!("No signer"))?;
        let rpc_client = self.get_rpc_client();
=======
            .ok_or_else(|| anyhow!("No keypair"))?;
>>>>>>> fd0a42a6

        let base_signer = CliSigner::new(Some(Keypair::new()), None);
        let operator =
            Operator::find_program_address(&self.restaking_program_id, &base_signer.pubkey()).0;

        let mut ix_builder = InitializeOperatorBuilder::new();
        ix_builder
            .config(Config::find_program_address(&self.restaking_program_id).0)
            .operator(operator)
            .admin(signer.pubkey())
            .base(base_signer.pubkey())
            .operator_fee_bps(operator_fee_bps)
            .instruction();
        let mut ix = ix_builder.instruction();
        ix.program_id = self.restaking_program_id;

<<<<<<< HEAD
        let blockhash = rpc_client.get_latest_blockhash().await?;
        let tx = Transaction::new_signed_with_payer(
            &[ix_builder.instruction()],
            Some(&signer.pubkey()),
            &[signer, &base_signer],
            blockhash,
        );
        info!("Initializing operator: {:?}", operator);
        info!(
            "Initializing operator transaction: {:?}",
            tx.get_signature()
        );
        rpc_client.send_and_confirm_transaction(&tx).await?;
        info!("Transaction confirmed");
        let statuses = rpc_client
            .get_signature_statuses(&[*tx.get_signature()])
=======
        info!("Initializing Operator: {:?}", operator);

        self.process_transaction(&[ix], &keypair.pubkey(), &[keypair, &base])
>>>>>>> fd0a42a6
            .await?;

        if !self.print_tx {
            let account = self
                .get_account::<jito_restaking_client::accounts::Operator>(&operator)
                .await?;
            info!("{}", account.pretty_display());
        }

        Ok(())
    }

    pub async fn initialize_operator_vault_ticket(
        &self,
        operator: String,
        vault: String,
    ) -> Result<()> {
        let signer = self
            .cli_config
            .signer
            .as_ref()
            .ok_or_else(|| anyhow!("Keypair not provided"))?;

        let operator = Pubkey::from_str(&operator)?;
        let vault = Pubkey::from_str(&vault)?;

        let operator_vault_ticket = OperatorVaultTicket::find_program_address(
            &self.restaking_program_id,
            &operator,
            &vault,
        )
        .0;

        let mut ix_builder = InitializeOperatorVaultTicketBuilder::new();
        ix_builder
            .config(Config::find_program_address(&self.restaking_program_id).0)
            .operator(operator)
            .vault(vault)
            .admin(signer.pubkey())
            .operator_vault_ticket(operator_vault_ticket)
<<<<<<< HEAD
            .payer(signer.pubkey());

        let blockhash = rpc_client.get_latest_blockhash().await?;
        let tx = Transaction::new_signed_with_payer(
            &[ix_builder.instruction()],
            Some(&signer.pubkey()),
            &[signer],
            blockhash,
        );

        info!(
            "Initializing operator vault ticket transaction: {:?}",
            tx.get_signature()
        );
        let result = rpc_client.send_and_confirm_transaction(&tx).await?;
        info!("Transaction confirmed: {:?}", result);

        info!("\nCreated Operator Vault Ticket");
=======
            .payer(keypair.pubkey());
        let mut ix = ix_builder.instruction();
        ix.program_id = self.restaking_program_id;

        info!("Operator Vault Ticket address: {}", operator_vault_ticket);
>>>>>>> fd0a42a6
        info!("Operator address: {}", operator);
        info!("Vault address: {}", vault);

        self.process_transaction(&[ix], &keypair.pubkey(), &[keypair])
            .await?;

        if !self.print_tx {
            let account = self
                .get_account::<jito_restaking_client::accounts::OperatorVaultTicket>(
                    &operator_vault_ticket,
                )
                .await?;
            info!("{}", account.pretty_display());
        }

        Ok(())
    }

    pub async fn warmup_operator_vault_ticket(
        &self,
        operator: String,
        vault: String,
    ) -> Result<()> {
        let signer = self
            .cli_config
            .signer
            .as_ref()
            .ok_or_else(|| anyhow!("Keypair not provided"))?;

        let operator = Pubkey::from_str(&operator)?;
        let vault = Pubkey::from_str(&vault)?;

        let operator_vault_ticket = OperatorVaultTicket::find_program_address(
            &self.restaking_program_id,
            &operator,
            &vault,
        )
        .0;

        let mut ix_builder = WarmupOperatorVaultTicketBuilder::new();
        ix_builder
            .config(Config::find_program_address(&self.restaking_program_id).0)
            .operator(operator)
            .vault(vault)
            .operator_vault_ticket(operator_vault_ticket)
<<<<<<< HEAD
            .admin(signer.pubkey());

        let blockhash = rpc_client.get_latest_blockhash().await?;
        let tx = Transaction::new_signed_with_payer(
            &[ix_builder.instruction()],
            Some(&signer.pubkey()),
            &[signer],
            blockhash,
        );
=======
            .admin(keypair.pubkey());
        let mut ix = ix_builder.instruction();
        ix.program_id = self.restaking_program_id;

        info!("Warming up operator vault ticket transaction");
        info!("Operator address: {}", operator);
        info!("Vault address: {}", vault);
>>>>>>> fd0a42a6

        self.process_transaction(&[ix], &keypair.pubkey(), &[keypair])
            .await?;

        if !self.print_tx {
            let account = self
                .get_account::<jito_restaking_client::accounts::OperatorVaultTicket>(
                    &operator_vault_ticket,
                )
                .await?;
            info!("{}", account.pretty_display());
        }

        Ok(())
    }

    pub async fn cooldown_operator_vault_ticket(
        &self,
        operator: String,
        vault: String,
    ) -> Result<()> {
        let signer = self
            .cli_config
            .signer
            .as_ref()
            .ok_or_else(|| anyhow!("Keypair not provided"))?;

        let operator = Pubkey::from_str(&operator)?;
        let vault = Pubkey::from_str(&vault)?;

        let operator_vault_ticket = OperatorVaultTicket::find_program_address(
            &self.restaking_program_id,
            &operator,
            &vault,
        )
        .0;

        let mut ix_builder = CooldownOperatorVaultTicketBuilder::new();
        ix_builder
            .config(Config::find_program_address(&self.restaking_program_id).0)
            .operator(operator)
            .vault(vault)
            .operator_vault_ticket(operator_vault_ticket)
<<<<<<< HEAD
            .admin(signer.pubkey());

        let blockhash = rpc_client.get_latest_blockhash().await?;
        let tx = Transaction::new_signed_with_payer(
            &[ix_builder.instruction()],
            Some(&signer.pubkey()),
            &[signer],
            blockhash,
        );
=======
            .admin(keypair.pubkey());
        let mut ix = ix_builder.instruction();
        ix.program_id = self.restaking_program_id;
>>>>>>> fd0a42a6

        info!("Cooldown Operator Vault Ticket");
        info!("Operator address: {}", operator);
        info!("Vault address: {}", vault);

        self.process_transaction(&[ix], &keypair.pubkey(), &[keypair])
            .await?;

        if !self.print_tx {
            let account = self
                .get_account::<jito_restaking_client::accounts::OperatorVaultTicket>(
                    &operator_vault_ticket,
                )
                .await?;
            info!("{}", account.pretty_display());
        }

        Ok(())
    }

    pub async fn get_config(&self) -> Result<()> {
        let rpc_client = self.get_rpc_client();

        let config_address = Config::find_program_address(&self.restaking_program_id).0;
        debug!(
            "Reading the restaking configuration account at address: {}",
            config_address
        );

        let account = rpc_client.get_account(&config_address).await?;
        let config =
            jito_restaking_client::accounts::Config::deserialize(&mut account.data.as_slice())?;
        info!("Restaking config at address {}", config_address);
        info!("{}", config.pretty_display());
        Ok(())
    }

    pub async fn get_ncn(&self, pubkey: String) -> Result<()> {
        let pubkey = Pubkey::from_str(&pubkey)?;
        let account = self.get_rpc_client().get_account(&pubkey).await?;
        let ncn = jito_restaking_client::accounts::Ncn::deserialize(&mut account.data.as_slice())?;
        info!("NCN at address {}", pubkey);
        info!("{}", ncn.pretty_display());
        Ok(())
    }

    pub async fn list_ncn(&self) -> Result<()> {
        let rpc_client = self.get_rpc_client();
        let config = self.get_rpc_program_accounts_config::<Ncn>(None)?;

        let accounts = rpc_client
            .get_program_accounts_with_config(&self.restaking_program_id, config)
            .await?;
        for (ncn_pubkey, ncn) in accounts {
            let ncn = jito_restaking_client::accounts::Ncn::deserialize(&mut ncn.data.as_slice())?;
            info!("NCN at address {}", ncn_pubkey);
            info!("{}", ncn.pretty_display());
        }
        Ok(())
    }

    /// Lists NCN operator state accounts filtered by either NCN or Operator public key.
    pub async fn list_ncn_operator_state(
        &self,
        ncn: Option<&Pubkey>,
        operator: Option<&Pubkey>,
    ) -> Result<()> {
        let rpc_client = self.get_rpc_client();

        let (pubkey, offset) = match (ncn, operator) {
            (Some(ncn_pubkey), None) => (ncn_pubkey, 8),
            (None, Some(operator_pubkey)) => (operator_pubkey, 8 + 32),
            _ => return Err(anyhow!("Choose Operator or NCN")),
        };

        let config =
            self.get_rpc_program_accounts_config::<NcnOperatorState>(Some((pubkey, offset)))?;

        let accounts = rpc_client
            .get_program_accounts_with_config(&self.restaking_program_id, config)
            .await?;
        for (index, (ncn_operator_state_pubkey, ncn_operator_state)) in accounts.iter().enumerate()
        {
            let ncn_operator_state =
                jito_restaking_client::accounts::NcnOperatorState::deserialize(
                    &mut ncn_operator_state.data.as_slice(),
                )?;
            info!(
                "NcnOperatorState {} at address {}",
                index, ncn_operator_state_pubkey
            );
            info!("{}", ncn_operator_state.pretty_display());
        }
        Ok(())
    }

    /// Lists NCN operator state accounts filtered by NCN public key.
    pub async fn list_ncn_vault_ticket(&self, ncn: Pubkey) -> Result<()> {
        let rpc_client = self.get_rpc_client();
        let config = self.get_rpc_program_accounts_config::<NcnVaultTicket>(Some((&ncn, 8)))?;

        let accounts = rpc_client
            .get_program_accounts_with_config(&self.restaking_program_id, config)
            .await?;
        for (index, (ticket_pubkey, ticket)) in accounts.iter().enumerate() {
            let ticket = jito_restaking_client::accounts::NcnVaultTicket::deserialize(
                &mut ticket.data.as_slice(),
            )?;
            info!("NcnVaultTicket {} at address {}", index, ticket_pubkey);
            info!("{}", ticket.pretty_display());
        }
        Ok(())
    }

    pub async fn get_operator(&self, pubkey: String) -> Result<()> {
        let pubkey = Pubkey::from_str(&pubkey)?;
        let account = self.get_rpc_client().get_account(&pubkey).await?;
        let operator =
            jito_restaking_client::accounts::Operator::deserialize(&mut account.data.as_slice())?;
        info!("Operator at address {}", pubkey);
        info!("{}", operator.pretty_display());

        Ok(())
    }

    pub async fn list_operator(&self) -> Result<()> {
        let rpc_client = self.get_rpc_client();
        let config = self.get_rpc_program_accounts_config::<Operator>(None)?;
        let accounts = rpc_client
            .get_program_accounts_with_config(&self.restaking_program_id, config)
            .await?;
        for (operator_pubkey, operator) in accounts {
            let operator = jito_restaking_client::accounts::Operator::deserialize(
                &mut operator.data.as_slice(),
            )?;
            info!("Operator at address {}", operator_pubkey);
            info!("{}", operator.pretty_display());
        }
        Ok(())
    }

    pub async fn list_operator_vault_ticket(&self, operator: &Pubkey) -> Result<()> {
        let rpc_client = self.get_rpc_client();
        let config =
            self.get_rpc_program_accounts_config::<OperatorVaultTicket>(Some((operator, 8)))?;
        let accounts = rpc_client
            .get_program_accounts_with_config(&self.restaking_program_id, config)
            .await?;
        for (index, (ticket_pubkey, ticket)) in accounts.iter().enumerate() {
            let ticket = jito_restaking_client::accounts::OperatorVaultTicket::deserialize(
                &mut ticket.data.as_slice(),
            )?;
            info!("OperatorVaultTicket {} at address {}", index, ticket_pubkey);
            info!("{}", ticket.pretty_display());
        }
        Ok(())
    }

    async fn set_config_admin(&self, new_admin: Pubkey) -> Result<()> {
        let signer = self
            .cli_config
            .signer
            .as_ref()
<<<<<<< HEAD
            .ok_or_else(|| anyhow!("No signer"))?;
        let rpc_client = self.get_rpc_client();
=======
            .ok_or_else(|| anyhow!("No keypair"))?;
>>>>>>> fd0a42a6

        let config_address = Config::find_program_address(&self.restaking_program_id).0;
        let mut ix_builder = SetConfigAdminBuilder::new();
        ix_builder
            .config(config_address)
            .old_admin(signer.pubkey())
            .new_admin(new_admin);
        let mut ix = ix_builder.instruction();
        ix.program_id = self.restaking_program_id;

<<<<<<< HEAD
        let blockhash = rpc_client.get_latest_blockhash().await?;
        let tx = Transaction::new_signed_with_payer(
            &[ix_builder.instruction()],
            Some(&signer.pubkey()),
            &[signer],
            blockhash,
        );
=======
>>>>>>> fd0a42a6
        info!(
            "Setting restaking config admin parameters: {:?}",
            ix_builder
        );
        self.process_transaction(&[ix], &keypair.pubkey(), &[keypair])
            .await?;

        if !self.print_tx {
            let account = self
                .get_account::<jito_restaking_client::accounts::Config>(&config_address)
                .await?;
            info!("{}", account.pretty_display());
        }

        Ok(())
    }
}<|MERGE_RESOLUTION|>--- conflicted
+++ resolved
@@ -31,10 +31,7 @@
     cli_config::CliConfig,
     cli_signer::CliSigner,
     restaking::{ConfigActions, NcnActions, OperatorActions, RestakingCommands},
-<<<<<<< HEAD
-=======
     CliConfig, CliHandler,
->>>>>>> fd0a42a6
 };
 
 pub struct RestakingCliHandler {
@@ -225,12 +222,7 @@
             .cli_config
             .signer
             .as_ref()
-<<<<<<< HEAD
-            .ok_or_else(|| anyhow!("No signer"))?;
-        let rpc_client = self.get_rpc_client();
-=======
-            .ok_or_else(|| anyhow!("No keypair"))?;
->>>>>>> fd0a42a6
+            .ok_or_else(|| anyhow!("No signer"))?;
 
         let (restaking_vault_config, _, _) =
             Config::find_program_address(&self.restaking_program_id);
@@ -247,17 +239,6 @@
         let mut ix = ix_builder.instruction();
         ix.program_id = self.restaking_program_id;
 
-<<<<<<< HEAD
-        let blockhash = rpc_client.get_latest_blockhash().await?;
-        let tx = Transaction::new_signed_with_payer(
-            &[ix_builder.instruction()],
-            Some(&signer.pubkey()),
-            &[signer],
-            blockhash,
-        );
-
-=======
->>>>>>> fd0a42a6
         info!(
             "Setting fees to {:?} to Operator {}",
             operator_fee_bps, operator,
@@ -291,12 +272,7 @@
             .cli_config
             .signer
             .as_ref()
-<<<<<<< HEAD
-            .ok_or_else(|| anyhow!("No signer"))?;
-        let rpc_client = self.get_rpc_client();
-=======
-            .ok_or_else(|| anyhow!("No keypair"))?;
->>>>>>> fd0a42a6
+            .ok_or_else(|| anyhow!("No signer"))?;
 
         let operator = Pubkey::from_str(&operator)?;
         let new_admin = Pubkey::from_str(&new_admin)?;
@@ -329,16 +305,6 @@
             let mut ix = ix_builder.instruction();
             ix.program_id = self.restaking_program_id;
 
-<<<<<<< HEAD
-            let blockhash = rpc_client.get_latest_blockhash().await?;
-            let tx = Transaction::new_signed_with_payer(
-                &[ix_builder.instruction()],
-                Some(&signer.pubkey()),
-                &[signer],
-                blockhash,
-            );
-=======
->>>>>>> fd0a42a6
             info!(
                 "Setting {:?} Admin to {} for Operator {}",
                 role, new_admin, operator
@@ -369,12 +335,7 @@
             .cli_config
             .signer
             .as_ref()
-<<<<<<< HEAD
-            .ok_or_else(|| anyhow!("No signer"))?;
-        let rpc_client = self.get_rpc_client();
-=======
-            .ok_or_else(|| anyhow!("No keypair"))?;
->>>>>>> fd0a42a6
+            .ok_or_else(|| anyhow!("No signer"))?;
 
         let operator = Pubkey::from_str(&operator)?;
         let delegate = Pubkey::from_str(&delegate)?;
@@ -406,12 +367,6 @@
 
         ixs.push(ix_builder.instruction());
 
-<<<<<<< HEAD
-        let blockhash = rpc_client.get_latest_blockhash().await?;
-        let tx =
-            Transaction::new_signed_with_payer(&ixs, Some(&signer.pubkey()), &[signer], blockhash);
-=======
->>>>>>> fd0a42a6
         info!("Setting delegate for mint: {} to {}", token_mint, delegate,);
 
         self.process_transaction(&ixs, &keypair.pubkey(), &[keypair])
@@ -431,12 +386,7 @@
             .cli_config
             .signer
             .as_ref()
-<<<<<<< HEAD
-            .ok_or_else(|| anyhow!("No signer"))?;
-        let rpc_client = self.get_rpc_client();
-=======
-            .ok_or_else(|| anyhow!("No keypair"))?;
->>>>>>> fd0a42a6
+            .ok_or_else(|| anyhow!("No signer"))?;
 
         let ncn = Pubkey::from_str(&ncn)?;
         let delegate = Pubkey::from_str(&delegate)?;
@@ -468,12 +418,6 @@
 
         ixs.push(ix_builder.instruction());
 
-<<<<<<< HEAD
-        let blockhash = rpc_client.get_latest_blockhash().await?;
-        let tx =
-            Transaction::new_signed_with_payer(&ixs, Some(&signer.pubkey()), &[signer], blockhash);
-=======
->>>>>>> fd0a42a6
         info!("Setting delegate for mint: {} to {}", token_mint, delegate,);
 
         self.process_transaction(&ixs, &keypair.pubkey(), &[keypair])
@@ -487,12 +431,7 @@
             .cli_config
             .signer
             .as_ref()
-<<<<<<< HEAD
-            .ok_or_else(|| anyhow!("No signer"))?;
-        let rpc_client = self.get_rpc_client();
-=======
-            .ok_or_else(|| anyhow!("No keypair"))?;
->>>>>>> fd0a42a6
+            .ok_or_else(|| anyhow!("No signer"))?;
 
         let ncn = Pubkey::from_str(&ncn)?;
         let vault = Pubkey::from_str(&vault)?;
@@ -512,16 +451,6 @@
         let mut ix = ix_builder.instruction();
         ix.program_id = self.restaking_program_id;
 
-<<<<<<< HEAD
-        let blockhash = rpc_client.get_latest_blockhash().await?;
-        let tx = Transaction::new_signed_with_payer(
-            &[ix_builder.instruction()],
-            Some(&signer.pubkey()),
-            &[signer],
-            blockhash,
-        );
-=======
->>>>>>> fd0a42a6
         info!("Initializing NCN Vault Ticket");
 
         self.process_transaction(&[ix], &keypair.pubkey(), &[keypair])
@@ -542,12 +471,7 @@
             .cli_config
             .signer
             .as_ref()
-<<<<<<< HEAD
-            .ok_or_else(|| anyhow!("No signer"))?;
-        let rpc_client = self.get_rpc_client();
-=======
-            .ok_or_else(|| anyhow!("No keypair"))?;
->>>>>>> fd0a42a6
+            .ok_or_else(|| anyhow!("No signer"))?;
 
         let ncn = Pubkey::from_str(&ncn)?;
         let vault = Pubkey::from_str(&vault)?;
@@ -566,16 +490,6 @@
         let mut ix = ix_builder.instruction();
         ix.program_id = self.restaking_program_id;
 
-<<<<<<< HEAD
-        let blockhash = rpc_client.get_latest_blockhash().await?;
-        let tx = Transaction::new_signed_with_payer(
-            &[ix_builder.instruction()],
-            Some(&signer.pubkey()),
-            &[signer],
-            blockhash,
-        );
-=======
->>>>>>> fd0a42a6
         info!("Warmup NCN Vault Ticket");
 
         self.process_transaction(&[ix], &keypair.pubkey(), &[keypair])
@@ -596,12 +510,7 @@
             .cli_config
             .signer
             .as_ref()
-<<<<<<< HEAD
-            .ok_or_else(|| anyhow!("No signer"))?;
-        let rpc_client = self.get_rpc_client();
-=======
-            .ok_or_else(|| anyhow!("No keypair"))?;
->>>>>>> fd0a42a6
+            .ok_or_else(|| anyhow!("No signer"))?;
 
         let ncn = Pubkey::from_str(&ncn)?;
         let vault = Pubkey::from_str(&vault)?;
@@ -620,16 +529,6 @@
         let mut ix = ix_builder.instruction();
         ix.program_id = self.restaking_program_id;
 
-<<<<<<< HEAD
-        let blockhash = rpc_client.get_latest_blockhash().await?;
-        let tx = Transaction::new_signed_with_payer(
-            &[ix_builder.instruction()],
-            Some(&signer.pubkey()),
-            &[signer],
-            blockhash,
-        );
-=======
->>>>>>> fd0a42a6
         info!("Cooldown NCN Vault Ticket");
 
         self.process_transaction(&[ix], &keypair.pubkey(), &[keypair])
@@ -643,12 +542,7 @@
             .cli_config
             .signer
             .as_ref()
-<<<<<<< HEAD
-            .ok_or_else(|| anyhow!("No signer"))?;
-        let rpc_client = self.get_rpc_client();
-=======
-            .ok_or_else(|| anyhow!("No keypair"))?;
->>>>>>> fd0a42a6
+            .ok_or_else(|| anyhow!("No signer"))?;
 
         let ncn = Pubkey::from_str(&ncn)?;
         let operator = Pubkey::from_str(&operator)?;
@@ -668,16 +562,6 @@
         let mut ix = ix_builder.instruction();
         ix.program_id = self.restaking_program_id;
 
-<<<<<<< HEAD
-        let blockhash = rpc_client.get_latest_blockhash().await?;
-        let tx = Transaction::new_signed_with_payer(
-            &[ix_builder.instruction()],
-            Some(&signer.pubkey()),
-            &[signer],
-            blockhash,
-        );
-=======
->>>>>>> fd0a42a6
         info!("Initializing NCN Operator State");
 
         self.process_transaction(&[ix], &keypair.pubkey(), &[keypair])
@@ -700,12 +584,7 @@
             .cli_config
             .signer
             .as_ref()
-<<<<<<< HEAD
-            .ok_or_else(|| anyhow!("No signer"))?;
-        let rpc_client = self.get_rpc_client();
-=======
-            .ok_or_else(|| anyhow!("No keypair"))?;
->>>>>>> fd0a42a6
+            .ok_or_else(|| anyhow!("No signer"))?;
 
         let ncn = Pubkey::from_str(&ncn)?;
         let operator = Pubkey::from_str(&operator)?;
@@ -724,16 +603,6 @@
         let mut ix = ix_builder.instruction();
         ix.program_id = self.restaking_program_id;
 
-<<<<<<< HEAD
-        let blockhash = rpc_client.get_latest_blockhash().await?;
-        let tx = Transaction::new_signed_with_payer(
-            &[ix_builder.instruction()],
-            Some(&signer.pubkey()),
-            &[signer],
-            blockhash,
-        );
-=======
->>>>>>> fd0a42a6
         info!("NCN Warmup Operator");
 
         self.process_transaction(&[ix], &keypair.pubkey(), &[keypair])
@@ -756,12 +625,7 @@
             .cli_config
             .signer
             .as_ref()
-<<<<<<< HEAD
-            .ok_or_else(|| anyhow!("No signer"))?;
-        let rpc_client = self.get_rpc_client();
-=======
-            .ok_or_else(|| anyhow!("No keypair"))?;
->>>>>>> fd0a42a6
+            .ok_or_else(|| anyhow!("No signer"))?;
 
         let ncn = Pubkey::from_str(&ncn)?;
         let operator = Pubkey::from_str(&operator)?;
@@ -780,16 +644,6 @@
         let mut ix = ix_builder.instruction();
         ix.program_id = self.restaking_program_id;
 
-<<<<<<< HEAD
-        let blockhash = rpc_client.get_latest_blockhash().await?;
-        let tx = Transaction::new_signed_with_payer(
-            &[ix_builder.instruction()],
-            Some(&signer.pubkey()),
-            &[signer],
-            blockhash,
-        );
-=======
->>>>>>> fd0a42a6
         info!("NCN Cooldown Operator");
 
         self.process_transaction(&[ix], &keypair.pubkey(), &[keypair])
@@ -812,12 +666,7 @@
             .cli_config
             .signer
             .as_ref()
-<<<<<<< HEAD
-            .ok_or_else(|| anyhow!("No signer"))?;
-        let rpc_client = self.get_rpc_client();
-=======
-            .ok_or_else(|| anyhow!("No keypair"))?;
->>>>>>> fd0a42a6
+            .ok_or_else(|| anyhow!("No signer"))?;
 
         let operator = Pubkey::from_str(&operator)?;
         let ncn = Pubkey::from_str(&ncn)?;
@@ -836,16 +685,6 @@
         let mut ix = ix_builder.instruction();
         ix.program_id = self.restaking_program_id;
 
-<<<<<<< HEAD
-        let blockhash = rpc_client.get_latest_blockhash().await?;
-        let tx = Transaction::new_signed_with_payer(
-            &[ix_builder.instruction()],
-            Some(&signer.pubkey()),
-            &[signer],
-            blockhash,
-        );
-=======
->>>>>>> fd0a42a6
         info!("Operator Warmup NCN");
 
         self.process_transaction(&[ix], &keypair.pubkey(), &[keypair])
@@ -868,12 +707,7 @@
             .cli_config
             .signer
             .as_ref()
-<<<<<<< HEAD
-            .ok_or_else(|| anyhow!("No signer"))?;
-        let rpc_client = self.get_rpc_client();
-=======
-            .ok_or_else(|| anyhow!("No keypair"))?;
->>>>>>> fd0a42a6
+            .ok_or_else(|| anyhow!("No signer"))?;
 
         let operator = Pubkey::from_str(&operator)?;
         let ncn = Pubkey::from_str(&ncn)?;
@@ -892,16 +726,6 @@
         let mut ix = ix_builder.instruction();
         ix.program_id = self.restaking_program_id;
 
-<<<<<<< HEAD
-        let blockhash = rpc_client.get_latest_blockhash().await?;
-        let tx = Transaction::new_signed_with_payer(
-            &[ix_builder.instruction()],
-            Some(&signer.pubkey()),
-            &[signer],
-            blockhash,
-        );
-=======
->>>>>>> fd0a42a6
         info!("Operator Cooldown NCN");
 
         self.process_transaction(&[ix], &keypair.pubkey(), &[keypair])
@@ -924,12 +748,7 @@
             .cli_config
             .signer
             .as_ref()
-<<<<<<< HEAD
-            .ok_or_else(|| anyhow!("No signer"))?;
-        let rpc_client = self.get_rpc_client();
-=======
-            .ok_or_else(|| anyhow!("No keypair"))?;
->>>>>>> fd0a42a6
+            .ok_or_else(|| anyhow!("No signer"))?;
 
         let config_address = Config::find_program_address(&self.restaking_program_id).0;
         let mut ix_builder = InitializeConfigBuilder::new();
@@ -937,19 +756,9 @@
             .config(config_address)
             .admin(signer.pubkey())
             .vault_program(self.vault_program_id);
-<<<<<<< HEAD
-        let blockhash = rpc_client.get_latest_blockhash().await?;
-        let tx = Transaction::new_signed_with_payer(
-            &[ix_builder.instruction()],
-            Some(&signer.pubkey()),
-            &[signer],
-            blockhash,
-        );
-=======
-        let mut ix = ix_builder.instruction();
-        ix.program_id = self.restaking_program_id;
-
->>>>>>> fd0a42a6
+        let mut ix = ix_builder.instruction();
+        ix.program_id = self.restaking_program_id;
+
         info!("Initializing restaking config parameters: {:?}", ix_builder);
 
         self.process_transaction(&[ix], &keypair.pubkey(), &[keypair])
@@ -970,12 +779,7 @@
             .cli_config
             .signer
             .as_ref()
-<<<<<<< HEAD
-            .ok_or_else(|| anyhow!("No signer"))?;
-        let rpc_client = self.get_rpc_client();
-=======
-            .ok_or_else(|| anyhow!("No keypair"))?;
->>>>>>> fd0a42a6
+            .ok_or_else(|| anyhow!("No signer"))?;
 
         let base =
             path_to_base_keypair.map_or_else(Keypair::new, |path| read_keypair_file(path).unwrap());
@@ -992,16 +796,6 @@
         let mut ix = ix_builder.instruction();
         ix.program_id = self.restaking_program_id;
 
-<<<<<<< HEAD
-        let blockhash = rpc_client.get_latest_blockhash().await?;
-        let tx = Transaction::new_signed_with_payer(
-            &[ix_builder.instruction()],
-            Some(&signer.pubkey()),
-            &[signer, &base_signer],
-            blockhash,
-        );
-=======
->>>>>>> fd0a42a6
         info!("Initializing NCN: {:?}", ncn);
 
         self.process_transaction(&[ix], &keypair.pubkey(), &[keypair, &base])
@@ -1022,12 +816,7 @@
             .cli_config
             .signer
             .as_ref()
-<<<<<<< HEAD
-            .ok_or_else(|| anyhow!("No signer"))?;
-        let rpc_client = self.get_rpc_client();
-=======
-            .ok_or_else(|| anyhow!("No keypair"))?;
->>>>>>> fd0a42a6
+            .ok_or_else(|| anyhow!("No signer"))?;
 
         let base_signer = CliSigner::new(Some(Keypair::new()), None);
         let operator =
@@ -1044,28 +833,9 @@
         let mut ix = ix_builder.instruction();
         ix.program_id = self.restaking_program_id;
 
-<<<<<<< HEAD
-        let blockhash = rpc_client.get_latest_blockhash().await?;
-        let tx = Transaction::new_signed_with_payer(
-            &[ix_builder.instruction()],
-            Some(&signer.pubkey()),
-            &[signer, &base_signer],
-            blockhash,
-        );
-        info!("Initializing operator: {:?}", operator);
-        info!(
-            "Initializing operator transaction: {:?}",
-            tx.get_signature()
-        );
-        rpc_client.send_and_confirm_transaction(&tx).await?;
-        info!("Transaction confirmed");
-        let statuses = rpc_client
-            .get_signature_statuses(&[*tx.get_signature()])
-=======
         info!("Initializing Operator: {:?}", operator);
 
         self.process_transaction(&[ix], &keypair.pubkey(), &[keypair, &base])
->>>>>>> fd0a42a6
             .await?;
 
         if !self.print_tx {
@@ -1106,36 +876,15 @@
             .vault(vault)
             .admin(signer.pubkey())
             .operator_vault_ticket(operator_vault_ticket)
-<<<<<<< HEAD
             .payer(signer.pubkey());
-
-        let blockhash = rpc_client.get_latest_blockhash().await?;
-        let tx = Transaction::new_signed_with_payer(
-            &[ix_builder.instruction()],
-            Some(&signer.pubkey()),
-            &[signer],
-            blockhash,
-        );
-
-        info!(
-            "Initializing operator vault ticket transaction: {:?}",
-            tx.get_signature()
-        );
-        let result = rpc_client.send_and_confirm_transaction(&tx).await?;
-        info!("Transaction confirmed: {:?}", result);
-
-        info!("\nCreated Operator Vault Ticket");
-=======
-            .payer(keypair.pubkey());
         let mut ix = ix_builder.instruction();
         ix.program_id = self.restaking_program_id;
 
         info!("Operator Vault Ticket address: {}", operator_vault_ticket);
->>>>>>> fd0a42a6
         info!("Operator address: {}", operator);
         info!("Vault address: {}", vault);
 
-        self.process_transaction(&[ix], &keypair.pubkey(), &[keypair])
+        self.process_transaction(&[ix], &signer.pubkey(), &[signer])
             .await?;
 
         if !self.print_tx {
@@ -1177,25 +926,13 @@
             .operator(operator)
             .vault(vault)
             .operator_vault_ticket(operator_vault_ticket)
-<<<<<<< HEAD
             .admin(signer.pubkey());
-
-        let blockhash = rpc_client.get_latest_blockhash().await?;
-        let tx = Transaction::new_signed_with_payer(
-            &[ix_builder.instruction()],
-            Some(&signer.pubkey()),
-            &[signer],
-            blockhash,
-        );
-=======
-            .admin(keypair.pubkey());
         let mut ix = ix_builder.instruction();
         ix.program_id = self.restaking_program_id;
 
         info!("Warming up operator vault ticket transaction");
         info!("Operator address: {}", operator);
         info!("Vault address: {}", vault);
->>>>>>> fd0a42a6
 
         self.process_transaction(&[ix], &keypair.pubkey(), &[keypair])
             .await?;
@@ -1239,27 +976,15 @@
             .operator(operator)
             .vault(vault)
             .operator_vault_ticket(operator_vault_ticket)
-<<<<<<< HEAD
             .admin(signer.pubkey());
-
-        let blockhash = rpc_client.get_latest_blockhash().await?;
-        let tx = Transaction::new_signed_with_payer(
-            &[ix_builder.instruction()],
-            Some(&signer.pubkey()),
-            &[signer],
-            blockhash,
-        );
-=======
-            .admin(keypair.pubkey());
-        let mut ix = ix_builder.instruction();
-        ix.program_id = self.restaking_program_id;
->>>>>>> fd0a42a6
+        let mut ix = ix_builder.instruction();
+        ix.program_id = self.restaking_program_id;
 
         info!("Cooldown Operator Vault Ticket");
         info!("Operator address: {}", operator);
         info!("Vault address: {}", vault);
 
-        self.process_transaction(&[ix], &keypair.pubkey(), &[keypair])
+        self.process_transaction(&[ix], &signer.pubkey(), &[signer])
             .await?;
 
         if !self.print_tx {
@@ -1417,12 +1142,7 @@
             .cli_config
             .signer
             .as_ref()
-<<<<<<< HEAD
-            .ok_or_else(|| anyhow!("No signer"))?;
-        let rpc_client = self.get_rpc_client();
-=======
-            .ok_or_else(|| anyhow!("No keypair"))?;
->>>>>>> fd0a42a6
+            .ok_or_else(|| anyhow!("No signer"))?;
 
         let config_address = Config::find_program_address(&self.restaking_program_id).0;
         let mut ix_builder = SetConfigAdminBuilder::new();
@@ -1433,16 +1153,6 @@
         let mut ix = ix_builder.instruction();
         ix.program_id = self.restaking_program_id;
 
-<<<<<<< HEAD
-        let blockhash = rpc_client.get_latest_blockhash().await?;
-        let tx = Transaction::new_signed_with_payer(
-            &[ix_builder.instruction()],
-            Some(&signer.pubkey()),
-            &[signer],
-            blockhash,
-        );
-=======
->>>>>>> fd0a42a6
         info!(
             "Setting restaking config admin parameters: {:?}",
             ix_builder
