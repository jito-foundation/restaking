--- conflicted
+++ resolved
@@ -131,28 +131,9 @@
             let message = Message::new(ixs, Some(payer));
 
             let blockhash = rpc_client.get_latest_blockhash().await?;
-<<<<<<< HEAD
-            let mut tx = Transaction::new_unsigned(message);
-
-            if let Some(signer) = &self.cli_config().signer {
-                if let Some(remote_keypair) = &signer.remote_keypair {
-                    println!("{:?}", tx.message_data());
-                    let signature = remote_keypair.try_sign_message(&tx.message_data())?;
-                    println!("Signature: {:?}", signature);
-                    // match remote_keypair.try_sign_message(&tx.message_data()) {
-                    //     Ok(sig) => {}
-                    //     Err(e) => println!("Error: {}", e),
-                    // }
-                    // tx.try_sign(&[remote_keypair], blockhash)?;
-                }
-            }
-
-            let result = rpc_client.send_and_confirm_transaction(&tx).await?;
-=======
             let tx = Transaction::new_signed_with_payer(ixs, Some(payer), signers, blockhash);
             // let result = rpc_client.send_and_confirm_transaction(&tx).await?;
             let result = rpc_client.simulate_transaction(&tx).await;
->>>>>>> 7b3ef825
 
             info!("Transaction confirmed: {:?}", result);
         }
