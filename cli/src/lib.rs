<<<<<<< HEAD
=======
use ::log::info;
use anyhow::anyhow;
use base64::{engine::general_purpose, Engine};
use borsh::BorshDeserialize;
use jito_restaking_client_common::log::PrettyDisplay;
use log::print_base58_tx;
use solana_account_decoder::{UiAccountEncoding, UiDataSliceConfig};
use solana_rpc_client::nonblocking::rpc_client::RpcClient;
use solana_rpc_client_api::{
    config::{RpcAccountInfoConfig, RpcProgramAccountsConfig},
    filter::{Memcmp, MemcmpEncodedBytes, RpcFilterType},
};
use solana_sdk::{
    commitment_config::CommitmentConfig, instruction::Instruction, pubkey::Pubkey,
    signature::Keypair, transaction::Transaction,
};

>>>>>>> fd0a42a6
pub mod cli_args;
pub mod cli_config;
pub mod cli_signer;
pub mod log;
pub mod restaking;
pub mod restaking_handler;
pub mod vault;
<<<<<<< HEAD
pub mod vault_handler;
=======
pub mod vault_handler;

pub struct CliConfig {
    pub rpc_url: String,

    pub commitment: CommitmentConfig,

    pub keypair: Option<Keypair>,
}

pub(crate) trait CliHandler {
    fn cli_config(&self) -> &CliConfig;

    fn print_tx(&self) -> bool;

    /// Creates a new RPC client using the configuration from the CLI handler.
    ///
    /// This method constructs an RPC client with the URL and commitment level specified in the
    /// CLI configuration. The client can be used to communicate with a Solana node for
    /// submitting transactions, querying account data, and other RPC operations.
    fn get_rpc_client(&self) -> RpcClient {
        RpcClient::new_with_commitment(
            self.cli_config().rpc_url.clone(),
            self.cli_config().commitment,
        )
    }

    /// Creates an RPC program accounts configuration for fetching accounts of type `T` with an optional public key filter.
    ///
    /// This method constructs a configuration that can be used with RPC methods to fetch program accounts
    /// that match specific criteria. It automatically adds filters for the account data size and the discriminator
    /// of type `T` to ensure only accounts of the expected type are returned.
    fn get_rpc_program_accounts_config<T: jito_bytemuck::Discriminator>(
        &self,
        filter_pubkey: Option<(&Pubkey, usize)>,
    ) -> anyhow::Result<RpcProgramAccountsConfig> {
        let data_size = std::mem::size_of::<T>()
            .checked_add(8)
            .ok_or_else(|| anyhow!("Failed to add"))?;

        let encoded_discriminator =
            general_purpose::STANDARD.encode(vec![T::DISCRIMINATOR, 0, 0, 0, 0, 0, 0, 0]);
        let discriminator_filter = RpcFilterType::Memcmp(Memcmp::new(
            0,
            MemcmpEncodedBytes::Base64(encoded_discriminator),
        ));

        let mut filters = vec![
            RpcFilterType::DataSize(data_size as u64),
            discriminator_filter,
        ];

        if let Some((pubkey, offset)) = filter_pubkey {
            let pubkey_filter = RpcFilterType::Memcmp(Memcmp::new(
                offset,
                MemcmpEncodedBytes::Base64(general_purpose::STANDARD.encode(pubkey.to_bytes())),
            ));

            filters.push(pubkey_filter);
        }

        let config = RpcProgramAccountsConfig {
            filters: Some(filters),
            account_config: RpcAccountInfoConfig {
                encoding: Some(UiAccountEncoding::Base64),
                data_slice: Some(UiDataSliceConfig {
                    offset: 0,
                    length: data_size,
                }),
                commitment: None,
                min_context_slot: None,
            },
            with_context: Some(false),
            sort_results: Some(false),
        };

        Ok(config)
    }
    /// Fetches and deserializes an account
    ///
    /// This method retrieves account data using the configured RPC client,
    /// then deserializes it into the specified account type using Borsh deserialization.
    async fn get_account<T: BorshDeserialize + PrettyDisplay>(
        &self,
        account_pubkey: &Pubkey,
    ) -> anyhow::Result<T> {
        let rpc_client = self.get_rpc_client();

        let account = rpc_client.get_account(account_pubkey).await?;
        let account = T::deserialize(&mut account.data.as_slice())?;

        Ok(account)
    }

    /// Processes a transaction by either printing it as Base58 or sending it.
    ///
    /// This method handles the logic for processing a set of instructions as a transaction.
    /// If `print_tx` is enabled in the CLI handler (helpful for running commands in Squads), it will print the transaction in Base58 format
    /// without sending it. Otherwise, it will submit and confirm the transaction.
    async fn process_transaction(
        &self,
        ixs: &[Instruction],
        payer: &Pubkey,
        keypairs: &[&Keypair],
    ) -> anyhow::Result<()> {
        let rpc_client = self.get_rpc_client();

        if self.print_tx() {
            print_base58_tx(ixs);
        } else {
            let blockhash = rpc_client.get_latest_blockhash().await?;
            let tx = Transaction::new_signed_with_payer(ixs, Some(payer), keypairs, blockhash);
            let result = rpc_client.send_and_confirm_transaction(&tx).await?;

            info!("Transaction confirmed: {:?}", result);
        }

        Ok(())
    }
}
>>>>>>> fd0a42a6
<|MERGE_RESOLUTION|>--- conflicted
+++ resolved
@@ -1,5 +1,3 @@
-<<<<<<< HEAD
-=======
 use ::log::info;
 use anyhow::anyhow;
 use base64::{engine::general_purpose, Engine};
@@ -17,7 +15,6 @@
     signature::Keypair, transaction::Transaction,
 };
 
->>>>>>> fd0a42a6
 pub mod cli_args;
 pub mod cli_config;
 pub mod cli_signer;
@@ -25,9 +22,6 @@
 pub mod restaking;
 pub mod restaking_handler;
 pub mod vault;
-<<<<<<< HEAD
-pub mod vault_handler;
-=======
 pub mod vault_handler;
 
 pub struct CliConfig {
@@ -147,5 +141,4 @@
 
         Ok(())
     }
-}
->>>>>>> fd0a42a6
+}