--- conflicted
+++ resolved
@@ -133,23 +133,14 @@
     /// The withdrawal fee in basis points
     pub withdrawal_fee_bps: u16,
 
-<<<<<<< HEAD
-    /// the percentage 25% - 100% (2500 - 10000) that is the max that can be withdrawn from the vault based on a snapshot of assets in the vault at the beginning of an epoch
-    pub epoch_withdraw_cap_bps: u16,
-=======
     /// Fee for each epoch
     pub reward_fee_bps: u16,
->>>>>>> c46712f4
 
     /// The bump seed for the PDA
     pub bump: u8,
 
     /// Reserved space
-<<<<<<< HEAD
-    reserved: [u8; 1],
-=======
     reserved: [u8; 9],
->>>>>>> c46712f4
 }
 
 impl Vault {
@@ -162,11 +153,7 @@
         base: Pubkey,
         deposit_fee_bps: u16,
         withdrawal_fee_bps: u16,
-<<<<<<< HEAD
-        epoch_withdraw_cap_bps: u16,
-=======
         reward_fee_bps: u16,
->>>>>>> c46712f4
         bump: u8,
     ) -> Self {
         Self {
@@ -201,10 +188,7 @@
             epoch_withdraw_amount: 0,
             epoch_snapshot_amount: 0,
             bump,
-<<<<<<< HEAD
-=======
             reserved: [0; 9],
->>>>>>> c46712f4
             delegation_state: DelegationState::default(),
             vrt_ready_to_claim_amount: 0,
             reserved: [0; 1],
