//! The vault is responsible for holding tokens and minting VRT tokens.
use bytemuck::{Pod, Zeroable};
use jito_bytemuck::{
    types::{PodU16, PodU64},
    AccountDeserialize, Discriminator,
};
use jito_jsm_core::loader::load_signer;
use jito_vault_sdk::error::VaultError;
use shank::ShankAccount;
use solana_program::{account_info::AccountInfo, msg, program_error::ProgramError, pubkey::Pubkey};

use crate::{delegation_state::DelegationState, MAX_EPOCH_WITHDRAW_BPS, MAX_FEE_BPS};

#[derive(Debug, PartialEq, Eq)]
pub struct BurnSummary {
    /// How much of the VRT shall be transferred to the vault fee account
    pub fee_amount: u64,
    /// How much of the staker's VRT shall be burned
    pub burn_amount: u64,
    /// How much of the staker's tokens shall be returned
    pub out_amount: u64,
}

#[derive(Debug, PartialEq, Eq)]
pub struct MintSummary {
    pub vrt_to_depositor: u64,
    pub vrt_to_fee_wallet: u64,
}

impl Discriminator for Vault {
    const DISCRIMINATOR: u8 = 2;
}

/// The vault is responsible for holding tokens and minting VRT tokens
/// based on the amount of tokens deposited.
/// It also contains several administrative functions for features inside the vault.
#[derive(Debug, Clone, Copy, PartialEq, Eq, Pod, Zeroable, AccountDeserialize, ShankAccount)]
#[repr(C)]
pub struct Vault {
    /// The base account of the VRT
    pub base: Pubkey,

    // ------------------------------------------
    // Token information and accounting
    // ------------------------------------------
    /// Mint of the VRT token
    pub vrt_mint: Pubkey,

    /// Mint of the token that is supported by the VRT
    pub supported_mint: Pubkey,

    /// The total number of VRT in circulation
    vrt_supply: PodU64,

    /// The total number of tokens deposited
    tokens_deposited: PodU64,

    /// Max capacity of tokens in the vault
    capacity: PodU64,

    /// Rolled-up stake state for all operators in the set
    pub delegation_state: DelegationState,

    /// The amount of VRT tokens in VaultStakerWithdrawalTickets enqueued for cooldown
    vrt_enqueued_for_cooldown_amount: PodU64,

    /// The amount of VRT tokens cooling down
    vrt_cooling_down_amount: PodU64,

    /// The amount of VRT tokens ready to claim
    vrt_ready_to_claim_amount: PodU64,

    // ------------------------------------------
    // Admins
    // ------------------------------------------
    /// Vault admin
    pub admin: Pubkey,

    /// The delegation admin responsible for adding and removing delegations from operators.
    pub delegation_admin: Pubkey,

    /// The operator admin responsible for adding and removing operators.
    pub operator_admin: Pubkey,

    /// The node consensus network admin responsible for adding and removing support for NCNs.
    pub ncn_admin: Pubkey,

    /// The admin responsible for adding and removing slashers.
    pub slasher_admin: Pubkey,

    /// The admin responsible for setting the capacity
    pub capacity_admin: Pubkey,

    /// The admin responsible for setting the fees
    pub fee_admin: Pubkey,

    /// The admin responsible for withdrawing tokens
    pub withdraw_admin: Pubkey,

    /// Fee wallet account
    pub fee_wallet: Pubkey,

    /// Optional mint signer
    pub mint_burn_admin: Pubkey,

    // ------------------------------------------
    // Indexing and counters
    // These are helpful when one needs to iterate through all the accounts
    // ------------------------------------------
    /// The index of the vault in the vault list
    vault_index: PodU64,

    /// Number of VaultNcnTicket accounts tracked by this vault
    ncn_count: PodU64,

    /// Number of VaultOperatorDelegation accounts tracked by this vault
    operator_count: PodU64,

    /// Number of VaultNcnSlasherTicket accounts tracked by this vault
    slasher_count: PodU64,

    /// The slot of the last fee change
    last_fee_change_slot: PodU64,

    /// The slot of the last time the delegations were updated
    last_full_state_update_slot: PodU64,

    /// The tally of assets withdrawn on that epoch, this cannot be above `epoch_snapshot_supported_token_amount` x epoch_withdraw_cap_bps
    epoch_withdraw_supported_token_amount: PodU64,

    /// The amount of assets in the vault at the time of calling `process_update_vault`
    epoch_snapshot_supported_token_amount: PodU64,

    /// The deposit fee in basis points
    deposit_fee_bps: PodU16,

    /// The withdrawal fee in basis points
    withdrawal_fee_bps: PodU16,

    /// Fee for each epoch
    reward_fee_bps: PodU16,

    /// The percentage 25% - 100% (2500 - 10000) that is the max that can be withdrawn from the vault based on a snapshot of assets in the vault at the beginning of an epoch
    epoch_withdraw_cap_bps: PodU16,

    /// The bump seed for the PDA
    pub bump: u8,

    /// Reserved space
    reserved: [u8; 263],
}

impl Vault {
    #[allow(clippy::too_many_arguments)]
    pub fn new(
        vrt_mint: Pubkey,
        supported_mint: Pubkey,
        admin: Pubkey,
        vault_index: u64,
        base: Pubkey,
        deposit_fee_bps: u16,
        withdrawal_fee_bps: u16,
        reward_fee_bps: u16,
        epoch_withdraw_cap_bps: u16,
        bump: u8,
        current_slot: u64,
    ) -> Self {
        Self {
            base,
            vrt_mint,
            supported_mint,
            admin,
            delegation_admin: admin,
            operator_admin: admin,
            ncn_admin: admin,
            slasher_admin: admin,
            capacity_admin: admin,
            fee_admin: admin,
            withdraw_admin: admin,
            fee_wallet: admin,
            mint_burn_admin: Pubkey::default(),
            capacity: PodU64::from(u64::MAX),
            vault_index: PodU64::from(vault_index),
            vrt_supply: PodU64::from(0),
            tokens_deposited: PodU64::from(0),
            vrt_enqueued_for_cooldown_amount: PodU64::from(0),
            vrt_cooling_down_amount: PodU64::from(0),
            vrt_ready_to_claim_amount: PodU64::from(0),
<<<<<<< HEAD
            last_fee_change_slot: PodU64::from(0),
            last_full_state_update_slot: PodU64::from(0),
            epoch_withdraw_supported_token_amount: PodU64::from(0),
            epoch_snapshot_supported_token_amount: PodU64::from(0),
=======
            last_fee_change_slot: PodU64::from(current_slot),
            last_full_state_update_slot: PodU64::from(current_slot),
>>>>>>> c63bfe71
            deposit_fee_bps: PodU16::from(deposit_fee_bps),
            withdrawal_fee_bps: PodU16::from(withdrawal_fee_bps),
            reward_fee_bps: PodU16::from(reward_fee_bps),
            epoch_withdraw_cap_bps: PodU16::from(epoch_withdraw_cap_bps),
            ncn_count: PodU64::from(0),
            operator_count: PodU64::from(0),
            slasher_count: PodU64::from(0),
            bump,
            delegation_state: DelegationState::default(),
            reserved: [0; 263],
        }
    }

    pub fn ncn_count(&self) -> u64 {
        self.ncn_count.into()
    }

    pub fn last_fee_change_slot(&self) -> u64 {
        self.last_fee_change_slot.into()
    }

    pub fn capacity(&self) -> u64 {
        self.capacity.into()
    }

    pub fn vault_index(&self) -> u64 {
        self.vault_index.into()
    }

    pub fn set_last_fee_change_slot(&mut self, slot: u64) {
        self.last_fee_change_slot = PodU64::from(slot);
    }

    pub fn last_full_state_update_slot(&self) -> u64 {
        self.last_full_state_update_slot.into()
    }

    /// Retrieves the current total supported token amount withdrawn for the epoch.
    ///
    /// # Returns
    /// * `u64` - The total amount of tokens withdrawn in the current epoch.
    pub fn epoch_withdraw_supported_token_amount(&self) -> u64 {
        self.epoch_withdraw_supported_token_amount.into()
    }

    /// Retrieves the snapshot of the total supported token amount available for withdrawal at the start of the epoch.
    ///
    /// # Returns
    /// * `u64` - The amount of tokens available for withdrawal at the start of the current epoch.
    pub fn epoch_snapshot_supported_token_amount(&self) -> u64 {
        self.epoch_snapshot_supported_token_amount.into()
    }

    pub fn vrt_supply(&self) -> u64 {
        self.vrt_supply.into()
    }

    pub fn slasher_count(&self) -> u64 {
        self.slasher_count.into()
    }

    pub fn tokens_deposited(&self) -> u64 {
        self.tokens_deposited.into()
    }

    pub fn increment_tokens_deposited(&mut self, amount: u64) -> Result<(), VaultError> {
        let mut tokens_deposited: u64 = self.tokens_deposited.into();
        tokens_deposited = tokens_deposited
            .checked_add(amount)
            .ok_or(VaultError::VaultOverflow)?;
        self.tokens_deposited = PodU64::from(tokens_deposited);
        Ok(())
    }

    pub fn decrement_tokens_deposited(&mut self, amount: u64) -> Result<(), VaultError> {
        let mut tokens_deposited: u64 = self.tokens_deposited.into();
        tokens_deposited = tokens_deposited
            .checked_sub(amount)
            .ok_or(VaultError::VaultUnderflow)?;
        self.tokens_deposited = PodU64::from(tokens_deposited);
        Ok(())
    }

    pub fn increment_slasher_count(&mut self) -> Result<(), VaultError> {
        let mut slasher_count: u64 = self.slasher_count.into();
        slasher_count = slasher_count
            .checked_add(1)
            .ok_or(VaultError::SlasherOverflow)?;
        self.slasher_count = PodU64::from(slasher_count);
        Ok(())
    }

    pub fn increment_ncn_count(&mut self) -> Result<(), VaultError> {
        let mut ncn_count: u64 = self.ncn_count.into();
        ncn_count = ncn_count.checked_add(1).ok_or(VaultError::NcnOverflow)?;
        self.ncn_count = PodU64::from(ncn_count);
        Ok(())
    }

    pub fn increment_operator_count(&mut self) -> Result<(), VaultError> {
        let mut operator_count: u64 = self.operator_count.into();
        operator_count = operator_count
            .checked_add(1)
            .ok_or(VaultError::OperatorOverflow)?;
        self.operator_count = PodU64::from(operator_count);
        Ok(())
    }

    pub fn vrt_enqueued_for_cooldown_amount(&self) -> u64 {
        self.vrt_enqueued_for_cooldown_amount.into()
    }

    pub fn vrt_cooling_down_amount(&self) -> u64 {
        self.vrt_cooling_down_amount.into()
    }

    pub fn vrt_ready_to_claim_amount(&self) -> u64 {
        self.vrt_ready_to_claim_amount.into()
    }

    pub fn deposit_fee_bps(&self) -> u16 {
        self.deposit_fee_bps.into()
    }

    pub fn withdrawal_fee_bps(&self) -> u16 {
        self.withdrawal_fee_bps.into()
    }

    pub fn reward_fee_bps(&self) -> u16 {
        self.reward_fee_bps.into()
    }

    /// Retrieves the withdrawal cap for the epoch as basis points (bps).
    ///
    /// The cap is expressed as a percentage of the `epoch_snapshot_amount`,
    /// where 10,000 bps equals 100%.
    ///
    /// # Returns
    /// * `u16` - The withdrawal cap in basis points for the current epoch.
    pub fn epoch_withdraw_cap_bps(&self) -> u16 {
        self.epoch_withdraw_cap_bps.into()
    }

    pub fn operator_count(&self) -> u64 {
        self.operator_count.into()
    }

    pub fn set_capacity(&mut self, capacity: u64) {
        self.capacity = PodU64::from(capacity);
    }

    pub fn set_vrt_cooling_down_amount(&mut self, amount: u64) {
        self.vrt_cooling_down_amount = PodU64::from(amount);
    }

    pub fn increment_vrt_supply(&mut self, amount: u64) -> Result<(), VaultError> {
        let mut vrt_supply: u64 = self.vrt_supply.into();
        vrt_supply = vrt_supply
            .checked_add(amount)
            .ok_or(VaultError::VaultOverflow)?;
        self.vrt_supply = PodU64::from(vrt_supply);
        Ok(())
    }

    pub fn decrement_vrt_supply(&mut self, amount: u64) -> Result<(), VaultError> {
        let mut vrt_supply: u64 = self.vrt_supply.into();
        vrt_supply = vrt_supply
            .checked_sub(amount)
            .ok_or(VaultError::VaultUnderflow)?;
        self.vrt_supply = PodU64::from(vrt_supply);
        Ok(())
    }

    pub fn set_last_full_state_update_slot(&mut self, slot: u64) {
        self.last_full_state_update_slot = PodU64::from(slot);
    }

    pub fn decrement_vrt_ready_to_claim_amount(&mut self, amount: u64) -> Result<(), VaultError> {
        let mut vrt_ready_to_claim_amount: u64 = self.vrt_ready_to_claim_amount.into();
        vrt_ready_to_claim_amount = vrt_ready_to_claim_amount
            .checked_sub(amount)
            .ok_or(VaultError::VaultUnderflow)?;
        self.vrt_ready_to_claim_amount = PodU64::from(vrt_ready_to_claim_amount);
        Ok(())
    }

    pub fn increment_vrt_ready_to_claim_amount(&mut self, amount: u64) -> Result<(), VaultError> {
        let mut vrt_ready_to_claim_amount: u64 = self.vrt_ready_to_claim_amount.into();
        vrt_ready_to_claim_amount = vrt_ready_to_claim_amount
            .checked_add(amount)
            .ok_or(VaultError::VaultOverflow)?;
        self.vrt_ready_to_claim_amount = PodU64::from(vrt_ready_to_claim_amount);
        Ok(())
    }

    pub fn increment_vrt_enqueued_for_cooldown_amount(
        &mut self,
        amount: u64,
    ) -> Result<(), VaultError> {
        let mut vrt_enqueued_for_cooldown_amount: u64 =
            self.vrt_enqueued_for_cooldown_amount.into();
        vrt_enqueued_for_cooldown_amount = vrt_enqueued_for_cooldown_amount
            .checked_add(amount)
            .ok_or(VaultError::VaultOverflow)?;
        self.vrt_enqueued_for_cooldown_amount = PodU64::from(vrt_enqueued_for_cooldown_amount);
        Ok(())
    }

    pub fn set_vrt_enqueued_for_cooldown_amount(&mut self, amount: u64) {
        self.vrt_enqueued_for_cooldown_amount = PodU64::from(amount);
    }

    pub fn set_tokens_deposited(&mut self, tokens_deposited: u64) {
        self.tokens_deposited = PodU64::from(tokens_deposited);
    }

    pub fn set_vrt_supply(&mut self, vrt_supply: u64) {
        self.vrt_supply = PodU64::from(vrt_supply);
    }

    /// Resets the total supported token amount withdrawn for the epoch to zero.
    pub fn clear_epoch_withdraw_supported_token_amount(&mut self) {
        self.epoch_withdraw_supported_token_amount = PodU64::from(0);
    }

    /// Increases the total supported token amount withdrawn for the epoch by a specified amount.
    ///
    /// # Returns
    /// * `Result<(), VaultError>` - Returns `Ok(())` if the amount is successfully added.
    ///
    /// # Errors
    /// * [`VaultError::VaultOverflow`] - If adding the specified amount causes an overflow.
    pub fn increment_epoch_withdraw_supported_token_amount(
        &mut self,
        amount: u64,
    ) -> Result<(), VaultError> {
        let mut epoch_withdraw_amount: u64 = self.epoch_withdraw_supported_token_amount.into();
        epoch_withdraw_amount = epoch_withdraw_amount
            .checked_add(amount)
            .ok_or(VaultError::VaultOverflow)?;
        self.epoch_withdraw_supported_token_amount = PodU64::from(epoch_withdraw_amount);

        Ok(())
    }

    /// Updates the `epoch_snapshot_supported_token_amount` for the current epoch.
    ///
    /// # Arguments
    ///
    /// * `epoch_snapshot_amount` - A `u64` value representing the new amount of supported
    ///   tokens for the current epoch.
    pub fn set_epoch_snapshot_supported_token_amount(&mut self, epoch_snapshot_amount: u64) {
        self.epoch_snapshot_supported_token_amount = PodU64::from(epoch_snapshot_amount);
    }

    pub fn check_vrt_mint(&self, vrt_mint: &Pubkey) -> Result<(), ProgramError> {
        if self.vrt_mint.ne(vrt_mint) {
            msg!("Vault VRT mint does not match the provided VRT mint");
            return Err(ProgramError::InvalidAccountData);
        }
        Ok(())
    }

    /// Check admin validity and signature
    #[inline(always)]
    pub fn check_admin(&self, admin: &Pubkey) -> Result<(), ProgramError> {
        if self.admin.ne(admin) {
            msg!("Vault admin does not match the provided admin");
            return Err(VaultError::VaultAdminInvalid.into());
        }
        Ok(())
    }

    #[inline(always)]
    pub fn check_delegation_admin(&self, delegation_admin: &Pubkey) -> Result<(), VaultError> {
        if self.delegation_admin.ne(delegation_admin) {
            msg!("Vault delegation admin does not match the provided delegation admin");
            return Err(VaultError::VaultDelegationAdminInvalid);
        }
        Ok(())
    }

    pub fn check_operator_admin(&self, operator_admin: &Pubkey) -> Result<(), VaultError> {
        if self.operator_admin.ne(operator_admin) {
            msg!("Vault operator admin does not match the provided operator admin");
            return Err(VaultError::VaultOperatorAdminInvalid);
        }
        Ok(())
    }

    pub fn check_ncn_admin(&self, ncn_admin: &Pubkey) -> Result<(), VaultError> {
        if self.ncn_admin.ne(ncn_admin) {
            msg!("Vault NCN admin does not match the provided NCN admin");
            return Err(VaultError::VaultNcnAdminInvalid);
        }
        Ok(())
    }

    pub fn check_slasher_admin(&self, slasher_admin: &Pubkey) -> Result<(), VaultError> {
        if self.slasher_admin.ne(slasher_admin) {
            msg!("Vault slasher admin does not match the provided slasher admin");
            return Err(VaultError::VaultSlasherAdminInvalid);
        }
        Ok(())
    }

    pub fn check_capacity_admin(&self, capacity_admin: &Pubkey) -> Result<(), VaultError> {
        if self.capacity_admin.ne(capacity_admin) {
            msg!("Vault capacity admin does not match the provided capacity admin");
            return Err(VaultError::VaultCapacityAdminInvalid);
        }
        Ok(())
    }

    pub fn check_fee_admin(&self, fee_admin: &Pubkey) -> Result<(), VaultError> {
        if self.fee_admin.ne(fee_admin) {
            msg!("Vault fee admin does not match the provided fee admin");
            return Err(VaultError::VaultFeeAdminInvalid);
        }
        Ok(())
    }

    /// Replace all secondary admins that were equal to the old admin to the new admin
    pub fn update_secondary_admin(&mut self, old_admin: &Pubkey, new_admin: &Pubkey) {
        if self.delegation_admin.eq(old_admin) {
            self.delegation_admin = *new_admin;
            msg!("Delegation admin set to {:?}", new_admin);
        }

        if self.operator_admin.eq(old_admin) {
            self.operator_admin = *new_admin;
            msg!("Operator admin set to {:?}", new_admin);
        }

        if self.ncn_admin.eq(old_admin) {
            self.ncn_admin = *new_admin;
            msg!("Ncn admin set to {:?}", new_admin);
        }

        if self.slasher_admin.eq(old_admin) {
            self.slasher_admin = *new_admin;
            msg!("Slasher admin set to {:?}", new_admin);
        }

        if self.capacity_admin.eq(old_admin) {
            self.capacity_admin = *new_admin;
            msg!("Capacity admin set to {:?}", new_admin);
        }

        if self.fee_wallet.eq(old_admin) {
            self.fee_wallet = *new_admin;
            msg!("Fee wallet set to {:?}", new_admin);
        }

        if self.mint_burn_admin.eq(old_admin) {
            self.mint_burn_admin = *new_admin;
            msg!("Mint burn admin set to {:?}", new_admin);
        }

        if self.withdraw_admin.eq(old_admin) {
            self.withdraw_admin = *new_admin;
            msg!("Withdraw admin set to {:?}", new_admin);
        }

        if self.fee_admin.eq(old_admin) {
            self.fee_admin = *new_admin;
            msg!("Fee admin set to {:?}", new_admin);
        }
    }

    // ------------------------------------------
    // Asset accounting and tracking
    // ------------------------------------------

    #[inline(always)]
    fn is_update_needed(&self, slot: u64, epoch_length: u64) -> bool {
        let last_updated_epoch = self
            .last_full_state_update_slot()
            .checked_div(epoch_length)
            .unwrap();
        let current_epoch = slot.checked_div(epoch_length).unwrap();
        last_updated_epoch < current_epoch
    }

    #[inline(always)]
    pub fn check_update_state_ok(&self, slot: u64, epoch_length: u64) -> Result<(), ProgramError> {
        if self.is_update_needed(slot, epoch_length) {
            msg!("Vault update is needed");
            return Err(VaultError::VaultUpdateNeeded.into());
        }
        Ok(())
    }

    #[inline(always)]
    pub fn check_mint_burn_admin(
        &self,
        mint_burn_admin: Option<&AccountInfo>,
    ) -> Result<(), VaultError> {
        if self.mint_burn_admin.ne(&Pubkey::default()) {
            if let Some(burn_signer) = mint_burn_admin {
                load_signer(burn_signer, false)
                    .map_err(|_| VaultError::VaultMintBurnAdminInvalid)?;
                if burn_signer.key.ne(&self.mint_burn_admin) {
                    msg!("Burn signer does not match vault burn signer");
                    return Err(VaultError::VaultMintBurnAdminInvalid);
                }
            } else {
                msg!("Mint signer is required for vault mint");
                return Err(VaultError::VaultMintBurnAdminInvalid);
            }
        }
        Ok(())
    }

    /// Checks if a withdrawal is allowed based on the current vault limits.
    ///
    /// If both `epoch_snapshot_supported_token_amount` and `last_full_state_update_slot` are zero, this indicates that the vault has not yet recorded any withdrawals or state updates for the current epoch.
    /// In this scenario, any withdrawal amount up to the total `max_withdrawable` tokens is allowed because the vault is effectively in an initial state.
    ///
    /// # Returns
    /// * `Result<(), VaultError>` - Returns `Ok(())` if the withdrawal is within the allowed limit.
    ///
    /// # Errors
    /// This function can return the following errors:
    /// * [`jito_vault_sdk::error::VaultError::VaultOverflow`] - If any arithmetic operation (addition or multiplication) results in an overflow.
    /// * [`jito_vault_sdk::error::VaultError::VaultWithdrawalLimitExceeded`] - If the requested withdrawal exceeds the allowed limit for the epoch.
    pub fn check_withdrawal_allowed(&self, amount_to_withdraw: u64) -> Result<(), VaultError> {
        let epoch_withdraw_amount: u128 = self.epoch_withdraw_supported_token_amount().into();
        let epoch_snapshot_amount: u128 = self.epoch_snapshot_supported_token_amount().into();
        let last_full_state_update_slot: u128 = self.last_full_state_update_slot().into();
        let max_withdrawable = self.tokens_deposited();

        if epoch_snapshot_amount == 0
            && last_full_state_update_slot == 0
            && amount_to_withdraw <= max_withdrawable
        {
            Ok(())
        } else {
            let total_withdraw_amount = epoch_withdraw_amount
                .checked_add(amount_to_withdraw as u128)
                .ok_or(VaultError::VaultOverflow)?;
            let max_allowed_withdraw = epoch_snapshot_amount
                .checked_mul(self.epoch_withdraw_cap_bps() as u128)
                .ok_or(VaultError::VaultOverflow)?
                .div_ceil(MAX_EPOCH_WITHDRAW_BPS as u128);

            if total_withdraw_amount <= max_allowed_withdraw {
                Ok(())
            } else {
                Err(VaultError::VaultWithdrawalLimitExceeded)
            }
        }
    }

    // ------------------------------------------
    // Fees
    // ------------------------------------------

    /// Fees can be changed at most one per epoch, and a **full** epoch must pass before a fee can be changed again.
    #[inline(always)]
    pub fn check_can_modify_fees(&self, slot: u64, epoch_length: u64) -> Result<(), VaultError> {
        let current_epoch = slot.checked_div(epoch_length).unwrap();
        let last_fee_change_epoch = self
            .last_fee_change_slot()
            .checked_div(epoch_length)
            .unwrap();

        if current_epoch <= last_fee_change_epoch.checked_add(1).unwrap() {
            msg!("Fee changes are only allowed once per epoch");
            return Err(VaultError::VaultFeeChangeTooSoon);
        }

        Ok(())
    }

    pub fn set_withdrawal_fee_bps(
        &mut self,
        withdrawal_fee_bps: u16,
        deposit_withdrawal_fee_cap_bps: u16,
        fee_bump_bps: u16,
        fee_rate_of_change_bps: u16,
    ) -> Result<(), VaultError> {
        if withdrawal_fee_bps > MAX_FEE_BPS {
            msg!("Withdrawal fee exceeds maximum allowed of {}", MAX_FEE_BPS);
            return Err(VaultError::VaultFeeCapExceeded);
        } else if withdrawal_fee_bps > deposit_withdrawal_fee_cap_bps {
            msg!(
                "Withdrawal fee exceeds maximum allowed of {}",
                deposit_withdrawal_fee_cap_bps
            );
            return Err(VaultError::VaultFeeCapExceeded);
        }
        Self::check_fee_change_ok(
            self.withdrawal_fee_bps(),
            withdrawal_fee_bps,
            deposit_withdrawal_fee_cap_bps,
            fee_bump_bps,
            fee_rate_of_change_bps,
        )?;
        self.withdrawal_fee_bps = PodU16::from(withdrawal_fee_bps);
        Ok(())
    }

    pub fn set_deposit_fee_bps(
        &mut self,
        deposit_fee_bps: u16,
        deposit_withdrawal_fee_cap_bps: u16,
        fee_bump_bps: u16,
        fee_rate_of_change_bps: u16,
    ) -> Result<(), VaultError> {
        if deposit_fee_bps > MAX_FEE_BPS {
            msg!("Deposit fee exceeds maximum allowed of {}", MAX_FEE_BPS);
            return Err(VaultError::VaultFeeCapExceeded);
        } else if deposit_fee_bps > deposit_withdrawal_fee_cap_bps {
            msg!(
                "Deposit fee exceeds maximum allowed of {}",
                deposit_withdrawal_fee_cap_bps
            );
            return Err(VaultError::VaultFeeCapExceeded);
        }

        Self::check_fee_change_ok(
            self.deposit_fee_bps(),
            deposit_fee_bps,
            deposit_withdrawal_fee_cap_bps,
            fee_bump_bps,
            fee_rate_of_change_bps,
        )?;

        self.deposit_fee_bps = PodU16::from(deposit_fee_bps);
        Ok(())
    }

    pub fn set_reward_fee_bps(&mut self, reward_fee_bps: u16) -> Result<(), VaultError> {
        if reward_fee_bps > MAX_FEE_BPS {
            msg!("Reward fee exceeds maximum allowed of {}", MAX_FEE_BPS);
            return Err(VaultError::VaultFeeCapExceeded);
        }
        self.reward_fee_bps = PodU16::from(reward_fee_bps);
        Ok(())
    }

    /// Sets the `epoch_withdraw_cap_bps` (basis points) for the current epoch,
    /// enforcing a cap on the percentage of the vault's balance that can be withdrawn.
    ///
    /// # Arguments
    ///
    /// * `epoch_withdraw_cap_bps` - A `u16` value representing the withdraw cap in basis points
    ///   (where 1 basis point equals 0.01% of the vault's balance) for the current epoch.
    ///
    /// # Errors
    ///
    /// Returns a `VaultError::VaultEpochWithdrawCapExceeded` if the input exceeds
    /// `MAX_EPOCH_WITHDRAW_BPS`, which represents the maximum allowable withdraw cap.
    pub fn set_epoch_withdraw_cap_bps(
        &mut self,
        epoch_withdraw_cap_bps: u16,
    ) -> Result<(), VaultError> {
        if epoch_withdraw_cap_bps > MAX_EPOCH_WITHDRAW_BPS {
            msg!(
                "Epoch withdraw cap exceeds maximum allowed of {}",
                MAX_EPOCH_WITHDRAW_BPS
            );
            return Err(VaultError::VaultEpochWithdrawCapExceeded);
        }
        self.epoch_withdraw_cap_bps = PodU16::from(epoch_withdraw_cap_bps);
        Ok(())
    }

    fn check_fee_change_ok(
        current_fee_bps: u16,
        new_fee_bps: u16,
        fee_cap_bps: u16,
        fee_bump_bps: u16,
        fee_rate_of_change_bps: u16,
    ) -> Result<(), VaultError> {
        let fee_delta = new_fee_bps.saturating_sub(current_fee_bps);
        let fee_cap_bps = fee_cap_bps.min(MAX_FEE_BPS);

        if new_fee_bps > fee_cap_bps {
            msg!("Fee exceeds maximum allowed of {}", fee_cap_bps);
            return Err(VaultError::VaultFeeCapExceeded);
        }

        if fee_delta > fee_bump_bps {
            let deposit_percentage_increase_bps: u64 = (fee_delta as u128)
                .checked_mul(MAX_FEE_BPS as u128)
                .and_then(|product| product.checked_div(current_fee_bps as u128))
                .and_then(|result| result.try_into().ok())
                .unwrap_or(u64::MAX); // Divide by zero should result in max value

            if deposit_percentage_increase_bps > fee_rate_of_change_bps as u64 {
                msg!(
                    "Fee increase exceeds maximum rate of change {} bps or flat bump of {} bps",
                    fee_rate_of_change_bps,
                    fee_bump_bps
                );
                return Err(VaultError::VaultFeeBumpTooLarge);
            }
        }

        Ok(())
    }

    // ------------------------------------------
    // Minting and burning
    // ------------------------------------------

    /// Calculate the rewards fee. This is used in `update_vault_balance` to mint
    /// the `fee` amount in VRTs to the `fee_wallet`.
    pub fn calculate_rewards_fee(&self, new_balance: u64) -> Result<u64, VaultError> {
        let rewards = new_balance.saturating_sub(self.tokens_deposited());

        let vrt_rewards = self.calculate_vrt_mint_amount(rewards)?;

        if vrt_rewards == 0 {
            return Ok(0);
        }

        let fee = (vrt_rewards as u128)
            .checked_mul(self.reward_fee_bps() as u128)
            .map(|x| x.div_ceil(MAX_FEE_BPS as u128))
            .and_then(|x| x.try_into().ok())
            .ok_or(VaultError::VaultOverflow)?;

        Ok(fee)
    }

    /// Calculate the amount of VRT tokens to mint based on the amount of tokens deposited in the vault.
    /// If no tokens have been deposited, the amount is equal to the amount passed in.
    /// Otherwise, the amount is calculated as the pro-rata share of the total VRT supply.
    fn calculate_vrt_mint_amount(&self, amount: u64) -> Result<u64, VaultError> {
        if self.tokens_deposited() == 0 {
            return Ok(amount);
        }

        (amount as u128)
            .checked_mul(self.vrt_supply() as u128)
            .and_then(|x| x.checked_div(self.tokens_deposited() as u128))
            .and_then(|result| result.try_into().ok())
            .ok_or(VaultError::VaultOverflow)
    }

    /// Calculate the amount of tokens collected as a fee for depositing tokens in the vault.
    fn calculate_deposit_fee(&self, vrt_amount: u64) -> Result<u64, VaultError> {
        let fee = (vrt_amount as u128)
            .checked_mul(self.deposit_fee_bps() as u128)
            .map(|x| x.div_ceil(MAX_FEE_BPS as u128))
            .and_then(|x| x.try_into().ok())
            .ok_or(VaultError::VaultOverflow)?;
        Ok(fee)
    }

    /// Calculate the amount of tokens collected as a fee for withdrawing tokens from the vault.
    fn calculate_withdraw_fee(&self, vrt_amount: u64) -> Result<u64, VaultError> {
        let fee = (vrt_amount as u128)
            .checked_mul(self.withdrawal_fee_bps() as u128)
            .map(|x| x.div_ceil(MAX_FEE_BPS as u128))
            .and_then(|x| x.try_into().ok())
            .ok_or(VaultError::VaultOverflow)?;
        Ok(fee)
    }

    pub fn mint_with_fee(
        &mut self,
        amount_in: u64,
        min_amount_out: u64,
    ) -> Result<MintSummary, VaultError> {
        if amount_in == 0 {
            msg!("Amount in is zero");
            return Err(VaultError::VaultMintZero);
        }

        let vault_token_amount_after_deposit = self
            .tokens_deposited()
            .checked_add(amount_in)
            .ok_or(VaultError::VaultOverflow)?;
        if vault_token_amount_after_deposit > self.capacity() {
            msg!("Amount exceeds vault capacity");
            return Err(VaultError::VaultCapacityExceeded);
        }

        let vrt_mint_amount = self.calculate_vrt_mint_amount(amount_in)?;
        let vrt_to_fee_wallet = self.calculate_deposit_fee(vrt_mint_amount)?;
        let vrt_to_depositor = vrt_mint_amount
            .checked_sub(vrt_to_fee_wallet)
            .ok_or(VaultError::VaultUnderflow)?;

        if vrt_to_depositor < min_amount_out {
            msg!(
                "Slippage error, expected more than {} out, got {}",
                min_amount_out,
                vrt_to_depositor
            );
            return Err(VaultError::SlippageError);
        }

        let vrt_supply = self
            .vrt_supply()
            .checked_add(vrt_mint_amount)
            .ok_or(VaultError::VaultOverflow)?;
        self.vrt_supply = PodU64::from(vrt_supply);
        self.tokens_deposited = PodU64::from(vault_token_amount_after_deposit);

        Ok(MintSummary {
            vrt_to_depositor,
            vrt_to_fee_wallet,
        })
    }

    pub fn burn_with_fee(
        &mut self,
        amount_in: u64,
        min_amount_out: u64,
    ) -> Result<BurnSummary, VaultError> {
        if amount_in == 0 {
            msg!("Amount in is zero");
            return Err(VaultError::VaultBurnZero);
        } else if amount_in > self.vrt_supply() {
            msg!("Amount exceeds vault VRT supply");
            return Err(VaultError::VaultInsufficientFunds);
        }

        let fee_amount = self.calculate_withdraw_fee(amount_in)?;
        let amount_to_burn = amount_in
            .checked_sub(fee_amount)
            .ok_or(VaultError::VaultUnderflow)?;

        let amount_out = (amount_to_burn as u128)
            .checked_mul(self.tokens_deposited() as u128)
            .and_then(|x| x.checked_div(self.vrt_supply() as u128))
            .and_then(|x| x.try_into().ok())
            .ok_or(VaultError::VaultOverflow)?;

        let max_withdrawable = self
            .tokens_deposited()
            .checked_sub(self.delegation_state.total_security()?)
            .ok_or(VaultError::VaultUnderflow)?;

        // The vault shall not be able to withdraw more than the max withdrawable amount
        if amount_out > max_withdrawable {
            msg!("Amount out exceeds max withdrawable amount");
            return Err(VaultError::VaultUnderflow);
        }

        // Slippage check
        if amount_out < min_amount_out {
            msg!(
                "Slippage error, expected more than {} out, got {}",
                min_amount_out,
                amount_out
            );
            return Err(VaultError::SlippageError);
        }

        let vrt_supply = self
            .vrt_supply()
            .checked_sub(amount_to_burn)
            .ok_or(VaultError::VaultUnderflow)?;
        self.vrt_supply = PodU64::from(vrt_supply);

        let tokens_deposited = self
            .tokens_deposited()
            .checked_sub(amount_out)
            .ok_or(VaultError::VaultUnderflow)?;
        self.tokens_deposited = PodU64::from(tokens_deposited);

        Ok(BurnSummary {
            fee_amount,
            burn_amount: amount_to_burn,
            out_amount: amount_out,
        })
    }

    /// Calculate the maximum amount of tokens that can be withdrawn from the vault given the VRT
    /// amount. This is the pro-rata share of the total tokens deposited in the vault.
    pub fn calculate_assets_returned_amount(&self, vrt_amount: u64) -> Result<u64, VaultError> {
        (vrt_amount as u128)
            .checked_mul(self.tokens_deposited() as u128)
            .and_then(|x| x.checked_div(self.vrt_supply() as u128))
            .and_then(|result| result.try_into().ok())
            .ok_or(VaultError::VaultOverflow)
    }

    /// Calculates the amount of tokens, denominated in the supported_mint asset,
    /// that should be reserved for the VRTs in the vault
    pub fn calculate_vrt_reserve_amount(&self) -> Result<u64, VaultError> {
        if self.vrt_supply() == 0 {
            return Ok(0);
        }
        let vrt_reserve = self
            .vrt_cooling_down_amount()
            .checked_add(self.vrt_ready_to_claim_amount())
            .and_then(|x| x.checked_add(self.vrt_enqueued_for_cooldown_amount()))
            .ok_or(VaultError::VaultOverflow)?;
        let amount_to_reserve_for_vrts = (vrt_reserve as u128)
            .checked_mul(self.tokens_deposited() as u128)
            .and_then(|x| x.checked_div(self.vrt_supply() as u128))
            .and_then(|result| result.try_into().ok())
            .ok_or(VaultError::VaultOverflow)?;

        let fee_amount = self.calculate_withdraw_fee(amount_to_reserve_for_vrts)?;
        amount_to_reserve_for_vrts
            .checked_sub(fee_amount)
            .ok_or(VaultError::VaultUnderflow)
    }

    pub fn calculate_assets_needed_for_withdrawals(
        &self,
        slot: u64,
        epoch_length: u64,
    ) -> Result<u64, VaultError> {
        // Calculate the total amount of assets needed to be set aside for all potential withdrawals
        let amount_needed_set_aside_for_withdrawals = self.calculate_vrt_reserve_amount()?;

        // Clone the current delegation state to simulate updates without modifying the original
        let mut delegation_state_after_update = self.delegation_state;

        // Calculate the epoch of the last full state update and the current epoch
        let last_epoch_update = self
            .last_full_state_update_slot()
            .checked_div(epoch_length)
            .unwrap();
        let this_epoch = slot.checked_div(epoch_length).unwrap();

        // Update the simulated delegation state based on the number of epochs passed
        let epoch_diff = this_epoch.checked_sub(last_epoch_update).unwrap();
        match epoch_diff {
            0 => {
                // no-op
            }
            1 => {
                delegation_state_after_update.update();
            }
            _ => {
                // More than one epoch has passed, but we only need to update twice at most
                // (enqueued -> cooling down and cooling down -> not allocated)
                delegation_state_after_update.update();
                delegation_state_after_update.update();
            }
        }

        // Calculate the total amount of assets delegated after the simulated update
        let total_delegated_after_update = delegation_state_after_update.total_security()?;

        // Calculate the amount of assets that are not delegated after the simulated update
        let undelegated_after_update = self
            .tokens_deposited()
            .checked_sub(total_delegated_after_update)
            .ok_or(VaultError::VaultUnderflow)?;

        // Calculate the total amount of assets that are in the process of being withdrawn
        // after the simulated update
        let assets_withdrawing_after_update = delegation_state_after_update
            .enqueued_for_cooldown_amount()
            .checked_add(delegation_state_after_update.cooling_down_amount())
            .ok_or(VaultError::VaultOverflow)?;

        // Calculate the total amount of assets available for withdrawal, which includes
        // both undelegated assets and assets in the withdrawal process
        let available_for_withdrawal = undelegated_after_update
            .checked_add(assets_withdrawing_after_update)
            .ok_or(VaultError::VaultOverflow)?;

        // Calculate how many additional assets need to be undelegated to meet the withdrawal needs
        // If available assets exceed the needed amount, this will be zero due to saturating subtraction
        let additional_assets_need_undelegating =
            amount_needed_set_aside_for_withdrawals.saturating_sub(available_for_withdrawal);

        Ok(additional_assets_need_undelegating)
    }

    pub fn delegate(&mut self, amount: u64) -> Result<(), VaultError> {
        if amount == 0 {
            msg!("Delegation amount is zero");
            return Err(VaultError::VaultDelegationZero);
        } else if self.tokens_deposited() == 0 || self.vrt_supply() == 0 {
            msg!("No tokens deposited in vault");
            return Err(VaultError::VaultUnderflow);
        }

        // there is some protection built-in to the vault to avoid over delegating assets
        // this numer is denominated in the supported token units
        let amount_to_reserve_for_vrts = self.calculate_vrt_reserve_amount()?;

        let amount_available_for_delegation = self
            .tokens_deposited()
            .checked_sub(self.delegation_state.total_security()?)
            .and_then(|x| x.checked_sub(amount_to_reserve_for_vrts))
            .ok_or(VaultError::VaultUnderflow)?;

        if amount > amount_available_for_delegation {
            msg!("Insufficient funds in vault for delegation");
            return Err(VaultError::VaultInsufficientFunds);
        }

        self.delegation_state.delegate(amount)?;

        Ok(())
    }

    // ------------------------------------------
    // Serialization & Deserialization
    // ------------------------------------------

    /// Returns the seeds for the PDA
    pub fn seeds(base: &Pubkey) -> Vec<Vec<u8>> {
        vec![b"vault".as_ref().to_vec(), base.to_bytes().to_vec()]
    }

    /// Returns the seeds for the PDA used for signing
    pub fn signing_seeds(&self) -> Vec<Vec<u8>> {
        let mut vault_seeds = Self::seeds(&self.base);
        vault_seeds.push(vec![self.bump]);
        vault_seeds
    }

    /// Find the program address for the Vault
    ///
    /// # Arguments
    /// * `program_id` - The program ID
    /// * `base` - The base account used as a PDA seed
    ///
    /// # Returns
    /// * [`Pubkey`] - The program address
    /// * `u8` - The bump seed
    /// * `Vec<Vec<u8>>` - The seeds used to generate the PDA
    pub fn find_program_address(program_id: &Pubkey, base: &Pubkey) -> (Pubkey, u8, Vec<Vec<u8>>) {
        let seeds = Self::seeds(base);
        let seeds_iter: Vec<_> = seeds.iter().map(|s| s.as_slice()).collect();
        let (pda, bump) = Pubkey::find_program_address(&seeds_iter, program_id);
        (pda, bump, seeds)
    }

    /// Loads the [`Vault`] account
    ///
    /// # Arguments
    /// * `program_id` - The program ID
    /// * `account` - The account to load
    /// * `expect_writable` - Whether the account should be writable
    ///
    /// # Returns
    /// * `Result<(), ProgramError>` - The result of the operation
    pub fn load(
        program_id: &Pubkey,
        account: &AccountInfo,
        expect_writable: bool,
    ) -> Result<(), ProgramError> {
        if account.owner.ne(program_id) {
            msg!("Vault account has an invalid owner");
            return Err(ProgramError::InvalidAccountOwner);
        }
        if account.data_is_empty() {
            msg!("Vault account data is empty");
            return Err(ProgramError::InvalidAccountData);
        }
        if expect_writable && !account.is_writable {
            msg!("Vault account is not writable");
            return Err(ProgramError::InvalidAccountData);
        }
        if account.data.borrow()[0].ne(&Self::DISCRIMINATOR) {
            msg!("Vault account discriminator is invalid");
            return Err(ProgramError::InvalidAccountData);
        }
        let base = Self::try_from_slice_unchecked(&account.data.borrow())?.base;
        if account
            .key
            .ne(&Self::find_program_address(program_id, &base).0)
        {
            msg!("Vault account is not at the correct PDA");
            return Err(ProgramError::InvalidAccountData);
        }
        Ok(())
    }
}

#[cfg(test)]
mod tests {
    use std::{cell::RefCell, rc::Rc};

    use jito_bytemuck::types::{PodU16, PodU64};
    use jito_vault_sdk::error::VaultError;
    use solana_program::{account_info::AccountInfo, pubkey::Pubkey};

    use crate::{
        delegation_state::DelegationState,
        vault::{BurnSummary, MintSummary, Vault},
        MAX_FEE_BPS,
    };

    fn make_test_vault(
        deposit_fee_bps: u16,
        withdraw_fee_bps: u16,
        tokens_deposited: u64,
        vrt_supply: u64,
        delegation_state: DelegationState,
    ) -> Vault {
        let mut vault = Vault::new(
            Pubkey::new_unique(),
            Pubkey::new_unique(),
            Pubkey::new_unique(),
            0,
            Pubkey::new_unique(),
            deposit_fee_bps,
            withdraw_fee_bps,
            0,
            0,
            0,
        );

        vault.set_tokens_deposited(tokens_deposited);
        vault.set_vrt_supply(vrt_supply);
        vault.delegation_state = delegation_state;
        vault
    }

    #[test]
    fn test_vault_no_padding() {
        let vault_size = std::mem::size_of::<Vault>();
        let sum_of_fields = std::mem::size_of::<Pubkey>() + // base
            std::mem::size_of::<Pubkey>() + // vrt_mint
            std::mem::size_of::<Pubkey>() + // supported_mint
            std::mem::size_of::<PodU64>() + // vrt_supply
            std::mem::size_of::<PodU64>() + // tokens_deposited
            std::mem::size_of::<PodU64>() + // capacity
            std::mem::size_of::<DelegationState>() + // delegation_state
            std::mem::size_of::<PodU64>() + // vrt_enqueued_for_cooldown_amount
            std::mem::size_of::<PodU64>() + // vrt_cooling_down_amount
            std::mem::size_of::<PodU64>() + // vrt_ready_to_claim_amount
            std::mem::size_of::<Pubkey>() + // admin
            std::mem::size_of::<Pubkey>() + // delegation_admin
            std::mem::size_of::<Pubkey>() + // operator_admin
            std::mem::size_of::<Pubkey>() + // ncn_admin
            std::mem::size_of::<Pubkey>() + // slasher_admin
            std::mem::size_of::<Pubkey>() + // capacity_admin
            std::mem::size_of::<Pubkey>() + // fee_admin
            std::mem::size_of::<Pubkey>() + // withdraw_admin
            std::mem::size_of::<Pubkey>() + // fee_wallet
            std::mem::size_of::<Pubkey>() + // mint_burn_admin
            std::mem::size_of::<PodU64>() + // vault_index
            std::mem::size_of::<PodU64>() + // ncn_count
            std::mem::size_of::<PodU64>() + // operator_count
            std::mem::size_of::<PodU64>() + // slasher_count
            std::mem::size_of::<PodU64>() + // last_fee_change_slot
            std::mem::size_of::<PodU64>() + // last_full_state_update_slot
            std::mem::size_of::<PodU16>() + // deposit_fee_bps
            std::mem::size_of::<PodU16>() + // withdrawal_fee_bps
            std::mem::size_of::<PodU16>() + // reward_fee_bps
            std::mem::size_of::<PodU64>() + // epoch_withdraw_amount
            std::mem::size_of::<PodU64>() + // epoch_snapshot_amount
            std::mem::size_of::<PodU16>() + // epoch_withdraw_cap_bps
            1 + // bump
            263; // reserved

        assert_eq!(vault_size, sum_of_fields);
    }

    #[test]
    fn test_update_secondary_admin_ok() {
        let old_admin = Pubkey::new_unique();
        let mut vault = Vault::new(
            Pubkey::new_unique(),
            Pubkey::new_unique(),
            old_admin,
            0,
            Pubkey::new_unique(),
            0,
            0,
            0,
            0,
            0,
        );
        vault.mint_burn_admin = old_admin;

        assert_eq!(vault.delegation_admin, old_admin);
        assert_eq!(vault.operator_admin, old_admin);
        assert_eq!(vault.ncn_admin, old_admin);
        assert_eq!(vault.slasher_admin, old_admin);
        assert_eq!(vault.capacity_admin, old_admin);
        assert_eq!(vault.fee_wallet, old_admin);
        assert_eq!(vault.mint_burn_admin, old_admin);
        assert_eq!(vault.withdraw_admin, old_admin);
        assert_eq!(vault.fee_admin, old_admin);

        let new_admin = Pubkey::new_unique();
        vault.update_secondary_admin(&old_admin, &new_admin);

        assert_eq!(vault.delegation_admin, new_admin);
        assert_eq!(vault.operator_admin, new_admin);
        assert_eq!(vault.ncn_admin, new_admin);
        assert_eq!(vault.slasher_admin, new_admin);
        assert_eq!(vault.capacity_admin, new_admin);
        assert_eq!(vault.fee_wallet, new_admin);
        assert_eq!(vault.mint_burn_admin, new_admin);
        assert_eq!(vault.withdraw_admin, new_admin);
        assert_eq!(vault.fee_admin, new_admin);
    }

    #[test]
    fn test_mint_simple_ok() {
        let mut vault = make_test_vault(0, 0, 0, 0, DelegationState::default());
        let MintSummary {
            vrt_to_depositor,
            vrt_to_fee_wallet,
        } = vault.mint_with_fee(100, 100).unwrap();
        assert_eq!(vrt_to_depositor, 100);
        assert_eq!(vrt_to_fee_wallet, 0);
    }

    #[test]
    fn test_mint_with_deposit_fee_ok() {
        let mut vault = make_test_vault(100, 0, 0, 0, DelegationState::default());
        let MintSummary {
            vrt_to_depositor,
            vrt_to_fee_wallet,
        } = vault.mint_with_fee(100, 99).unwrap();
        assert_eq!(vrt_to_depositor, 99);
        assert_eq!(vrt_to_fee_wallet, 1);
        assert_eq!(vault.tokens_deposited(), 100);
        assert_eq!(vault.vrt_supply(), 100);
    }

    #[test]
    fn test_mint_less_than_slippage_fails() {
        let mut vault = make_test_vault(100, 0, 0, 0, DelegationState::default());
        assert_eq!(
            vault.mint_with_fee(100, 100),
            Err(VaultError::SlippageError)
        );
    }

    #[test]
    fn test_deposit_ratio_after_slashed_ok() {
        let mut vault = make_test_vault(0, 0, 90, 100, DelegationState::default());

        let MintSummary {
            vrt_to_depositor, ..
        } = vault.mint_with_fee(100, 111).unwrap();
        assert_eq!(vrt_to_depositor, 111);
        assert_eq!(vault.tokens_deposited(), 190);
        assert_eq!(vault.vrt_supply(), 211);
    }

    #[test]
    fn test_deposit_ratio_after_reward_ok() {
        let mut vault = make_test_vault(0, 0, 200, 100, DelegationState::default());

        let MintSummary {
            vrt_to_depositor, ..
        } = vault.mint_with_fee(100, 50).unwrap();
        assert_eq!(vrt_to_depositor, 50);
        assert_eq!(vault.tokens_deposited(), 300);
        assert_eq!(vault.vrt_supply(), 150);
    }

    #[test]
    fn test_mint_burn_no_admin() {
        let vault = Vault::new(
            Pubkey::new_unique(),
            Pubkey::new_unique(),
            Pubkey::new_unique(),
            0,
            Pubkey::new_unique(),
            0,
            0,
            0,
            0,
            0,
        );
        assert_eq!(vault.check_mint_burn_admin(None), Ok(()));
    }

    #[test]
    fn test_mint_burn_signer_account_missing() {
        let mut vault = Vault::new(
            Pubkey::new_unique(),
            Pubkey::new_unique(),
            Pubkey::new_unique(),
            0,
            Pubkey::new_unique(),
            0,
            0,
            0,
            0,
            0,
        );
        vault.mint_burn_admin = Pubkey::new_unique();
        let err = vault.check_mint_burn_admin(None).unwrap_err();
        assert_eq!(err, VaultError::VaultMintBurnAdminInvalid);
    }

    #[test]
    fn test_mint_burn_signer_address_not_signer() {
        let mut vault = Vault::new(
            Pubkey::new_unique(),
            Pubkey::new_unique(),
            Pubkey::new_unique(),
            0,
            Pubkey::new_unique(),
            0,
            0,
            0,
            0,
            0,
        );
        vault.mint_burn_admin = Pubkey::new_unique();

        let mut binding_lamports = 0;
        let lamports = Rc::new(RefCell::new(&mut binding_lamports));
        let mut data: Vec<u8> = vec![0];
        let data = Rc::new(RefCell::new(data.as_mut_slice()));
        let not_signer = AccountInfo {
            key: &vault.mint_burn_admin,
            is_signer: false,
            is_writable: false,
            lamports,
            data,
            owner: &Pubkey::new_unique(),
            executable: false,
            rent_epoch: 0,
        };
        let err = vault.check_mint_burn_admin(Some(&not_signer)).unwrap_err();
        assert_eq!(err, VaultError::VaultMintBurnAdminInvalid);
    }

    #[test]
    fn test_mint_burn_signer_address_invalid() {
        let mut vault = Vault::new(
            Pubkey::new_unique(),
            Pubkey::new_unique(),
            Pubkey::new_unique(),
            0,
            Pubkey::new_unique(),
            0,
            0,
            0,
            0,
            0,
        );
        vault.mint_burn_admin = Pubkey::new_unique();

        let mut binding_lamports = 0;
        let lamports = Rc::new(RefCell::new(&mut binding_lamports));
        let mut data: Vec<u8> = vec![0];
        let data = Rc::new(RefCell::new(data.as_mut_slice()));
        let wrong_address_and_signer = AccountInfo {
            key: &Pubkey::new_unique(),
            is_signer: true,
            is_writable: false,
            lamports,
            data,
            owner: &Pubkey::new_unique(),
            executable: false,
            rent_epoch: 0,
        };
        let err = vault
            .check_mint_burn_admin(Some(&wrong_address_and_signer))
            .unwrap_err();
        assert_eq!(err, VaultError::VaultMintBurnAdminInvalid);
    }

    #[test]
    fn test_burn_with_fee_ok() {
        let mut vault = make_test_vault(0, 100, 100, 100, DelegationState::default());

        let BurnSummary {
            fee_amount,
            burn_amount,
            out_amount,
        } = vault.burn_with_fee(100, 99).unwrap();
        assert_eq!(fee_amount, 1);
        assert_eq!(burn_amount, 99);
        assert_eq!(out_amount, 99);
    }

    #[test]
    fn test_burn_too_much_fails() {
        let mut vault = make_test_vault(0, 100, 100, 100, DelegationState::default());

        assert_eq!(
            vault.burn_with_fee(101, 100),
            Err(VaultError::VaultInsufficientFunds)
        );
    }

    #[test]
    fn test_burn_zero_fails() {
        let mut vault = make_test_vault(0, 100, 100, 100, DelegationState::default());
        assert_eq!(vault.burn_with_fee(0, 0), Err(VaultError::VaultBurnZero));
    }

    #[test]
    fn test_burn_slippage_exceeded_fails() {
        let mut vault = make_test_vault(0, 100, 100, 100, DelegationState::default());
        assert_eq!(
            vault.burn_with_fee(100, 100),
            Err(VaultError::SlippageError)
        );
    }

    #[test]
    fn test_burn_with_delegation_ok() {
        let mut vault = make_test_vault(0, 0, 100, 100, DelegationState::new(10, 10, 0));

        let BurnSummary {
            fee_amount,
            burn_amount,
            out_amount,
        } = vault.burn_with_fee(50, 50).unwrap();
        assert_eq!(fee_amount, 0);
        assert_eq!(burn_amount, 50);
        assert_eq!(out_amount, 50);
        assert_eq!(vault.tokens_deposited(), 50);
        assert_eq!(vault.vrt_supply(), 50);
    }

    #[test]
    fn test_burn_more_than_withdrawable_fails() {
        let mut vault = make_test_vault(0, 0, 100, 100, DelegationState::new(50, 0, 0));

        assert_eq!(vault.burn_with_fee(51, 50), Err(VaultError::VaultUnderflow));
    }

    #[test]
    fn test_burn_all_delegated() {
        let mut vault = make_test_vault(0, 0, 100, 100, DelegationState::new(100, 0, 0));

        let result = vault.burn_with_fee(1, 0);
        assert_eq!(result, Err(VaultError::VaultUnderflow));
    }

    #[test]
    fn test_burn_rounding_issues() {
        let mut vault = make_test_vault(0, 0, 1_000_000, 1_000_000, DelegationState::default());

        let result = vault.burn_with_fee(1, 0).unwrap();
        assert_eq!(result.out_amount, 1);
        assert_eq!(vault.tokens_deposited(), 999_999);
        assert_eq!(vault.vrt_supply(), 999_999);
    }

    #[test]
    fn test_burn_max_values() {
        let mut vault = make_test_vault(0, 100, u64::MAX, u64::MAX, DelegationState::default());
        let result = vault.burn_with_fee(u64::MAX, 0).unwrap();
        let fee_amount = (((u64::MAX as u128) * 100).div_ceil(10000)) as u64;
        assert_eq!(result.fee_amount, fee_amount);
    }

    #[test]
    fn test_burn_different_fees() {
        let mut vault = make_test_vault(0, 500, 10000, 10000, DelegationState::default());

        let result = vault.burn_with_fee(1000, 900).unwrap();
        assert_eq!(result.fee_amount, 50);
        assert_eq!(result.burn_amount, 950);
        assert_eq!(result.out_amount, 950);
    }

    #[test]
    fn test_mint_at_max_capacity() {
        let mut vault = make_test_vault(0, 0, 900, 1000, DelegationState::default());
        vault.set_capacity(1000);

        let result = vault.mint_with_fee(100, 111).unwrap();
        assert_eq!(result.vrt_to_depositor, 111);
        assert_eq!(vault.tokens_deposited(), 1000);

        // Attempt to mint beyond capacity
        let result = vault.mint_with_fee(1, 1);
        assert_eq!(result, Err(VaultError::VaultCapacityExceeded));
    }

    #[test]
    fn test_mint_small_amounts() {
        let mut vault = make_test_vault(0, 0, 1_000_000, 1_000_000, DelegationState::default());

        let result = vault.mint_with_fee(1, 1).unwrap();
        assert_eq!(result.vrt_to_depositor, 1);
        assert_eq!(vault.tokens_deposited(), 1_000_001);
        assert_eq!(vault.vrt_supply(), 1_000_001);
    }

    #[test]
    fn test_mint_different_fees() {
        let mut vault = make_test_vault(500, 0, 0, 0, DelegationState::default());

        let result = vault.mint_with_fee(1000, 950).unwrap();
        assert_eq!(result.vrt_to_depositor, 950);
        assert_eq!(result.vrt_to_fee_wallet, 50);
        assert_eq!(vault.tokens_deposited(), 1000);
        assert_eq!(vault.vrt_supply(), 1000);
    }

    #[test]
    fn test_mint_empty_vault() {
        let mut vault = make_test_vault(0, 0, 0, 0, DelegationState::default());

        let result = vault.mint_with_fee(1000, 1000).unwrap();
        assert_eq!(result.vrt_to_depositor, 1000);
        assert_eq!(result.vrt_to_fee_wallet, 0);
        assert_eq!(vault.tokens_deposited(), 1000);
        assert_eq!(vault.vrt_supply(), 1000);
    }

    #[test]
    fn test_mint_slippage_protection() {
        let mut vault = make_test_vault(100, 0, 0, 0, DelegationState::default());

        // Successful mint within slippage tolerance
        let result = vault.mint_with_fee(1000, 990).unwrap();
        assert_eq!(result.vrt_to_depositor, 990);

        // Failed mint due to slippage
        let result = vault.mint_with_fee(1000, 991);
        assert_eq!(result, Err(VaultError::SlippageError));
    }

    #[test]
    fn test_mint_small_fee() {
        let mut vault = make_test_vault(1, 0, 0, 0, DelegationState::default());
        let MintSummary {
            vrt_to_depositor,
            vrt_to_fee_wallet,
        } = vault.mint_with_fee(1, 0).unwrap();
        assert_eq!(vrt_to_depositor, 0);
        assert_eq!(vrt_to_fee_wallet, 1);
    }

    #[test]
    fn test_burn_small_fee() {
        let mut vault = make_test_vault(0, 1, 0, 0, DelegationState::default());

        vault.mint_with_fee(1, 1).unwrap();
        let BurnSummary {
            fee_amount,
            burn_amount,
            out_amount,
        } = vault.burn_with_fee(1, 0).unwrap();
        assert_eq!(fee_amount, 1);
        assert_eq!(burn_amount, 0);
        assert_eq!(out_amount, 0);
    }

    #[test]
    fn test_delegate_ok() {
        let mut vault = make_test_vault(0, 0, 1000, 1000, DelegationState::default());

        vault.delegate(1000).unwrap();
    }

    #[test]
    fn test_delegate_more_than_available_fails() {
        let mut vault = make_test_vault(0, 0, 1000, 1000, DelegationState::default());
        assert_eq!(
            vault.delegate(1001),
            Err(VaultError::VaultInsufficientFunds)
        );
    }

    #[test]
    fn test_delegate_more_than_available_with_delegate_state_fails() {
        let mut vault = make_test_vault(0, 0, 1000, 1000, DelegationState::new(500, 200, 200));
        assert_eq!(vault.delegate(101), Err(VaultError::VaultInsufficientFunds));
    }

    #[test]
    fn test_delegate_with_delegate_state_ok() {
        let mut vault = make_test_vault(0, 0, 1000, 1000, DelegationState::new(500, 200, 100));
        vault.delegate(100).unwrap();
    }

    #[test]
    fn test_delegate_with_vrt_reserves_ok() {
        let mut vault = make_test_vault(0, 0, 1000, 1000, DelegationState::default());
        vault.increment_vrt_ready_to_claim_amount(100).unwrap();

        vault.delegate(900).unwrap();
    }

    #[test]
    fn test_delegate_more_than_vrt_reserves_fails() {
        let mut vault = make_test_vault(0, 0, 1000, 1000, DelegationState::default());
        vault.increment_vrt_ready_to_claim_amount(100).unwrap();

        assert_eq!(vault.delegate(901), Err(VaultError::VaultInsufficientFunds));
    }

    #[test]
    fn test_delegate_with_vrt_reserves_and_delegated_assets_ok() {
        let mut vault = make_test_vault(0, 0, 1000, 1000, DelegationState::new(100, 100, 100));
        vault.increment_vrt_ready_to_claim_amount(100).unwrap();

        vault.delegate(400).unwrap();
    }

    #[test]
    fn test_delegate_with_vrt_reserves_and_delegated_assets_too_much_fails() {
        let mut vault = make_test_vault(0, 0, 1000, 1000, DelegationState::new(100, 100, 100));
        vault.increment_vrt_ready_to_claim_amount(100).unwrap();

        assert_eq!(vault.delegate(601), Err(VaultError::VaultInsufficientFunds));
    }

    #[test]
    fn test_delegate_with_vrt_reserves_and_delegated_assets_cooling_down_fails() {
        let mut vault = make_test_vault(0, 0, 1000, 900, DelegationState::new(0, 500, 0));
        vault.increment_vrt_ready_to_claim_amount(500).unwrap();
        assert_eq!(vault.delegate(100), Err(VaultError::VaultUnderflow));
    }

    #[test]
    fn test_calculate_vrt_reserve_amount_ok() {
        let mut vault = make_test_vault(0, 0, 1000, 1000, DelegationState::default());
        vault.set_vrt_cooling_down_amount(100);
        let result = vault.calculate_vrt_reserve_amount().unwrap();
        assert_eq!(result, 100);
    }

    #[test]
    fn test_calculate_vrt_reserve_amount_with_fee() {
        let mut vault = make_test_vault(0, 100, 1000, 1000, DelegationState::default());
        vault.set_vrt_cooling_down_amount(100);
        let result = vault.calculate_vrt_reserve_amount().unwrap();
        assert_eq!(result, 99);
    }

    #[test]
    fn test_calculate_assets_need_undelegating_ok() {
        let mut vault = make_test_vault(0, 0, 1000, 1000, DelegationState::new(1000, 0, 0));
        vault.set_vrt_cooling_down_amount(100);
        let result = vault
            .calculate_assets_needed_for_withdrawals(100, 100)
            .unwrap();
        assert_eq!(result, 100);

        vault.delegation_state = DelegationState::new(900, 0, 100);
        let result = vault
            .calculate_assets_needed_for_withdrawals(100, 100)
            .unwrap();
        assert_eq!(result, 0);

        vault.set_vrt_cooling_down_amount(200);
        let result = vault
            .calculate_assets_needed_for_withdrawals(100, 100)
            .unwrap();
        assert_eq!(result, 100);
    }

    #[test]
    fn test_calculate_assets_need_undelegating_with_assets_cooling_down() {
        let mut vault = make_test_vault(0, 0, 1000, 1000, DelegationState::new(900, 0, 100));
        vault.set_vrt_cooling_down_amount(100);

        let result = vault
            .calculate_assets_needed_for_withdrawals(100, 100)
            .unwrap();
        assert_eq!(result, 0);

        let result = vault
            .calculate_assets_needed_for_withdrawals(200, 100)
            .unwrap();
        assert_eq!(result, 0);
    }

    #[test]
    fn test_calculate_assets_need_undelegating_with_assets_cooling_down_2() {
        let mut vault = make_test_vault(0, 0, 1000, 1000, DelegationState::new(800, 100, 100));
        vault.set_vrt_cooling_down_amount(300);

        let result = vault
            .calculate_assets_needed_for_withdrawals(100, 100)
            .unwrap();
        assert_eq!(result, 100);

        let result = vault
            .calculate_assets_needed_for_withdrawals(200, 100)
            .unwrap();
        assert_eq!(result, 100);

        vault.increment_vrt_supply(100).unwrap();
        vault.increment_tokens_deposited(100).unwrap();
        let result = vault
            .calculate_assets_needed_for_withdrawals(200, 100)
            .unwrap();
        assert_eq!(result, 0);
    }

    #[test]
    fn test_calculate_reward_fee() {
        let mut vault = Vault::new(
            Pubkey::new_unique(),
            Pubkey::new_unique(),
            Pubkey::new_unique(),
            0,
            Pubkey::new_unique(),
            0,
            0,
            1000, //10%
            0,
            0,
        );
        vault.set_tokens_deposited(0);

        let fee = vault.calculate_rewards_fee(1000).unwrap();

        assert_eq!(fee, 100);
    }

    #[test]
    fn test_calculate_negative_balance() {
        let mut vault = Vault::new(
            Pubkey::new_unique(),
            Pubkey::new_unique(),
            Pubkey::new_unique(),
            0,
            Pubkey::new_unique(),
            0,
            0,
            1000, //10%
            0,
            0,
        );
        vault.set_tokens_deposited(1000);

        let fee = vault.calculate_rewards_fee(0).unwrap();

        assert_eq!(fee, 0);
    }

    #[test]
    fn test_calculate_100_percent_rewards() {
        let vault = Vault::new(
            Pubkey::new_unique(),
            Pubkey::new_unique(),
            Pubkey::new_unique(),
            0,
            Pubkey::new_unique(),
            0,
            0,
            10_000, //100%
            0,
            0,
        );

        let fee = vault.calculate_rewards_fee(1000).unwrap();

        assert_eq!(fee, 1000);
    }

    #[test]
    fn test_check_withdrawal_allowed() {
        let mut vault = Vault::new(
            Pubkey::new_unique(),
            Pubkey::new_unique(),
            Pubkey::new_unique(),
            0,
            Pubkey::new_unique(),
            0,
            0,
            0,
            2500,
            0,
        );
        vault.clear_epoch_withdraw_supported_token_amount();
        vault.set_epoch_snapshot_supported_token_amount(1000);

        assert!(vault.check_withdrawal_allowed(250).is_ok());
        assert_eq!(
            vault.check_withdrawal_allowed(251),
            Err(VaultError::VaultWithdrawalLimitExceeded)
        );
    }

    #[test]
    fn test_fee_change_after_two_epochs() {
        let mut vault = make_test_vault(0, 0, 0, 0, DelegationState::default());
        vault.last_fee_change_slot = PodU64::from(1);
        assert_eq!(vault.check_can_modify_fees(200, 100), Ok(()));
    }

    #[test]
    fn test_fee_change_within_same_epoch() {
        let mut vault = make_test_vault(0, 0, 0, 0, DelegationState::default());
        vault.last_fee_change_slot = PodU64::from(101);
        assert_eq!(
            vault.check_can_modify_fees(102, 100),
            Err(VaultError::VaultFeeChangeTooSoon)
        );
    }

    #[test]
    fn test_fee_change_in_next_epoch() {
        let mut vault = make_test_vault(0, 0, 0, 0, DelegationState::default());
        vault.last_fee_change_slot = PodU64::from(1);
        assert_eq!(
            vault.check_can_modify_fees(101, 100),
            Err(VaultError::VaultFeeChangeTooSoon)
        );
    }

    #[test]
    fn test_fee_change_at_epoch_boundary() {
        let mut vault = make_test_vault(0, 0, 0, 0, DelegationState::default());
        vault.last_fee_change_slot = PodU64::from(1);
        assert_eq!(
            vault.check_can_modify_fees(100, 100),
            Err(VaultError::VaultFeeChangeTooSoon)
        );
    }

    #[test]
    fn test_fee_increase_within_limits() {
        let current_fee_bps = 100;
        let new_fee_bps = 125;
        let fee_cap_bps = 3000;
        let fee_bump_bps = 10;
        let fee_rate_of_change_bps = 2500;

        // OK: 25% increase <= 25% limit
        assert!(Vault::check_fee_change_ok(
            current_fee_bps,
            new_fee_bps,
            fee_cap_bps,
            fee_bump_bps,
            fee_rate_of_change_bps
        )
        .is_ok());
    }

    #[test]
    fn test_fee_increase_outside_limits() {
        let current_fee_bps = 100;
        let new_fee_bps = 126;
        let fee_cap_bps = 3000;
        let fee_bump_bps = 10;
        let fee_rate_of_change_bps = 2500;

        // ERROR: 26% increase > 25% limit
        assert!(Vault::check_fee_change_ok(
            current_fee_bps,
            new_fee_bps,
            fee_cap_bps,
            fee_bump_bps,
            fee_rate_of_change_bps
        )
        .is_err());
    }

    #[test]
    fn test_fee_increase_inside_bump_limits() {
        let current_fee_bps = 1;
        let new_fee_bps = 10;
        let fee_cap_bps = 3000;
        let fee_bump_bps = 10;
        let fee_rate_of_change_bps = 2500;

        // OK: Δ <= bump
        assert!(Vault::check_fee_change_ok(
            current_fee_bps,
            new_fee_bps,
            fee_cap_bps,
            fee_bump_bps,
            fee_rate_of_change_bps
        )
        .is_ok());
    }

    #[test]
    fn test_fee_increase_outside_bump_limits() {
        let current_fee_bps = 1;
        let new_fee_bps = 13;
        let fee_cap_bps = 3000;
        let fee_bump_bps = 10;
        let fee_rate_of_change_bps = 2500;

        // ERROR: Δ > bump
        assert!(Vault::check_fee_change_ok(
            current_fee_bps,
            new_fee_bps,
            fee_cap_bps,
            fee_bump_bps,
            fee_rate_of_change_bps
        )
        .is_err());
    }

    #[test]
    fn test_zero_ok() {
        let current_fee_bps = 0;
        let new_fee_bps = 10;
        let fee_cap_bps = 3000;
        let fee_bump_bps = 10;
        let fee_rate_of_change_bps = 2500;

        // OK: Δ <= bump
        assert!(Vault::check_fee_change_ok(
            current_fee_bps,
            new_fee_bps,
            fee_cap_bps,
            fee_bump_bps,
            fee_rate_of_change_bps
        )
        .is_ok());
    }

    #[test]
    fn test_zero_bad() {
        let current_fee_bps = 0;
        let new_fee_bps = 11;
        let fee_cap_bps = 3000;
        let fee_bump_bps = 10;
        let fee_rate_of_change_bps = 2500;

        // Error: Δ > bump
        assert!(Vault::check_fee_change_ok(
            current_fee_bps,
            new_fee_bps,
            fee_cap_bps,
            fee_bump_bps,
            fee_rate_of_change_bps
        )
        .is_err());
    }

    #[test]
    fn test_no_difference() {
        let current_fee_bps = 100;
        let new_fee_bps = 100;
        let fee_cap_bps = 3000;
        let fee_bump_bps = 10;
        let fee_rate_of_change_bps = 2500;

        // OK: Δ <= bump
        assert!(Vault::check_fee_change_ok(
            current_fee_bps,
            new_fee_bps,
            fee_cap_bps,
            fee_bump_bps,
            fee_rate_of_change_bps
        )
        .is_ok());
    }

    #[test]
    fn test_decrease() {
        let current_fee_bps = 100;
        let new_fee_bps = 0;
        let fee_cap_bps = 3000;
        let fee_bump_bps = 10;
        let fee_rate_of_change_bps = 2500;

        // OK: Δ <= bump
        assert!(Vault::check_fee_change_ok(
            current_fee_bps,
            new_fee_bps,
            fee_cap_bps,
            fee_bump_bps,
            fee_rate_of_change_bps
        )
        .is_ok());
    }

    #[test]
    fn test_max_fee_values() {
        let max_fee_bps = MAX_FEE_BPS;

        let current_fee_bps = max_fee_bps - 1;
        let new_fee_bps = max_fee_bps;
        let fee_cap_bps = max_fee_bps;
        let fee_bump_bps = 10;
        let fee_rate_of_change_bps = 2500;

        assert!(Vault::check_fee_change_ok(
            current_fee_bps,
            new_fee_bps,
            fee_cap_bps,
            fee_bump_bps,
            fee_rate_of_change_bps
        )
        .is_ok());
    }

    #[test]
    fn test_max_decrease() {
        let current_fee_bps = u16::MAX;
        let new_fee_bps = 0;
        let fee_cap_bps = 3000;
        let fee_bump_bps = 10;
        let fee_rate_of_change_bps = 2500;

        assert!(Vault::check_fee_change_ok(
            current_fee_bps,
            new_fee_bps,
            fee_cap_bps,
            fee_bump_bps,
            fee_rate_of_change_bps
        )
        .is_ok());
    }

    #[test]
    fn test_max_increase() {
        let current_fee_bps = 0;
        let new_fee_bps = u16::MAX;
        let fee_cap_bps = u16::MAX;
        let fee_bump_bps = 10;
        let fee_rate_of_change_bps = 2500;

        assert!(Vault::check_fee_change_ok(
            current_fee_bps,
            new_fee_bps,
            fee_cap_bps,
            fee_bump_bps,
            fee_rate_of_change_bps
        )
        .is_err());
    }

    #[test]
    fn test_at_cap() {
        let current_fee_bps = 2999;
        let new_fee_bps = 3000;
        let fee_cap_bps = 3000;
        let fee_bump_bps = 10;
        let fee_rate_of_change_bps = 2500;

        assert!(Vault::check_fee_change_ok(
            current_fee_bps,
            new_fee_bps,
            fee_cap_bps,
            fee_bump_bps,
            fee_rate_of_change_bps
        )
        .is_ok());
    }

    #[test]
    fn test_above_cap() {
        let current_fee_bps = 2999;
        let new_fee_bps = 3001;
        let fee_cap_bps = 3000;
        let fee_bump_bps = 10;
        let fee_rate_of_change_bps = 2500;

        assert!(Vault::check_fee_change_ok(
            current_fee_bps,
            new_fee_bps,
            fee_cap_bps,
            fee_bump_bps,
            fee_rate_of_change_bps
        )
        .is_err());
    }

    #[test]
    fn test_delegation_too_small() {
        let mut vault = make_test_vault(0, 0, 1000, 1000, DelegationState::default());
        assert_eq!(vault.delegate(0), Err(VaultError::VaultDelegationZero));
    }

    #[test]
    fn test_mint_with_fee_zero_amount() {
        let mut vault = make_test_vault(0, 0, 1000, 1000, DelegationState::default());
        assert_eq!(vault.mint_with_fee(0, 0), Err(VaultError::VaultMintZero));
    }

    #[test]
    fn test_burn_with_fee_zero_amount() {
        let mut vault = make_test_vault(0, 0, 1000, 1000, DelegationState::default());
        assert_eq!(vault.burn_with_fee(0, 0), Err(VaultError::VaultBurnZero));
    }
}<|MERGE_RESOLUTION|>--- conflicted
+++ resolved
@@ -186,15 +186,10 @@
             vrt_enqueued_for_cooldown_amount: PodU64::from(0),
             vrt_cooling_down_amount: PodU64::from(0),
             vrt_ready_to_claim_amount: PodU64::from(0),
-<<<<<<< HEAD
-            last_fee_change_slot: PodU64::from(0),
-            last_full_state_update_slot: PodU64::from(0),
             epoch_withdraw_supported_token_amount: PodU64::from(0),
             epoch_snapshot_supported_token_amount: PodU64::from(0),
-=======
             last_fee_change_slot: PodU64::from(current_slot),
             last_full_state_update_slot: PodU64::from(current_slot),
->>>>>>> c63bfe71
             deposit_fee_bps: PodU16::from(deposit_fee_bps),
             withdrawal_fee_bps: PodU16::from(withdrawal_fee_bps),
             reward_fee_bps: PodU16::from(reward_fee_bps),
