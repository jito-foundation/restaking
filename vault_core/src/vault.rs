//! The vault is responsible for holding tokens and minting VRT tokens.
use bytemuck::{Pod, Zeroable};
use jito_account_traits::{AccountDeserialize, Discriminator};
use jito_jsm_core::loader::load_signer;
use jito_vault_sdk::error::VaultError;
use solana_program::{account_info::AccountInfo, msg, program_error::ProgramError, pubkey::Pubkey};

use crate::delegation_state::DelegationState;

#[derive(Debug, PartialEq, Eq)]
pub struct BurnSummary {
    /// How much of the VRT shall be transferred to the vault fee account
    pub fee_amount: u64,
    /// How much of the staker's VRT shall be burned
    pub burn_amount: u64,
    /// How much of the staker's tokens shall be returned
    pub out_amount: u64,
}

#[derive(Debug, PartialEq, Eq)]
pub struct MintSummary {
    pub vrt_to_depositor: u64,
    pub vrt_to_fee_wallet: u64,
}

impl Discriminator for Vault {
    const DISCRIMINATOR: u8 = 2;
}

/// The vault is responsible for holding tokens and minting VRT tokens
/// based on the amount of tokens deposited.
/// It also contains several administrative functions for features inside the vault.
#[derive(Debug, Clone, Copy, PartialEq, Eq, Pod, Zeroable, AccountDeserialize)]
#[repr(C)]
pub struct Vault {
    /// The base account of the VRT
    pub base: Pubkey,

    // ------------------------------------------
    // Token information and accounting
    // ------------------------------------------
    /// Mint of the VRT token
    pub vrt_mint: Pubkey,

    /// Mint of the token that is supported by the VRT
    pub supported_mint: Pubkey,

    /// The total number of VRT in circulation
    pub vrt_supply: u64,

    /// The total number of tokens deposited
    pub tokens_deposited: u64,

    /// Max capacity of tokens in the vault
    pub capacity: u64,

    /// Rolled-up stake state for all operators in the set
    pub delegation_state: DelegationState,

    /// The amount of VRT tokens in VaultStakerWithdrawalTickets enqueued for cooldown
    pub vrt_enqueued_for_cooldown_amount: u64,

    /// The amount of VRT tokens cooling down
    pub vrt_cooling_down_amount: u64,

    /// The amount of VRT tokens ready to claim
    pub vrt_ready_to_claim_amount: u64,

    // ------------------------------------------
    // Admins
    // ------------------------------------------
    /// Vault admin
    pub admin: Pubkey,

    /// The delegation admin responsible for adding and removing delegations from operators.
    pub delegation_admin: Pubkey,

    /// The operator admin responsible for adding and removing operators.
    pub operator_admin: Pubkey,

    /// The node consensus network admin responsible for adding and removing support for NCNs.
    pub ncn_admin: Pubkey,

    /// The admin responsible for adding and removing slashers.
    pub slasher_admin: Pubkey,

    /// The admin responsible for setting the capacity
    pub capacity_admin: Pubkey,

    /// The admin responsible for setting the fees
    pub fee_admin: Pubkey,

    /// The admin responsible for withdrawing tokens
    pub withdraw_admin: Pubkey,

    /// Fee wallet account
    pub fee_wallet: Pubkey,

    /// Optional mint signer
    pub mint_burn_admin: Pubkey,

    // ------------------------------------------
    // Indexing and counters
    // These are helpful when one needs to iterate through all the accounts
    // ------------------------------------------
    /// The index of the vault in the vault list
    pub vault_index: u64,

    /// Number of VaultNcnTicket accounts tracked by this vault
    pub ncn_count: u64,

    /// Number of VaultOperatorDelegation accounts tracked by this vault
    pub operator_count: u64,

    /// Number of VaultNcnSlasherTicket accounts tracked by this vault
    pub slasher_count: u64,

    /// The slot of the last fee change
    pub last_fee_change_slot: u64,

    /// The slot of the last time the delegations were updated
    pub last_full_state_update_slot: u64,

    /// The tally of assets withdrawn on that epoch, this cannot be above epoch_snapshot_amount x epoch_withdraw_cap_bps
    pub epoch_withdraw_amount: u64,

    /// The amount of assets in the vault at the time of calling `process_update_vault`
    pub epoch_snapshot_amount: u64,

    /// The deposit fee in basis points
    pub deposit_fee_bps: u16,

    /// The withdrawal fee in basis points
    pub withdrawal_fee_bps: u16,

    /// the percentage 25% - 100% (2500 - 10000) that is the max that can be withdrawn from the vault based on a snapshot of assets in the vault at the beginning of an epoch
    pub epoch_withdraw_cap_bps: u16,

    /// The bump seed for the PDA
    pub bump: u8,

    /// Reserved space
    reserved: [u8; 1],
}

impl Vault {
    #[allow(clippy::too_many_arguments)]
    pub fn new(
        vrt_mint: Pubkey,
        supported_mint: Pubkey,
        admin: Pubkey,
        vault_index: u64,
        base: Pubkey,
        deposit_fee_bps: u16,
        withdrawal_fee_bps: u16,
        epoch_withdraw_cap_bps: u16,
        bump: u8,
    ) -> Self {
        Self {
            base,
            vrt_mint,
            supported_mint,
            admin,
            delegation_admin: admin,
            operator_admin: admin,
            ncn_admin: admin,
            slasher_admin: admin,
            capacity_admin: admin,
            fee_admin: admin,
            withdraw_admin: admin,
            fee_wallet: admin,
            mint_burn_admin: Pubkey::default(),
            capacity: u64::MAX,
            vault_index,
            vrt_supply: 0,
            tokens_deposited: 0,
            vrt_enqueued_for_cooldown_amount: 0,
            vrt_cooling_down_amount: 0,
            last_fee_change_slot: 0,
            last_full_state_update_slot: 0,
            deposit_fee_bps,
            withdrawal_fee_bps,
            ncn_count: 0,
            operator_count: 0,
            slasher_count: 0,
            epoch_withdraw_cap_bps,
            epoch_withdraw_amount: 0,
            epoch_snapshot_amount: 0,
            bump,
            delegation_state: DelegationState::default(),
            vrt_ready_to_claim_amount: 0,
            reserved: [0; 1],
        }
    }

    pub fn check_vrt_mint(&self, vrt_mint: &Pubkey) -> Result<(), ProgramError> {
        if self.vrt_mint.ne(vrt_mint) {
            msg!("Vault VRT mint does not match the provided VRT mint");
            return Err(ProgramError::InvalidAccountData);
        }
        Ok(())
    }

    /// Check admin validity and signature
    #[inline(always)]
    pub fn check_admin(&self, admin: &Pubkey) -> Result<(), ProgramError> {
        if self.admin.ne(admin) {
            msg!("Vault admin does not match the provided admin");
            return Err(VaultError::VaultAdminInvalid.into());
        }
        Ok(())
    }

    #[inline(always)]
    pub fn check_delegation_admin(&self, delegation_admin: &Pubkey) -> Result<(), VaultError> {
        if self.delegation_admin.ne(delegation_admin) {
            msg!("Vault delegation admin does not match the provided delegation admin");
            return Err(VaultError::VaultDelegationAdminInvalid);
        }
        Ok(())
    }

    pub fn check_operator_admin(&self, operator_admin: &Pubkey) -> Result<(), VaultError> {
        if self.operator_admin.ne(operator_admin) {
            msg!("Vault operator admin does not match the provided operator admin");
            return Err(VaultError::VaultOperatorAdminInvalid);
        }
        Ok(())
    }

    pub fn check_ncn_admin(&self, ncn_admin: &Pubkey) -> Result<(), VaultError> {
        if self.ncn_admin.ne(ncn_admin) {
            msg!("Vault NCN admin does not match the provided NCN admin");
            return Err(VaultError::VaultNcnAdminInvalid);
        }
        Ok(())
    }

    pub fn check_slasher_admin(&self, slasher_admin: &Pubkey) -> Result<(), VaultError> {
        if self.slasher_admin.ne(slasher_admin) {
            msg!("Vault slasher admin does not match the provided slasher admin");
            return Err(VaultError::VaultSlasherAdminInvalid);
        }
        Ok(())
    }

    pub fn check_capacity_admin(&self, capacity_admin: &Pubkey) -> Result<(), VaultError> {
        if self.capacity_admin.ne(capacity_admin) {
            msg!("Vault capacity admin does not match the provided capacity admin");
            return Err(VaultError::VaultCapacityAdminInvalid);
        }
        Ok(())
    }

    pub fn check_fee_admin(&self, fee_admin: &Pubkey) -> Result<(), VaultError> {
        if self.fee_admin.ne(fee_admin) {
            msg!("Vault fee admin does not match the provided fee admin");
            return Err(VaultError::VaultFeeAdminInvalid);
        }
        Ok(())
    }

    /// Replace all secondary admins that were equal to the old admin to the new admin
    pub fn update_secondary_admin(&mut self, old_admin: &Pubkey, new_admin: &Pubkey) {
        if self.delegation_admin.eq(old_admin) {
            self.delegation_admin = *new_admin;
            msg!("Delegation admin set to {:?}", new_admin);
        }

        if self.operator_admin.eq(old_admin) {
            self.operator_admin = *new_admin;
            msg!("Operator admin set to {:?}", new_admin);
        }

        if self.ncn_admin.eq(old_admin) {
            self.ncn_admin = *new_admin;
            msg!("Ncn admin set to {:?}", new_admin);
        }

        if self.slasher_admin.eq(old_admin) {
            self.slasher_admin = *new_admin;
            msg!("Slasher admin set to {:?}", new_admin);
        }

        if self.capacity_admin.eq(old_admin) {
            self.capacity_admin = *new_admin;
            msg!("Capacity admin set to {:?}", new_admin);
        }

        if self.fee_wallet.eq(old_admin) {
            self.fee_wallet = *new_admin;
            msg!("Fee wallet set to {:?}", new_admin);
        }

        if self.mint_burn_admin.eq(old_admin) {
            self.mint_burn_admin = *new_admin;
            msg!("Mint burn admin set to {:?}", new_admin);
        }

        if self.withdraw_admin.eq(old_admin) {
            self.withdraw_admin = *new_admin;
            msg!("Withdraw admin set to {:?}", new_admin);
        }

        if self.fee_admin.eq(old_admin) {
            self.fee_admin = *new_admin;
            msg!("Fee admin set to {:?}", new_admin);
        }
    }

    // ------------------------------------------
    // Asset accounting and tracking
    // ------------------------------------------

    #[inline(always)]
    pub fn is_update_needed(&self, slot: u64, epoch_length: u64) -> bool {
        let last_updated_epoch = self
            .last_full_state_update_slot
            .checked_div(epoch_length)
            .unwrap();
        let current_epoch = slot.checked_div(epoch_length).unwrap();
        last_updated_epoch < current_epoch
    }

    #[inline(always)]
    pub fn check_update_state_ok(&self, slot: u64, epoch_length: u64) -> Result<(), ProgramError> {
        if self.is_update_needed(slot, epoch_length) {
            msg!("Vault update is needed");
            return Err(VaultError::VaultUpdateNeeded.into());
        }
        Ok(())
    }

    #[inline(always)]
    pub fn check_mint_burn_admin(
        &self,
        mint_burn_admin: Option<&AccountInfo>,
    ) -> Result<(), ProgramError> {
        if self.mint_burn_admin.ne(&Pubkey::default()) {
            if let Some(burn_signer) = mint_burn_admin {
                load_signer(burn_signer, false)?;
                if burn_signer.key.ne(&self.mint_burn_admin) {
                    msg!("Burn signer does not match vault burn signer");
                    return Err(VaultError::VaultMintBurnAdminInvalid.into());
                }
            } else {
                msg!("Mint signer is required for vault mint");
                return Err(VaultError::VaultMintBurnAdminInvalid.into());
            }
        }
        Ok(())
    }

    // ------------------------------------------
    // Minting and burning
    // ------------------------------------------

    /// Calculate the maximum amount of tokens that can be withdrawn from the vault given the VRT
    /// amount. This is the pro-rata share of the total tokens deposited in the vault.
    pub fn calculate_assets_returned_amount(&self, vrt_amount: u64) -> Result<u64, VaultError> {
        vrt_amount
            .checked_mul(self.tokens_deposited)
            .and_then(|x| x.checked_div(self.vrt_supply))
            .ok_or(VaultError::VaultOverflow)
    }

    /// Calculate the amount of VRT tokens to mint based on the amount of tokens deposited in the vault.
    /// If no tokens have been deposited, the amount is equal to the amount passed in.
    /// Otherwise, the amount is calculated as the pro-rata share of the total VRT supply.
    pub fn calculate_vrt_mint_amount(&self, amount: u64) -> Result<u64, VaultError> {
        if self.tokens_deposited == 0 {
            return Ok(amount);
        }

        amount
            .checked_mul(self.vrt_supply)
            .and_then(|x| x.checked_div(self.tokens_deposited))
            .ok_or(VaultError::VaultOverflow)
    }

    /// Calculate the amount of tokens collected as a fee for depositing tokens in the vault.
    pub fn calculate_deposit_fee(&self, vrt_amount: u64) -> Result<u64, VaultError> {
        let fee = vrt_amount
            .checked_mul(self.deposit_fee_bps as u64)
            .ok_or(VaultError::VaultOverflow)?
            .div_ceil(10_000);
        Ok(fee)
    }

    /// Calculate the amount of tokens collected as a fee for withdrawing tokens from the vault.
    pub fn calculate_withdraw_fee(&self, vrt_amount: u64) -> Result<u64, VaultError> {
        let fee = vrt_amount
            .checked_mul(self.withdrawal_fee_bps as u64)
            .ok_or(VaultError::VaultOverflow)?
            .div_ceil(10_000);
        Ok(fee)
    }

    pub fn mint_with_fee(
        &mut self,
        amount_in: u64,
        min_amount_out: u64,
    ) -> Result<MintSummary, VaultError> {
        let vault_token_amount_after_deposit = self
            .tokens_deposited
            .checked_add(amount_in)
            .ok_or(VaultError::VaultOverflow)?;
        if vault_token_amount_after_deposit > self.capacity {
            msg!("Amount exceeds vault capacity");
            return Err(VaultError::VaultCapacityExceeded);
        }

        let vrt_mint_amount = self.calculate_vrt_mint_amount(amount_in)?;
        let vrt_to_fee_wallet = self.calculate_deposit_fee(vrt_mint_amount)?;
        let vrt_to_depositor = vrt_mint_amount
            .checked_sub(vrt_to_fee_wallet)
            .ok_or(VaultError::VaultUnderflow)?;

        if vrt_to_depositor < min_amount_out {
            msg!(
                "Slippage error, expected more than {} out, got {}",
                min_amount_out,
                vrt_to_depositor
            );
            return Err(VaultError::SlippageError);
        }

        self.vrt_supply = self
            .vrt_supply
            .checked_add(vrt_mint_amount)
            .ok_or(VaultError::VaultOverflow)?;
        self.tokens_deposited = vault_token_amount_after_deposit;

        Ok(MintSummary {
            vrt_to_depositor,
            vrt_to_fee_wallet,
        })
    }

<<<<<<< HEAD
    /// Checks to see if the vault needs updating, which is defined as the epoch of the last update
    /// slot being less than the current epoch.
    ///
    /// # Arguments
    /// * `slot` - The current slot
    /// * `epoch_length` - The epoch length
    ///
    /// # Returns
    /// `true` if the vault needs updating, `false` otherwise
    #[inline(always)]
    pub fn is_update_needed(&self, slot: u64, epoch_length: u64) -> bool {
        let last_updated_epoch = self
            .last_full_state_update_slot
            .checked_div(epoch_length)
            .unwrap();
        let current_epoch = slot.checked_div(epoch_length).unwrap();
        last_updated_epoch < current_epoch
=======
    pub fn burn_with_fee(
        &mut self,
        amount_in: u64,
        min_amount_out: u64,
    ) -> Result<BurnSummary, VaultError> {
        if amount_in == 0 {
            msg!("Amount in is zero");
            return Err(VaultError::VaultUnderflow);
        }
        if amount_in > self.vrt_supply {
            msg!("Amount exceeds vault VRT supply");
            return Err(VaultError::VaultInsufficientFunds);
        }
        let fee_amount = self.calculate_withdraw_fee(amount_in)?;
        let amount_to_burn = amount_in
            .checked_sub(fee_amount)
            .ok_or(VaultError::VaultUnderflow)?;

        let amount_out = amount_to_burn
            .checked_mul(self.tokens_deposited)
            .and_then(|x| x.checked_div(self.vrt_supply))
            .ok_or(VaultError::VaultOverflow)?;

        let max_withdrawable = self
            .tokens_deposited
            .checked_sub(self.delegation_state.total_security()?)
            .ok_or(VaultError::VaultUnderflow)?;

        // The vault shall not be able to withdraw more than the max withdrawable amount
        if amount_out > max_withdrawable {
            msg!("Amount out exceeds max withdrawable amount");
            return Err(VaultError::VaultUnderflow);
        }

        // Slippage check
        if amount_out < min_amount_out {
            msg!(
                "Slippage error, expected more than {} out, got {}",
                min_amount_out,
                amount_out
            );
            return Err(VaultError::SlippageError);
        }

        self.vrt_supply = self
            .vrt_supply
            .checked_sub(amount_to_burn)
            .ok_or(VaultError::VaultUnderflow)?;
        self.tokens_deposited = self
            .tokens_deposited
            .checked_sub(amount_out)
            .ok_or(VaultError::VaultUnderflow)?;

        Ok(BurnSummary {
            fee_amount,
            burn_amount: amount_to_burn,
            out_amount: amount_out,
        })
    }

    pub fn delegate(&mut self, amount: u64) -> Result<(), VaultError> {
        if self.tokens_deposited == 0 || self.vrt_supply == 0 {
            msg!("No tokens deposited in vault");
            return Err(VaultError::VaultUnderflow);
        }

        // there is some protection built-in to the vault to avoid over delegating assets
        let vrt_reserve = self
            .vrt_cooling_down_amount
            .checked_add(self.vrt_ready_to_claim_amount)
            .and_then(|x| x.checked_add(self.vrt_enqueued_for_cooldown_amount))
            .ok_or(VaultError::VaultOverflow)?;
        let amount_to_reserve_for_vrts = vrt_reserve
            .checked_mul(self.tokens_deposited)
            .and_then(|x| x.checked_div(self.vrt_supply))
            .ok_or(VaultError::VaultOverflow)?;

        let amount_available_for_delegation = self
            .tokens_deposited
            .checked_sub(self.delegation_state.total_security()?)
            .and_then(|x| x.checked_sub(amount_to_reserve_for_vrts))
            .ok_or(VaultError::VaultUnderflow)?;

        if amount > amount_available_for_delegation {
            msg!("Insufficient funds in vault for delegation");
            return Err(VaultError::VaultInsufficientFunds);
        }

        self.delegation_state.delegate(amount)?;

        Ok(())
>>>>>>> daa2c157
    }

    // ------------------------------------------
    // Serialization & Deserialization
    // ------------------------------------------

    /// Returns the seeds for the PDA
    pub fn seeds(base: &Pubkey) -> Vec<Vec<u8>> {
        vec![b"vault".as_ref().to_vec(), base.to_bytes().to_vec()]
    }

    /// Find the program address for the Vault
    ///
    /// # Arguments
    /// * `program_id` - The program ID
    /// * `base` - The base account used as a PDA seed
    ///
    /// # Returns
    /// * [`Pubkey`] - The program address
    /// * `u8` - The bump seed
    /// * `Vec<Vec<u8>>` - The seeds used to generate the PDA
    pub fn find_program_address(program_id: &Pubkey, base: &Pubkey) -> (Pubkey, u8, Vec<Vec<u8>>) {
        let seeds = Self::seeds(base);
        let seeds_iter: Vec<_> = seeds.iter().map(|s| s.as_slice()).collect();
        let (pda, bump) = Pubkey::find_program_address(&seeds_iter, program_id);
        (pda, bump, seeds)
    }

    /// Loads the [`Vault`] account
    ///
    /// # Arguments
    /// * `program_id` - The program ID
    /// * `account` - The account to load
    /// * `expect_writable` - Whether the account should be writable
    ///
    /// # Returns
    /// * `Result<(), ProgramError>` - The result of the operation
    pub fn load(
        program_id: &Pubkey,
        account: &AccountInfo,
        expect_writable: bool,
    ) -> Result<(), ProgramError> {
        if account.owner.ne(program_id) {
            msg!("Vault account has an invalid owner");
            return Err(ProgramError::InvalidAccountOwner);
        }
        if account.data_is_empty() {
            msg!("Vault account data is empty");
            return Err(ProgramError::InvalidAccountData);
        }
        if expect_writable && !account.is_writable {
            msg!("Vault account is not writable");
            return Err(ProgramError::InvalidAccountData);
        }
        if account.data.borrow()[0].ne(&Self::DISCRIMINATOR) {
            msg!("Vault account discriminator is invalid");
            return Err(ProgramError::InvalidAccountData);
        }
        let base = Self::try_from_slice_unchecked(&account.data.borrow())?.base;
        if account
            .key
            .ne(&Self::find_program_address(program_id, &base).0)
        {
            msg!("Vault account is not at the correct PDA");
            return Err(ProgramError::InvalidAccountData);
        }
        Ok(())
    }
}

#[cfg(test)]
mod tests {
    use std::{cell::RefCell, rc::Rc};

    use jito_vault_sdk::error::VaultError;
    use solana_program::{account_info::AccountInfo, program_error::ProgramError, pubkey::Pubkey};

    use crate::{
        delegation_state::DelegationState,
        vault::{BurnSummary, MintSummary, Vault},
    };

    #[test]
    fn test_update_secondary_admin_ok() {
        let old_admin = Pubkey::new_unique();
        let mut vault = Vault::new(
            Pubkey::new_unique(),
            Pubkey::new_unique(),
            old_admin,
            0,
            Pubkey::new_unique(),
            0,
            0,
            0,
            0,
        );
        vault.mint_burn_admin = old_admin;

        assert_eq!(vault.delegation_admin, old_admin);
        assert_eq!(vault.operator_admin, old_admin);
        assert_eq!(vault.ncn_admin, old_admin);
        assert_eq!(vault.slasher_admin, old_admin);
        assert_eq!(vault.capacity_admin, old_admin);
        assert_eq!(vault.fee_wallet, old_admin);
        assert_eq!(vault.mint_burn_admin, old_admin);
        assert_eq!(vault.withdraw_admin, old_admin);
        assert_eq!(vault.fee_admin, old_admin);

        let new_admin = Pubkey::new_unique();
        vault.update_secondary_admin(&old_admin, &new_admin);

        assert_eq!(vault.delegation_admin, new_admin);
        assert_eq!(vault.operator_admin, new_admin);
        assert_eq!(vault.ncn_admin, new_admin);
        assert_eq!(vault.slasher_admin, new_admin);
        assert_eq!(vault.capacity_admin, new_admin);
        assert_eq!(vault.fee_wallet, new_admin);
        assert_eq!(vault.mint_burn_admin, new_admin);
        assert_eq!(vault.withdraw_admin, new_admin);
        assert_eq!(vault.fee_admin, new_admin);
    }

    #[test]
    fn test_mint_simple_ok() {
        let mut vault = Vault::new(
            Pubkey::new_unique(),
            Pubkey::new_unique(),
            Pubkey::new_unique(),
            0,
            Pubkey::new_unique(),
            0,
            0,
            0,
        );
        let MintSummary {
            vrt_to_depositor,
            vrt_to_fee_wallet,
        } = vault.mint_with_fee(100, 100).unwrap();
        assert_eq!(vrt_to_depositor, 100);
        assert_eq!(vrt_to_fee_wallet, 0);
    }

    #[test]
    fn test_mint_with_deposit_fee_ok() {
        let mut vault = Vault::new(
            Pubkey::new_unique(),
            Pubkey::new_unique(),
            Pubkey::new_unique(),
            0,
            Pubkey::new_unique(),
            100,
            0,
            0,
        );
        let MintSummary {
            vrt_to_depositor,
            vrt_to_fee_wallet,
        } = vault.mint_with_fee(100, 99).unwrap();
        assert_eq!(vrt_to_depositor, 99);
        assert_eq!(vrt_to_fee_wallet, 1);
        assert_eq!(vault.tokens_deposited, 100);
        assert_eq!(vault.vrt_supply, 100);
    }

    #[test]
    fn test_mint_less_than_slippage_fails() {
        let mut vault = Vault::new(
            Pubkey::new_unique(),
            Pubkey::new_unique(),
            Pubkey::new_unique(),
            0,
            Pubkey::new_unique(),
            100,
            1,
            0,
            0,
        );
        assert_eq!(
            vault.mint_with_fee(100, 100),
            Err(VaultError::SlippageError)
        );
    }

    #[test]
    fn test_deposit_ratio_after_slashed_ok() {
        let mut vault = Vault::new(
            Pubkey::new_unique(),
            Pubkey::new_unique(),
            Pubkey::new_unique(),
            0,
            Pubkey::new_unique(),
            0,
            0,
            0,
            0,
        );
        vault.tokens_deposited = 90;
        vault.vrt_supply = 100;

        let MintSummary {
            vrt_to_depositor, ..
        } = vault.mint_with_fee(100, 111).unwrap();
        assert_eq!(vrt_to_depositor, 111);
        assert_eq!(vault.tokens_deposited, 190);
        assert_eq!(vault.vrt_supply, 211);
    }

    #[test]
    fn test_deposit_ratio_after_reward_ok() {
        let mut vault = Vault::new(
            Pubkey::new_unique(),
            Pubkey::new_unique(),
            Pubkey::new_unique(),
            0,
            Pubkey::new_unique(),
            0,
            0,
            0,
            0,
        );
        vault.tokens_deposited = 200;
        vault.vrt_supply = 100;

        let MintSummary {
            vrt_to_depositor, ..
        } = vault.mint_with_fee(100, 50).unwrap();
        assert_eq!(vrt_to_depositor, 50);
        assert_eq!(vault.tokens_deposited, 300);
        assert_eq!(vault.vrt_supply, 150);
    }

    #[test]
    fn test_mint_burn_no_admin() {
        let vault = Vault::new(
            Pubkey::new_unique(),
            Pubkey::new_unique(),
            Pubkey::new_unique(),
            0,
            Pubkey::new_unique(),
            0,
            0,
            0,
        );
        assert_eq!(vault.check_mint_burn_admin(None), Ok(()));
    }

    #[test]
    fn test_mint_burn_signer_account_missing() {
        let mut vault = Vault::new(
            Pubkey::new_unique(),
            Pubkey::new_unique(),
            Pubkey::new_unique(),
            0,
            Pubkey::new_unique(),
            0,
            0,
            0,
        );
        vault.mint_burn_admin = Pubkey::new_unique();
        let err = vault.check_mint_burn_admin(None).unwrap_err();
        assert_eq!(
            err,
            ProgramError::Custom(VaultError::VaultMintBurnAdminInvalid.into())
        );
    }

    #[test]
    fn test_mint_burn_signer_address_not_signer() {
        let mut vault = Vault::new(
            Pubkey::new_unique(),
            Pubkey::new_unique(),
            Pubkey::new_unique(),
            0,
            Pubkey::new_unique(),
            0,
            0,
            0,
        );
        vault.mint_burn_admin = Pubkey::new_unique();

        let mut binding_lamports = 0;
        let lamports = Rc::new(RefCell::new(&mut binding_lamports));
        let mut data: Vec<u8> = vec![0];
        let data = Rc::new(RefCell::new(data.as_mut_slice()));
        let not_signer = AccountInfo {
            key: &vault.mint_burn_admin,
            is_signer: false,
            is_writable: false,
            lamports,
            data,
            owner: &Pubkey::new_unique(),
            executable: false,
            rent_epoch: 0,
        };
        let err = vault.check_mint_burn_admin(Some(&not_signer)).unwrap_err();
        assert_eq!(err, ProgramError::MissingRequiredSignature);
    }

    #[test]
    fn test_mint_burn_signer_address_invalid() {
        let mut vault = Vault::new(
            Pubkey::new_unique(),
            Pubkey::new_unique(),
            Pubkey::new_unique(),
            0,
            Pubkey::new_unique(),
            0,
            0,
            0,
        );
        vault.mint_burn_admin = Pubkey::new_unique();

        let mut binding_lamports = 0;
        let lamports = Rc::new(RefCell::new(&mut binding_lamports));
        let mut data: Vec<u8> = vec![0];
        let data = Rc::new(RefCell::new(data.as_mut_slice()));
        let wrong_address_and_signer = AccountInfo {
            key: &Pubkey::new_unique(),
            is_signer: true,
            is_writable: false,
            lamports,
            data,
            owner: &Pubkey::new_unique(),
            executable: false,
            rent_epoch: 0,
        };
        let err = vault
            .check_mint_burn_admin(Some(&wrong_address_and_signer))
            .unwrap_err();
        assert_eq!(
            err,
            ProgramError::Custom(VaultError::VaultMintBurnAdminInvalid.into())
        );
    }

    #[test]
    fn test_burn_with_fee_ok() {
        let mut vault = Vault::new(
            Pubkey::new_unique(),
            Pubkey::new_unique(),
            Pubkey::new_unique(),
            0,
            Pubkey::new_unique(),
            0,
            100,
            0,
        );
        vault.tokens_deposited = 100;
        vault.vrt_supply = 100;

        let BurnSummary {
            fee_amount,
            burn_amount,
            out_amount,
        } = vault.burn_with_fee(100, 99).unwrap();
        assert_eq!(fee_amount, 1);
        assert_eq!(burn_amount, 99);
        assert_eq!(out_amount, 99);
    }

    #[test]
    fn test_burn_too_much_fails() {
        let mut vault = Vault::new(
            Pubkey::new_unique(),
            Pubkey::new_unique(),
            Pubkey::new_unique(),
            0,
            Pubkey::new_unique(),
            0,
            100,
            0,
        );
        vault.tokens_deposited = 100;
        vault.vrt_supply = 100;

        assert_eq!(
            vault.burn_with_fee(101, 100),
            Err(VaultError::VaultInsufficientFunds)
        );
    }

    #[test]
    fn test_burn_zero_fails() {
        let mut vault = Vault::new(
            Pubkey::new_unique(),
            Pubkey::new_unique(),
            Pubkey::new_unique(),
            0,
            Pubkey::new_unique(),
            0,
            100,
            0,
        );
        vault.tokens_deposited = 100;
        vault.vrt_supply = 100;
        assert_eq!(vault.burn_with_fee(0, 0), Err(VaultError::VaultUnderflow));
    }

    #[test]
    fn test_burn_slippage_exceeded_fails() {
        let mut vault = Vault::new(
            Pubkey::new_unique(),
            Pubkey::new_unique(),
            Pubkey::new_unique(),
            0,
            Pubkey::new_unique(),
            0,
            100,
            0,
        );
        vault.tokens_deposited = 100;
        vault.vrt_supply = 100;
        assert_eq!(
            vault.burn_with_fee(100, 100),
            Err(VaultError::SlippageError)
        );
    }

    #[test]
    fn test_burn_with_delegation_ok() {
        let mut vault = Vault::new(
            Pubkey::new_unique(),
            Pubkey::new_unique(),
            Pubkey::new_unique(),
            0,
            Pubkey::new_unique(),
            0,
            0,
            0,
        );
        vault.vrt_supply = 100;
        vault.tokens_deposited = 100;

        vault.delegation_state = DelegationState {
            staked_amount: 10,
            enqueued_for_cooldown_amount: 10,
            cooling_down_amount: 10,
            enqueued_for_withdraw_amount: 10,
            cooling_down_for_withdraw_amount: 10,
        };

        let BurnSummary {
            fee_amount,
            burn_amount,
            out_amount,
        } = vault.burn_with_fee(50, 50).unwrap();
        assert_eq!(fee_amount, 0);
        assert_eq!(burn_amount, 50);
        assert_eq!(out_amount, 50);
        assert_eq!(vault.tokens_deposited, 50);
        assert_eq!(vault.vrt_supply, 50);
    }

    #[test]
    fn test_burn_more_than_withdrawable_fails() {
        let mut vault = Vault::new(
            Pubkey::new_unique(),
            Pubkey::new_unique(),
            Pubkey::new_unique(),
            0,
            Pubkey::new_unique(),
            0,
            0,
            0,
        );
        vault.vrt_supply = 100;
        vault.tokens_deposited = 100;

        vault.delegation_state = DelegationState {
            staked_amount: 10,
            enqueued_for_cooldown_amount: 10,
            cooling_down_amount: 10,
            enqueued_for_withdraw_amount: 10,
            cooling_down_for_withdraw_amount: 10,
        };

        assert_eq!(vault.burn_with_fee(51, 50), Err(VaultError::VaultUnderflow));
    }

    #[test]
    fn test_burn_all_delegated() {
        let mut vault = Vault::new(
            Pubkey::new_unique(),
            Pubkey::new_unique(),
            Pubkey::new_unique(),
            0,
            Pubkey::new_unique(),
            0,
            0,
            0,
        );
        vault.vrt_supply = 100;
        vault.tokens_deposited = 100;
        vault.delegation_state = DelegationState {
            staked_amount: 100,
            enqueued_for_cooldown_amount: 0,
            cooling_down_amount: 0,
            enqueued_for_withdraw_amount: 0,
            cooling_down_for_withdraw_amount: 0,
        };

        let result = vault.burn_with_fee(1, 0);
        assert_eq!(result, Err(VaultError::VaultUnderflow));
    }

    #[test]
    fn test_burn_rounding_issues() {
        let mut vault = Vault::new(
            Pubkey::new_unique(),
            Pubkey::new_unique(),
            Pubkey::new_unique(),
            0,
            Pubkey::new_unique(),
            0,
            0,
            0,
        );
        vault.vrt_supply = 1_000_000;
        vault.tokens_deposited = 1_000_000;

        let result = vault.burn_with_fee(1, 0).unwrap();
        assert_eq!(result.out_amount, 1);
        assert_eq!(vault.tokens_deposited, 999_999);
        assert_eq!(vault.vrt_supply, 999_999);
    }

    #[test]
    fn test_burn_max_values() {
        let mut vault = Vault::new(
            Pubkey::new_unique(),
            Pubkey::new_unique(),
            Pubkey::new_unique(),
            0,
            Pubkey::new_unique(),
            0,
            0,
            0,
        );
        vault.vrt_supply = u64::MAX;
        vault.tokens_deposited = u64::MAX;

        assert_eq!(
            vault.burn_with_fee(u64::MAX, u64::MAX - 1).unwrap_err(),
            VaultError::VaultOverflow
        );
    }

    #[test]
    fn test_burn_different_fees() {
        let mut vault = Vault::new(
            Pubkey::new_unique(),
            Pubkey::new_unique(),
            Pubkey::new_unique(),
            0,
            Pubkey::new_unique(),
            0,
            500, // 5% withdrawal fee
            0,
        );
        vault.vrt_supply = 10000;
        vault.tokens_deposited = 10000;

        let result = vault.burn_with_fee(1000, 900).unwrap();
        assert_eq!(result.fee_amount, 50);
        assert_eq!(result.burn_amount, 950);
        assert_eq!(result.out_amount, 950);
    }

    #[test]
    fn test_mint_at_max_capacity() {
        let mut vault = Vault::new(
            Pubkey::new_unique(),
            Pubkey::new_unique(),
            Pubkey::new_unique(),
            0,
            Pubkey::new_unique(),
            0,
            0,
            0,
        );
        vault.capacity = 1000;
        vault.vrt_supply = 1000;
        vault.tokens_deposited = 900;

        let result = vault.mint_with_fee(100, 111).unwrap();
        assert_eq!(result.vrt_to_depositor, 111);
        assert_eq!(vault.tokens_deposited, 1000);

        // Attempt to mint beyond capacity
        let result = vault.mint_with_fee(1, 1);
        assert_eq!(result, Err(VaultError::VaultCapacityExceeded));
    }

    #[test]
    fn test_mint_small_amounts() {
        let mut vault = Vault::new(
            Pubkey::new_unique(),
            Pubkey::new_unique(),
            Pubkey::new_unique(),
            0,
            Pubkey::new_unique(),
            0,
            0,
            0,
        );
        vault.tokens_deposited = 1_000_000;
        vault.vrt_supply = 1_000_000;

        let result = vault.mint_with_fee(1, 1).unwrap();
        assert_eq!(result.vrt_to_depositor, 1);
        assert_eq!(vault.tokens_deposited, 1_000_001);
        assert_eq!(vault.vrt_supply, 1_000_001);
    }

    #[test]
    fn test_mint_different_fees() {
        let mut vault = Vault::new(
            Pubkey::new_unique(),
            Pubkey::new_unique(),
            Pubkey::new_unique(),
            0,
            Pubkey::new_unique(),
            500, // 5% deposit fee
            0,
            0,
        );

        let result = vault.mint_with_fee(1000, 950).unwrap();
        assert_eq!(result.vrt_to_depositor, 950);
        assert_eq!(result.vrt_to_fee_wallet, 50);
        assert_eq!(vault.tokens_deposited, 1000);
        assert_eq!(vault.vrt_supply, 1000);
    }

    #[test]
    fn test_mint_empty_vault() {
        let mut vault = Vault::new(
            Pubkey::new_unique(),
            Pubkey::new_unique(),
            Pubkey::new_unique(),
            0,
            Pubkey::new_unique(),
            0,
            0,
            0,
        );

        let result = vault.mint_with_fee(1000, 1000).unwrap();
        assert_eq!(result.vrt_to_depositor, 1000);
        assert_eq!(result.vrt_to_fee_wallet, 0);
        assert_eq!(vault.tokens_deposited, 1000);
        assert_eq!(vault.vrt_supply, 1000);
    }

    #[test]
    fn test_mint_slippage_protection() {
        let mut vault = Vault::new(
            Pubkey::new_unique(),
            Pubkey::new_unique(),
            Pubkey::new_unique(),
            0,
            Pubkey::new_unique(),
            100, // 1% deposit fee
            0,
            0,
        );
        vault.tokens_deposited = 10000;
        vault.vrt_supply = 10000;

        // Successful mint within slippage tolerance
        let result = vault.mint_with_fee(1000, 990).unwrap();
        assert_eq!(result.vrt_to_depositor, 990);

        // Failed mint due to slippage
        let result = vault.mint_with_fee(1000, 991);
        assert_eq!(result, Err(VaultError::SlippageError));
    }

    #[test]
    fn test_mint_small_fee() {
        let mut vault = Vault::new(
            Pubkey::new_unique(),
            Pubkey::new_unique(),
            Pubkey::new_unique(),
            0,
            Pubkey::new_unique(),
            1,
            0,
            0,
        );
        let MintSummary {
            vrt_to_depositor,
            vrt_to_fee_wallet,
        } = vault.mint_with_fee(1, 0).unwrap();
        assert_eq!(vrt_to_depositor, 0);
        assert_eq!(vrt_to_fee_wallet, 1);
    }

    #[test]
    fn test_burn_small_fee() {
        let mut vault = Vault::new(
            Pubkey::new_unique(),
            Pubkey::new_unique(),
            Pubkey::new_unique(),
            0,
            Pubkey::new_unique(),
            0,
            1,
            0,
        );
        vault.mint_with_fee(1, 1).unwrap();
        let BurnSummary {
            fee_amount,
            burn_amount,
            out_amount,
        } = vault.burn_with_fee(1, 0).unwrap();
        assert_eq!(fee_amount, 1);
        assert_eq!(burn_amount, 0);
        assert_eq!(out_amount, 0);
    }

    #[test]
    fn test_delegate_ok() {
        let mut vault = Vault::new(
            Pubkey::new_unique(),
            Pubkey::new_unique(),
            Pubkey::new_unique(),
            0,
            Pubkey::new_unique(),
            0,
            0,
            0,
        );
        vault.tokens_deposited = 1000;
        vault.vrt_supply = 1000;
        vault.delegate(1000).unwrap();
    }

    #[test]
    fn test_delegate_more_than_available_fails() {
        let mut vault = Vault::new(
            Pubkey::new_unique(),
            Pubkey::new_unique(),
            Pubkey::new_unique(),
            0,
            Pubkey::new_unique(),
            0,
            0,
            0,
        );
        vault.tokens_deposited = 1000;
        vault.vrt_supply = 1000;
        assert_eq!(
            vault.delegate(1001),
            Err(VaultError::VaultInsufficientFunds)
        );
    }

    #[test]
    fn test_delegate_more_than_available_with_delegate_state_fails() {
        let mut vault = Vault::new(
            Pubkey::new_unique(),
            Pubkey::new_unique(),
            Pubkey::new_unique(),
            0,
            Pubkey::new_unique(),
            0,
            0,
            0,
        );
        vault.tokens_deposited = 1000;
        vault.vrt_supply = 1000;
        vault.delegation_state = DelegationState {
            staked_amount: 500,
            enqueued_for_cooldown_amount: 200,
            cooling_down_amount: 100,
            enqueued_for_withdraw_amount: 100,
            cooling_down_for_withdraw_amount: 0,
        };
        assert_eq!(vault.delegate(101), Err(VaultError::VaultInsufficientFunds));
    }

    #[test]
    fn test_delegate_with_delegate_state_ok() {
        let mut vault = Vault::new(
            Pubkey::new_unique(),
            Pubkey::new_unique(),
            Pubkey::new_unique(),
            0,
            Pubkey::new_unique(),
            0,
            0,
            0,
        );
        vault.tokens_deposited = 1000;
        vault.vrt_supply = 1000;
        vault.delegation_state = DelegationState {
            staked_amount: 500,
            enqueued_for_cooldown_amount: 200,
            cooling_down_amount: 100,
            enqueued_for_withdraw_amount: 100,
            cooling_down_for_withdraw_amount: 0,
        };
        vault.delegate(100).unwrap();
    }

    #[test]
    fn test_delegate_with_vrt_reserves_ok() {
        let mut vault = Vault::new(
            Pubkey::new_unique(),
            Pubkey::new_unique(),
            Pubkey::new_unique(),
            0,
            Pubkey::new_unique(),
            0,
            0,
            0,
        );
        vault.tokens_deposited = 1000;
        vault.vrt_supply = 1000;
        vault.vrt_ready_to_claim_amount = 100;

        vault.delegate(900).unwrap();
    }

    #[test]
    fn test_delegate_more_than_vrt_reserves_fails() {
        let mut vault = Vault::new(
            Pubkey::new_unique(),
            Pubkey::new_unique(),
            Pubkey::new_unique(),
            0,
            Pubkey::new_unique(),
            0,
            0,
            0,
        );
        vault.tokens_deposited = 1000;
        vault.vrt_supply = 1000;
        vault.vrt_ready_to_claim_amount = 100;

        assert_eq!(vault.delegate(901), Err(VaultError::VaultInsufficientFunds));
    }

    #[test]
    fn test_delegate_with_vrt_reserves_and_delegated_assets_ok() {
        let mut vault = Vault::new(
            Pubkey::new_unique(),
            Pubkey::new_unique(),
            Pubkey::new_unique(),
            0,
            Pubkey::new_unique(),
            0,
            0,
            0,
        );
        vault.tokens_deposited = 1000;
        vault.vrt_supply = 1000;
        vault.vrt_ready_to_claim_amount = 100;
        vault.delegation_state = DelegationState {
            staked_amount: 100,
            enqueued_for_cooldown_amount: 100,
            cooling_down_amount: 100,
            enqueued_for_withdraw_amount: 100,
            cooling_down_for_withdraw_amount: 100,
        };

        vault.delegate(400).unwrap();
    }

    #[test]
    fn test_delegate_with_vrt_reserves_and_delegated_assets_too_much_fails() {
        let mut vault = Vault::new(
            Pubkey::new_unique(),
            Pubkey::new_unique(),
            Pubkey::new_unique(),
            0,
            Pubkey::new_unique(),
            0,
            0,
            0,
        );
        vault.tokens_deposited = 1000;
        vault.vrt_supply = 1000;
        vault.vrt_ready_to_claim_amount = 100;
        vault.delegation_state = DelegationState {
            staked_amount: 100,
            enqueued_for_cooldown_amount: 100,
            cooling_down_amount: 100,
            enqueued_for_withdraw_amount: 100,
            cooling_down_for_withdraw_amount: 100,
        };

        assert_eq!(vault.delegate(601), Err(VaultError::VaultInsufficientFunds));
    }

    #[test]
    fn test_delegate_with_vrt_reserves_and_delegated_assets_cooling_down_fails() {
        let mut vault = Vault::new(
            Pubkey::new_unique(),
            Pubkey::new_unique(),
            Pubkey::new_unique(),
            0,
            Pubkey::new_unique(),
            0,
            0,
            0,
        );
        vault.tokens_deposited = 1000;
        vault.vrt_supply = 900;
        vault.vrt_ready_to_claim_amount = 500;
        vault.delegation_state = DelegationState {
            staked_amount: 0,
            enqueued_for_cooldown_amount: 0,
            cooling_down_amount: 0,
            enqueued_for_withdraw_amount: 500,
            cooling_down_for_withdraw_amount: 400,
        };
        assert_eq!(vault.delegate(100), Err(VaultError::VaultUnderflow));
    }
}<|MERGE_RESOLUTION|>--- conflicted
+++ resolved
@@ -437,25 +437,6 @@
         })
     }
 
-<<<<<<< HEAD
-    /// Checks to see if the vault needs updating, which is defined as the epoch of the last update
-    /// slot being less than the current epoch.
-    ///
-    /// # Arguments
-    /// * `slot` - The current slot
-    /// * `epoch_length` - The epoch length
-    ///
-    /// # Returns
-    /// `true` if the vault needs updating, `false` otherwise
-    #[inline(always)]
-    pub fn is_update_needed(&self, slot: u64, epoch_length: u64) -> bool {
-        let last_updated_epoch = self
-            .last_full_state_update_slot
-            .checked_div(epoch_length)
-            .unwrap();
-        let current_epoch = slot.checked_div(epoch_length).unwrap();
-        last_updated_epoch < current_epoch
-=======
     pub fn burn_with_fee(
         &mut self,
         amount_in: u64,
@@ -547,7 +528,6 @@
         self.delegation_state.delegate(amount)?;
 
         Ok(())
->>>>>>> daa2c157
     }
 
     // ------------------------------------------
@@ -681,6 +661,7 @@
             0,
             0,
             0,
+            0,
         );
         let MintSummary {
             vrt_to_depositor,
@@ -723,7 +704,6 @@
             100,
             1,
             0,
-            0,
         );
         assert_eq!(
             vault.mint_with_fee(100, 100),
@@ -763,7 +743,6 @@
             Pubkey::new_unique(),
             0,
             Pubkey::new_unique(),
-            0,
             0,
             0,
             0,
@@ -1193,6 +1172,7 @@
             0,
             0,
             0,
+            0,
         );
 
         let result = vault.mint_with_fee(1000, 1000).unwrap();
