--- conflicted
+++ resolved
@@ -154,11 +154,7 @@
 impl Vault {
     pub const MAX_REWARD_DELTA_BPS: u16 = 50; // 0.5%
     pub const MIN_WITHDRAWAL_SLIPPAGE_BPS: u16 = 50; // 0.5%
-<<<<<<< HEAD
-    pub const INITIALIZATION_TOKEN_AMOUNT: u64 = 10_000;
-=======
     pub const DEFAULT_INITIALIZATION_TOKEN_AMOUNT: u64 = 10_000;
->>>>>>> ef6efd16
 
     #[allow(clippy::too_many_arguments)]
     pub fn new(
@@ -2529,16 +2525,9 @@
         let result = check_fee(10000, 10000, 1000, 1000, MAX_FEE_BPS + 1);
         assert_eq!(result, Err(VaultError::VaultFeeCapExceeded));
     }
-
-    #[test]
-<<<<<<< HEAD
+    #[test]
     fn test_set_program_fee_bps() {
-=======
-    fn test_initialize_vault_override_deposit_fee_bps() {
-        use solana_program::{account_info::AccountInfo, program_error::ProgramError};
-
-        // Create a basic vault
->>>>>>> ef6efd16
+              // Create a basic vault
         let mut vault = Vault::new(
             Pubkey::new_unique(),
             Pubkey::new_unique(),
@@ -2553,9 +2542,8 @@
             0,
         )
         .unwrap();
-
-<<<<<<< HEAD
-        // Test setting fee to 0 (minimum value)
+      
+              // Test setting fee to 0 (minimum value)
         assert_eq!(vault.set_program_fee_bps(0), Ok(()));
         assert_eq!(vault.program_fee_bps(), 0);
 
@@ -2612,7 +2600,29 @@
         );
         // Verify fee remains unchanged after failed attempt
         assert_eq!(vault.withdrawal_fee_bps(), MAX_FEE_BPS);
-=======
+  }
+      
+      
+    #[test]
+    fn test_initialize_vault_override_deposit_fee_bps() {
+        use solana_program::{account_info::AccountInfo, program_error::ProgramError};
+
+        // Create a basic vault
+        let mut vault = Vault::new(
+            Pubkey::new_unique(),
+            Pubkey::new_unique(),
+            Pubkey::new_unique(),
+            0,
+            Pubkey::new_unique(),
+            0,
+            0,
+            0,
+            0,
+            0,
+            0,
+        )
+        .unwrap();
+
         // Create account info for tests
         let key = Pubkey::new_unique();
         let owner = Pubkey::new_unique();
@@ -2667,6 +2677,5 @@
             Ok(())
         );
         assert_eq!(vault.deposit_fee_bps(), MAX_FEE_BPS);
->>>>>>> ef6efd16
     }
 }