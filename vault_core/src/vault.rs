--- conflicted
+++ resolved
@@ -2540,30 +2540,24 @@
         let result = check_fee(10000, 10000, 1000, 1000, MAX_BPS + 1);
         assert_eq!(result, Err(VaultError::VaultFeeCapExceeded));
     }
-<<<<<<< HEAD
-
+  
+  
     #[test]
     fn test_last_start_state_update_slot() {
         // Create a new vault with initial slot
         let initial_slot = 12345;
-=======
-    #[test]
-    fn test_set_program_fee_bps() {
-        // Create a basic vault
->>>>>>> e66e86df
-        let mut vault = Vault::new(
-            Pubkey::new_unique(),
-            Pubkey::new_unique(),
-            Pubkey::new_unique(),
-            0,
-            Pubkey::new_unique(),
-            0,
-            0,
-            0,
-            0,
-            0,
-<<<<<<< HEAD
-            initial_slot,
+              let mut vault = Vault::new(
+            Pubkey::new_unique(),
+            Pubkey::new_unique(),
+            Pubkey::new_unique(),
+            0,
+            Pubkey::new_unique(),
+            0,
+            0,
+            0,
+            0,
+            0,
+                            initial_slot,
         )
         .unwrap();
 
@@ -2581,8 +2575,73 @@
     #[test]
     fn test_reserved_space() {
         // Create a default vault
-        let vault = Vault::new(
-=======
+        let vault = Vault::new(            Pubkey::new_unique(),
+            Pubkey::new_unique(),
+            Pubkey::new_unique(),
+            0,
+            Pubkey::new_unique(),
+            0,
+            0,
+            0,
+            0,
+            0,
+            0,
+        )
+        .unwrap();
+        // Verify reserved space is initialized to zeros
+        assert_eq!(vault.reserved, [0u8; 251]);
+
+        // Get the size of the reserved field
+        let reserved_size = std::mem::size_of_val(&vault.reserved);
+        assert_eq!(reserved_size, 251);
+
+        // Verify the reserved field maintains alignment
+        assert_eq!(std::mem::align_of_val(&vault.reserved), 1);
+    }
+
+    #[test]
+    fn test_vault_serialization_with_reserved() {
+        // Create a vault
+        let vault = Vault::new(            Pubkey::new_unique(),
+            Pubkey::new_unique(),
+            Pubkey::new_unique(),
+            0,
+            Pubkey::new_unique(),
+            0,
+            0,
+            0,
+            0,
+            0,
+            0,
+        )
+        .unwrap();
+              // Serialize the vault to bytes
+        let serialized = bytemuck::bytes_of(&vault);
+
+        // Calculate the expected position of reserved field
+        let reserved_offset = serialized.len() - 251;
+
+        // Verify the reserved space in serialized form
+        let reserved_slice = &serialized[reserved_offset..];
+        assert_eq!(reserved_slice, &[0u8; 251]);
+  }
+
+  
+
+    #[test]
+    fn test_set_program_fee_bps() {
+        // Create a basic vault
+        let mut vault = Vault::new(
+            Pubkey::new_unique(),
+            Pubkey::new_unique(),
+            Pubkey::new_unique(),
+            0,
+            Pubkey::new_unique(),
+            0,
+            0,
+            0,
+            0,
+            0,
             0,
         )
         .unwrap();
@@ -2611,7 +2670,7 @@
     #[test]
     fn test_set_withdrawal_fee_bps() {
         let mut vault = Vault::new(
->>>>>>> e66e86df
+
             Pubkey::new_unique(),
             Pubkey::new_unique(),
             Pubkey::new_unique(),
@@ -2626,23 +2685,6 @@
         )
         .unwrap();
 
-<<<<<<< HEAD
-        // Verify reserved space is initialized to zeros
-        assert_eq!(vault.reserved, [0u8; 251]);
-
-        // Get the size of the reserved field
-        let reserved_size = std::mem::size_of_val(&vault.reserved);
-        assert_eq!(reserved_size, 251);
-
-        // Verify the reserved field maintains alignment
-        assert_eq!(std::mem::align_of_val(&vault.reserved), 1);
-    }
-
-    #[test]
-    fn test_vault_serialization_with_reserved() {
-        // Create a vault
-        let vault = Vault::new(
-=======
         // Test setting fee to 0 (minimum value)
         assert_eq!(vault.set_withdrawal_fee_bps(0), Ok(()));
         assert_eq!(vault.withdrawal_fee_bps(), 0);
@@ -2670,7 +2712,6 @@
 
         // Create a basic vault
         let mut vault = Vault::new(
->>>>>>> e66e86df
             Pubkey::new_unique(),
             Pubkey::new_unique(),
             Pubkey::new_unique(),
@@ -2685,17 +2726,6 @@
         )
         .unwrap();
 
-<<<<<<< HEAD
-        // Serialize the vault to bytes
-        let serialized = bytemuck::bytes_of(&vault);
-
-        // Calculate the expected position of reserved field
-        let reserved_offset = serialized.len() - 251;
-
-        // Verify the reserved space in serialized form
-        let reserved_slice = &serialized[reserved_offset..];
-        assert_eq!(reserved_slice, &[0u8; 251]);
-=======
         // Create account info for tests
         let key = Pubkey::new_unique();
         let owner = Pubkey::new_unique();
@@ -2750,6 +2780,5 @@
             Ok(())
         );
         assert_eq!(vault.deposit_fee_bps(), MAX_BPS);
->>>>>>> e66e86df
     }
 }