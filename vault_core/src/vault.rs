--- conflicted
+++ resolved
@@ -11,7 +11,7 @@
 
 use crate::{config::Config, delegation_state::DelegationState, MAX_BPS};
 
-const RESERVED_SPACE_LEN: usize = 259;
+const RESERVED_SPACE_LEN: usize = 251;
 
 #[derive(Debug, PartialEq, Eq)]
 pub struct BurnSummary {
@@ -226,11 +226,7 @@
             delegation_state: DelegationState::default(),
             additional_assets_need_unstaking: PodU64::from(0),
             is_paused: PodBool::from_bool(false),
-<<<<<<< HEAD
             reserved: [0; RESERVED_SPACE_LEN],
-=======
-            reserved: [0; 251],
->>>>>>> 9dfef0b9
         })
     }
 
@@ -1299,13 +1295,8 @@
 
     use crate::{
         delegation_state::DelegationState,
-<<<<<<< HEAD
         vault::{BurnSummary, MintSummary, Vault, RESERVED_SPACE_LEN},
-        MAX_BPS, MAX_FEE_BPS,
-=======
-        vault::{BurnSummary, MintSummary, Vault},
         MAX_BPS,
->>>>>>> 9dfef0b9
     };
 
     fn make_test_vault(
@@ -1376,11 +1367,7 @@
             std::mem::size_of::<PodBool>() + // is_paused
             std::mem::size_of::<PodU64>() + // last_start_state_update_slot
             1 + // bump
-<<<<<<< HEAD
             RESERVED_SPACE_LEN; // reserved
-=======
-            251; // reserved
->>>>>>> 9dfef0b9
 
         assert_eq!(vault_size, sum_of_fields);
     }
