--- conflicted
+++ resolved
@@ -9,11 +9,7 @@
 use shank::ShankAccount;
 use solana_program::{account_info::AccountInfo, msg, program_error::ProgramError, pubkey::Pubkey};
 
-<<<<<<< HEAD
-use crate::{delegation_state::DelegationState, MAX_EPOCH_WITHDRAW_BPS, MAX_FEE_BPS};
-=======
-use crate::{delegation_state::DelegationState, MAX_BPS, MAX_FEE_BPS};
->>>>>>> 743a649d
+use crate::{delegation_state::DelegationState, MAX_BPS, MAX_FEE_BPS, MAX_EPOCH_WITHDRAW_BPS};
 
 #[derive(Debug, PartialEq, Eq)]
 pub struct BurnSummary {
@@ -1259,13 +1255,9 @@
             0,
             0,
             0,
-<<<<<<< HEAD
-            0,
-        );
-=======
+            0,
         )
         .unwrap();
->>>>>>> 743a649d
 
         vault.set_tokens_deposited(tokens_deposited);
         vault.set_vrt_supply(vrt_supply);
@@ -1328,13 +1320,9 @@
             0,
             0,
             0,
-<<<<<<< HEAD
-            0,
-        );
-=======
+            0,
         )
         .unwrap();
->>>>>>> 743a649d
         vault.mint_burn_admin = old_admin;
 
         assert_eq!(vault.delegation_admin, old_admin);
@@ -1431,13 +1419,9 @@
             0,
             0,
             0,
-<<<<<<< HEAD
-            0,
-        );
-=======
+            0,
         )
         .unwrap();
->>>>>>> 743a649d
         assert_eq!(vault.check_mint_burn_admin(None), Ok(()));
     }
 
@@ -1454,13 +1438,9 @@
             0,
             0,
             0,
-<<<<<<< HEAD
-            0,
-        );
-=======
+            0,
         )
         .unwrap();
->>>>>>> 743a649d
         vault.mint_burn_admin = Pubkey::new_unique();
         let err = vault.check_mint_burn_admin(None).unwrap_err();
         assert_eq!(err, VaultError::VaultMintBurnAdminInvalid);
@@ -1479,13 +1459,9 @@
             0,
             0,
             0,
-<<<<<<< HEAD
-            0,
-        );
-=======
+            0,
         )
         .unwrap();
->>>>>>> 743a649d
         vault.mint_burn_admin = Pubkey::new_unique();
 
         let mut binding_lamports = 0;
@@ -1519,13 +1495,9 @@
             0,
             0,
             0,
-<<<<<<< HEAD
-            0,
-        );
-=======
+            0,
         )
         .unwrap();
->>>>>>> 743a649d
         vault.mint_burn_admin = Pubkey::new_unique();
 
         let mut binding_lamports = 0;
@@ -1909,13 +1881,9 @@
             1000, //10%
             0,
             0,
-<<<<<<< HEAD
-            0,
-        );
-=======
+            0,
         )
         .unwrap();
->>>>>>> 743a649d
         vault.set_tokens_deposited(0);
 
         let fee = vault.calculate_rewards_fee(1000).unwrap();
@@ -1936,13 +1904,9 @@
             1000, //10%
             0,
             0,
-<<<<<<< HEAD
-            0,
-        );
-=======
+            0,
         )
         .unwrap();
->>>>>>> 743a649d
         vault.set_tokens_deposited(1000);
 
         let fee = vault.calculate_rewards_fee(0).unwrap();
@@ -1963,13 +1927,9 @@
             10_000, //100%
             0,
             0,
-<<<<<<< HEAD
-            0,
-        );
-=======
+            0,
         )
         .unwrap();
->>>>>>> 743a649d
 
         let fee = vault.calculate_rewards_fee(1000).unwrap();
 
