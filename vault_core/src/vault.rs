--- conflicted
+++ resolved
@@ -238,7 +238,6 @@
         self.tokens_deposited.into()
     }
 
-<<<<<<< HEAD
     pub fn set_withdrawal_fee_bps(&mut self, withdrawal_fee_bps: u16) {
         self.withdrawal_fee_bps = PodU16::from(withdrawal_fee_bps);
     }
@@ -297,8 +296,6 @@
         self.epoch_withdraw_cap_bps.into()
     }
 
-=======
->>>>>>> a93fdbb0
     pub fn increment_tokens_deposited(&mut self, amount: u64) -> Result<(), VaultError> {
         let mut tokens_deposited: u64 = self.tokens_deposited.into();
         tokens_deposited = tokens_deposited
@@ -1797,7 +1794,6 @@
     }
 
     #[test]
-<<<<<<< HEAD
     fn test_check_withdrawal_allowed() {
         let mut vault = Vault::new(
             Pubkey::new_unique(),
@@ -1820,7 +1816,7 @@
             Err(VaultError::VaultWithdrawalLimitExceeded)
         );
     }
-=======
+
     fn test_fee_change_after_two_epochs() {
         let mut vault = make_test_vault(0, 0, 0, 0, DelegationState::default());
         vault.last_fee_change_slot = PodU64::from(1);
@@ -2118,5 +2114,4 @@
         let mut vault = make_test_vault(0, 0, 1000, 1000, DelegationState::default());
         assert_eq!(vault.burn_with_fee(0, 0), Err(VaultError::VaultBurnZero));
     }
->>>>>>> a93fdbb0
 }