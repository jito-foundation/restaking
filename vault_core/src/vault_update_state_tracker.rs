--- conflicted
+++ resolved
@@ -46,21 +46,6 @@
         self.last_updated_index.into()
     }
 
-<<<<<<< HEAD
-    pub fn check_and_update_index(&mut self, index: u64) -> Result<(), VaultError> {
-=======
-    pub fn decrement_additional_assets_need_unstaking(
-        &mut self,
-        amount: u64,
-    ) -> Result<(), VaultError> {
-        let new_amount = self
-            .additional_assets_need_unstaking()
-            .checked_sub(amount)
-            .ok_or(VaultError::VaultUnderflow)?;
-        self.additional_assets_need_unstaking = PodU64::from(new_amount);
-        Ok(())
-    }
-
     /// Checks and updates the index of the vault update state tracker
     /// Index starts at different values depending on the NCN epoch to prevent
     /// any single operator from getting starved
@@ -69,7 +54,6 @@
         index: u64,
         num_operators: u64,
     ) -> Result<(), VaultError> {
->>>>>>> 249a57c6
         if self.last_updated_index() == u64::MAX {
             let start_index = self
                 .ncn_epoch()
@@ -220,12 +204,8 @@
     #[test]
     fn test_update_index_skip_index_fails() {
         let mut vault_update_state_tracker =
-<<<<<<< HEAD
             VaultUpdateStateTracker::new(Pubkey::new_unique(), 0, 0);
-=======
-            VaultUpdateStateTracker::new(Pubkey::new_unique(), 0, 0, 0);
         let n = 4;
->>>>>>> 249a57c6
         vault_update_state_tracker
             .check_and_update_index(0, n)
             .unwrap();
@@ -243,7 +223,7 @@
         let n = 4;
         // Epoch 6, offset is 6 % 4 = 2
         let mut vault_update_state_tracker =
-            VaultUpdateStateTracker::new(Pubkey::new_unique(), 6, 0, 0);
+            VaultUpdateStateTracker::new(Pubkey::new_unique(), 6, 0);
 
         assert_eq!(
             vault_update_state_tracker.check_and_update_index(0, n),
@@ -277,7 +257,7 @@
         let n = 4;
 
         // Cranking not started
-        let mut tracker = VaultUpdateStateTracker::new(Pubkey::new_unique(), 0, 0, 0);
+        let mut tracker = VaultUpdateStateTracker::new(Pubkey::new_unique(), 0, 0);
         assert_eq!(tracker.all_operators_updated(n).unwrap(), false);
 
         // Middle of cranking
@@ -289,27 +269,27 @@
         assert_eq!(tracker.all_operators_updated(n).unwrap(), true);
 
         // start_index = operators - 1
-        let mut tracker = VaultUpdateStateTracker::new(Pubkey::new_unique(), n - 1, 0, 0);
+        let mut tracker = VaultUpdateStateTracker::new(Pubkey::new_unique(), n - 1, 0);
         tracker.last_updated_index = PodU64::from(n - 2);
         assert_eq!(tracker.all_operators_updated(n).unwrap(), true);
 
         // start_index = operators, last_updated = start_index - 1
-        let mut tracker = VaultUpdateStateTracker::new(Pubkey::new_unique(), n, 0, 0);
+        let mut tracker = VaultUpdateStateTracker::new(Pubkey::new_unique(), n, 0);
         tracker.last_updated_index = PodU64::from(0);
         assert_eq!(tracker.all_operators_updated(n).unwrap(), false);
 
         // All operators updated, start_index != 0
-        let mut tracker = VaultUpdateStateTracker::new(Pubkey::new_unique(), 1, 0, 0);
+        let mut tracker = VaultUpdateStateTracker::new(Pubkey::new_unique(), 1, 0);
         tracker.last_updated_index = PodU64::from(0);
         assert_eq!(tracker.all_operators_updated(n).unwrap(), true);
 
         // Single operator
-        let mut tracker = VaultUpdateStateTracker::new(Pubkey::new_unique(), 2, 0, 0);
+        let mut tracker = VaultUpdateStateTracker::new(Pubkey::new_unique(), 2, 0);
         tracker.last_updated_index = PodU64::from(0);
         assert_eq!(tracker.all_operators_updated(1).unwrap(), true);
 
         // Error - division by zero
-        let mut tracker = VaultUpdateStateTracker::new(Pubkey::new_unique(), 0, 0, 0);
+        let mut tracker = VaultUpdateStateTracker::new(Pubkey::new_unique(), 0, 0);
         tracker.last_updated_index = PodU64::from(0);
         assert_eq!(
             tracker.all_operators_updated(0),
