pub mod config;
pub mod delegation_state;
pub mod loader;
pub mod vault;
pub mod vault_ncn_slasher_operator_ticket;
pub mod vault_ncn_slasher_ticket;
pub mod vault_ncn_ticket;
pub mod vault_operator_delegation;
pub mod vault_staker_withdrawal_ticket;
pub mod vault_update_state_tracker;

<<<<<<< HEAD
pub const MAX_FEE_BPS: u16 = 10_000;
pub const MAX_EPOCH_WITHDRAW_BPS: u16 = 10_000;
=======
pub const MAX_BPS: u16 = 10_000;
pub const MAX_FEE_BPS: u16 = MAX_BPS;
>>>>>>> 743a649d
<|MERGE_RESOLUTION|>--- conflicted
+++ resolved
@@ -9,10 +9,6 @@
 pub mod vault_staker_withdrawal_ticket;
 pub mod vault_update_state_tracker;
 
-<<<<<<< HEAD
-pub const MAX_FEE_BPS: u16 = 10_000;
-pub const MAX_EPOCH_WITHDRAW_BPS: u16 = 10_000;
-=======
 pub const MAX_BPS: u16 = 10_000;
 pub const MAX_FEE_BPS: u16 = MAX_BPS;
->>>>>>> 743a649d
+pub const MAX_EPOCH_WITHDRAW_BPS: u16 = MAX_BPS;