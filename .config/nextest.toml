--- conflicted
+++ resolved
@@ -1,10 +1,5 @@
 [profile.default]
-<<<<<<< HEAD
 retries = 2
 test-threads = "num-cpus"
-=======
-retries = { backoff = "fixed", count = 3, delay = "5s" }
-test-threads = 1
->>>>>>> 1f119214
 threads-required = 1
 fail-fast = false
