# Jito Staking Manager (JSM)

[![Build Status](https://github.com/jito-foundation/restaking/actions/workflows/ci.yaml/badge.svg?branch=master)](https://github.com/jito-foundation/restaking/actions)
[![License](https://img.shields.io/badge/License-BSL%201.1-blue.svg)](https://mariadb.com/bsl11/)
[![codecov](https://codecov.io/gh/jito-foundation/restaking/branch/master/graph/badge.svg?token=Q28COAGZ89)](https://codecov.io/gh/jito-foundation/restaking)
[![PRs Welcome](https://img.shields.io/badge/PRs-welcome-brightgreen.svg)](http://makeapullrequest.com)

Jito Restaking is a next-generation restaking platform for Solana and SVM environments.

**This project is currently under development and is not yet ready for production use.
Expect breaking changes.**

## Table of Contents

- [Features](#features)
- [Installation](#installation)
- [Usage](#usage)
- [Running Tests](#running-tests)
- [Contributing](#contributing)
- [License](#license)

## Features

- Universal framework for staking, restaking, and liquid restaking
- VRT construction and management
- Customizable slashing conditions
- Flexible NCN and operator management

## Installation

```bash
git clone https://github.com/jito-foundation/restaking.git
cd restaking
cargo-build-sbf
```

## Usage

### Building the software

```bash
cargo-build-sbf
```

### Building the IDLs and client code

```bash
# Build the shank CLI tool
cargo b --release -p jito-shank-cli && ./target/release/jito-shank-cli
# Generate the client code
yarn generate-clients
# Rebuild the entire project
cargo b --release
```

## Running Tests

If you haven't installed `cargo-nextest` yet, it's recommended to install it.
You find the installation instructions [here](https://nexte.st/docs/installation/from-source/).

### Outside of SVM

```bash
cargo nextest run
```

### Testing using the SVM environment

```bash
cargo-build-sbf && SBF_OUT_DIR=$(pwd)/target/sbf-solana-solana/release cargo nextest run --all-features
```

<<<<<<< HEAD
## Getting Started

To create a vault, mint vrt, and delegate to an operator, follow this [guide](cli/getting_started.md).
=======
## Releasing

```bash
./release
```
>>>>>>> ecbe19a5

## Contributing

Contributions are welcome! Please feel free to submit a Pull Request.

- Fork the project
- Create your feature branch (git checkout -b username/feature_name)
- Commit your changes (git commit -m 'Add some feature')
- Push to the branch (git push origin username/feature_name)
- Open a Pull Request

## License

This project is licensed under the Business Source License 1.1 - see the [LICENSE](./LICENSE.md) file for details.<|MERGE_RESOLUTION|>--- conflicted
+++ resolved
@@ -36,6 +36,10 @@
 
 ## Usage
 
+### Quickstart
+
+To create a vault, mint vrt, and delegate to an operator, follow this [guide](cli/getting_started.md).
+
 ### Building the software
 
 ```bash
@@ -70,17 +74,11 @@
 cargo-build-sbf && SBF_OUT_DIR=$(pwd)/target/sbf-solana-solana/release cargo nextest run --all-features
 ```
 
-<<<<<<< HEAD
-## Getting Started
-
-To create a vault, mint vrt, and delegate to an operator, follow this [guide](cli/getting_started.md).
-=======
 ## Releasing
 
 ```bash
 ./release
 ```
->>>>>>> ecbe19a5
 
 ## Contributing
 
