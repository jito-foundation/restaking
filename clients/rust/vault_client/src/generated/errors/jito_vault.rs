//! This code was AUTOGENERATED using the kinobi library.
//! Please DO NOT EDIT THIS FILE, instead use visitors
//! to add features, then rerun kinobi to update it.
//!
//! <https://github.com/kinobi-so/kinobi>

use num_derive::FromPrimitive;
use thiserror::Error;

#[derive(Clone, Debug, Eq, Error, FromPrimitive, PartialEq)]
pub enum JitoVaultError {
    /// 1000 - VaultSlashUnderflow
    #[error("VaultSlashUnderflow")]
    VaultSlashUnderflow = 0x3E8,
    /// 1001 - VaultInsufficientFunds
    #[error("VaultInsufficientFunds")]
    VaultInsufficientFunds = 0x3E9,
    /// 1002 - VaultOverflow
    #[error("VaultOverflow")]
    VaultOverflow = 0x3EA,
    /// 1003 - VaultOperatorAdminInvalid
    #[error("VaultOperatorAdminInvalid")]
    VaultOperatorAdminInvalid = 0x3EB,
    /// 1004 - VaultAdminInvalid
    #[error("VaultAdminInvalid")]
    VaultAdminInvalid = 0x3EC,
    /// 1005 - VaultCapacityAdminInvalid
    #[error("VaultCapacityAdminInvalid")]
    VaultCapacityAdminInvalid = 0x3ED,
    /// 1006 - VaultMintBurnAdminInvalid
    #[error("VaultMintBurnAdminInvalid")]
    VaultMintBurnAdminInvalid = 0x3EE,
    /// 1007 - VaultDelegationAdminInvalid
    #[error("VaultDelegationAdminInvalid")]
    VaultDelegationAdminInvalid = 0x3EF,
    /// 1008 - VaultDelegateAssetAdminInvalid
    #[error("VaultDelegateAssetAdminInvalid")]
    VaultDelegateAssetAdminInvalid = 0x3F0,
    /// 1009 - VaultCapacityExceeded
    #[error("VaultCapacityExceeded")]
    VaultCapacityExceeded = 0x3F1,
    /// 1010 - VaultSlasherAdminInvalid
    #[error("VaultSlasherAdminInvalid")]
    VaultSlasherAdminInvalid = 0x3F2,
    /// 1011 - VaultNcnAdminInvalid
    #[error("VaultNcnAdminInvalid")]
    VaultNcnAdminInvalid = 0x3F3,
    /// 1012 - VaultFeeAdminInvalid
    #[error("VaultFeeAdminInvalid")]
    VaultFeeAdminInvalid = 0x3F4,
    /// 1013 - VaultConfigAdminInvalid
    #[error("VaultConfigAdminInvalid")]
    VaultConfigAdminInvalid = 0x3F5,
    /// 1014 - VaultConfigFeeAdminInvalid
    #[error("VaultConfigFeeAdminInvalid")]
    VaultConfigFeeAdminInvalid = 0x3F6,
    /// 1015 - VaultFeeCapExceeded
    #[error("VaultFeeCapExceeded")]
<<<<<<< HEAD
    VaultFeeCapExceeded = 0x3F5,
    /// 1014 - VaultEpochWithdrawCapExceeded
    #[error("VaultEpochWithdrawCapExceeded")]
    VaultEpochWithdrawCapExceeded = 0x3F6,
    /// 1015 - VaultFeeChangeTooSoon
    #[error("VaultFeeChangeTooSoon")]
    VaultFeeChangeTooSoon = 0x3F7,
    /// 1016 - VaultFeeBumpTooLarge
    #[error("VaultFeeBumpTooLarge")]
    VaultFeeBumpTooLarge = 0x3F8,
    /// 1017 - VaultUnderflow
    #[error("VaultUnderflow")]
    VaultUnderflow = 0x3F9,
    /// 1018 - VaultUpdateNeeded
    #[error("VaultUpdateNeeded")]
    VaultUpdateNeeded = 0x3FA,
    /// 1019 - VaultIsUpdated
    #[error("VaultIsUpdated")]
    VaultIsUpdated = 0x3FB,
    /// 1020 - VaultOperatorDelegationUpdateNeeded
    #[error("VaultOperatorDelegationUpdateNeeded")]
    VaultOperatorDelegationUpdateNeeded = 0x3FC,
    /// 1021 - VaultOperatorDelegationIsUpdated
    #[error("VaultOperatorDelegationIsUpdated")]
    VaultOperatorDelegationIsUpdated = 0x3FD,
    /// 1022 - VaultUpdateIncorrectIndex
    #[error("VaultUpdateIncorrectIndex")]
    VaultUpdateIncorrectIndex = 0x3FE,
    /// 1023 - VaultUpdateStateNotFinishedUpdating
    #[error("VaultUpdateStateNotFinishedUpdating")]
    VaultUpdateStateNotFinishedUpdating = 0x3FF,
    /// 1024 - VaultSecurityOverflow
    #[error("VaultSecurityOverflow")]
    VaultSecurityOverflow = 0x400,
    /// 1025 - VaultSlashIncomplete
    #[error("VaultSlashIncomplete")]
    VaultSlashIncomplete = 0x401,
    /// 1026 - VaultSecurityUnderflow
    #[error("VaultSecurityUnderflow")]
    VaultSecurityUnderflow = 0x402,
    /// 1027 - SlippageError
    #[error("SlippageError")]
    SlippageError = 0x403,
    /// 1028 - VaultStakerWithdrawalTicketNotWithdrawable
    #[error("VaultStakerWithdrawalTicketNotWithdrawable")]
    VaultStakerWithdrawalTicketNotWithdrawable = 0x404,
    /// 1029 - VaultNcnSlasherTicketFailedCooldown
    #[error("VaultNcnSlasherTicketFailedCooldown")]
    VaultNcnSlasherTicketFailedCooldown = 0x405,
    /// 1030 - VaultNcnSlasherTicketFailedWarmup
    #[error("VaultNcnSlasherTicketFailedWarmup")]
    VaultNcnSlasherTicketFailedWarmup = 0x406,
    /// 1031 - VaultNcnTicketFailedCooldown
    #[error("VaultNcnTicketFailedCooldown")]
    VaultNcnTicketFailedCooldown = 0x407,
    /// 1032 - VaultNcnTicketFailedWarmup
    #[error("VaultNcnTicketFailedWarmup")]
    VaultNcnTicketFailedWarmup = 0x408,
    /// 1033 - VaultNcnTicketUnslashable
    #[error("VaultNcnTicketUnslashable")]
    VaultNcnTicketUnslashable = 0x409,
    /// 1034 - OperatorVaultTicketUnslashable
    #[error("OperatorVaultTicketUnslashable")]
    OperatorVaultTicketUnslashable = 0x40A,
    /// 1035 - NcnOperatorStateUnslashable
    #[error("NcnOperatorStateUnslashable")]
    NcnOperatorStateUnslashable = 0x40B,
    /// 1036 - VaultNcnSlasherTicketUnslashable
    #[error("VaultNcnSlasherTicketUnslashable")]
    VaultNcnSlasherTicketUnslashable = 0x40C,
    /// 1037 - NcnVaultTicketUnslashable
    #[error("NcnVaultTicketUnslashable")]
    NcnVaultTicketUnslashable = 0x40D,
    /// 1038 - NcnVaultSlasherTicketUnslashable
    #[error("NcnVaultSlasherTicketUnslashable")]
    NcnVaultSlasherTicketUnslashable = 0x40E,
    /// 1039 - VaultMaxSlashedPerOperatorExceeded
    #[error("VaultMaxSlashedPerOperatorExceeded")]
    VaultMaxSlashedPerOperatorExceeded = 0x40F,
    /// 1040 - VaultStakerWithdrawalTicketInvalidStaker
    #[error("VaultStakerWithdrawalTicketInvalidStaker")]
    VaultStakerWithdrawalTicketInvalidStaker = 0x410,
    /// 1041 - VaultWithdrawalLimitExceeded
    #[error("VaultWithdrawalLimitExceeded")]
    VaultWithdrawalLimitExceeded = 0x411,
    /// 1042 - SlasherOverflow
    #[error("SlasherOverflow")]
    SlasherOverflow = 0x412,
    /// 1043 - NcnOverflow
    #[error("NcnOverflow")]
    NcnOverflow = 0x413,
    /// 1044 - OperatorOverflow
    #[error("OperatorOverflow")]
    OperatorOverflow = 0x414,
    /// 1045 - VaultDelegationZero
    #[error("VaultDelegationZero")]
    VaultDelegationZero = 0x415,
    /// 1046 - VaultCooldownZero
    #[error("VaultCooldownZero")]
    VaultCooldownZero = 0x416,
    /// 1047 - VaultBurnZero
    #[error("VaultBurnZero")]
    VaultBurnZero = 0x417,
    /// 1048 - VaultEnqueueWithdrawalAmountZero
    #[error("VaultEnqueueWithdrawalAmountZero")]
    VaultEnqueueWithdrawalAmountZero = 0x418,
    /// 1049 - VaultMintZero
    #[error("VaultMintZero")]
    VaultMintZero = 0x419,
    /// 1050 - InvalidDepositor
    #[error("InvalidDepositor")]
    InvalidDepositor = 0x41A,
    /// 1051 - InvalidDepositTokenAccount
    #[error("InvalidDepositTokenAccount")]
    InvalidDepositTokenAccount = 0x41B,
    /// 1052 - NoSupportedMintBalanceChange
    #[error("NoSupportedMintBalanceChange")]
    NoSupportedMintBalanceChange = 0x41C,
    /// 1053 - InvalidEpochLength
    #[error("InvalidEpochLength")]
    InvalidEpochLength = 0x41D,
=======
    VaultFeeCapExceeded = 0x3F7,
    /// 1016 - VaultFeeChangeTooSoon
    #[error("VaultFeeChangeTooSoon")]
    VaultFeeChangeTooSoon = 0x3F8,
    /// 1017 - VaultFeeBumpTooLarge
    #[error("VaultFeeBumpTooLarge")]
    VaultFeeBumpTooLarge = 0x3F9,
    /// 1018 - VaultUnderflow
    #[error("VaultUnderflow")]
    VaultUnderflow = 0x3FA,
    /// 1019 - VaultUpdateNeeded
    #[error("VaultUpdateNeeded")]
    VaultUpdateNeeded = 0x3FB,
    /// 1020 - VaultIsUpdated
    #[error("VaultIsUpdated")]
    VaultIsUpdated = 0x3FC,
    /// 1021 - VaultOperatorDelegationUpdateNeeded
    #[error("VaultOperatorDelegationUpdateNeeded")]
    VaultOperatorDelegationUpdateNeeded = 0x3FD,
    /// 1022 - VaultOperatorDelegationIsUpdated
    #[error("VaultOperatorDelegationIsUpdated")]
    VaultOperatorDelegationIsUpdated = 0x3FE,
    /// 1023 - VaultUpdateIncorrectIndex
    #[error("VaultUpdateIncorrectIndex")]
    VaultUpdateIncorrectIndex = 0x3FF,
    /// 1024 - VaultUpdateStateNotFinishedUpdating
    #[error("VaultUpdateStateNotFinishedUpdating")]
    VaultUpdateStateNotFinishedUpdating = 0x400,
    /// 1025 - VaultSecurityOverflow
    #[error("VaultSecurityOverflow")]
    VaultSecurityOverflow = 0x401,
    /// 1026 - VaultSlashIncomplete
    #[error("VaultSlashIncomplete")]
    VaultSlashIncomplete = 0x402,
    /// 1027 - VaultSecurityUnderflow
    #[error("VaultSecurityUnderflow")]
    VaultSecurityUnderflow = 0x403,
    /// 1028 - SlippageError
    #[error("SlippageError")]
    SlippageError = 0x404,
    /// 1029 - SlippageTooLow
    #[error("SlippageTooLow")]
    SlippageTooLow = 0x405,
    /// 1030 - VaultStakerWithdrawalTicketNotWithdrawable
    #[error("VaultStakerWithdrawalTicketNotWithdrawable")]
    VaultStakerWithdrawalTicketNotWithdrawable = 0x406,
    /// 1031 - VaultNcnSlasherTicketFailedCooldown
    #[error("VaultNcnSlasherTicketFailedCooldown")]
    VaultNcnSlasherTicketFailedCooldown = 0x407,
    /// 1032 - VaultNcnSlasherTicketFailedWarmup
    #[error("VaultNcnSlasherTicketFailedWarmup")]
    VaultNcnSlasherTicketFailedWarmup = 0x408,
    /// 1033 - VaultNcnTicketFailedCooldown
    #[error("VaultNcnTicketFailedCooldown")]
    VaultNcnTicketFailedCooldown = 0x409,
    /// 1034 - VaultNcnTicketFailedWarmup
    #[error("VaultNcnTicketFailedWarmup")]
    VaultNcnTicketFailedWarmup = 0x40A,
    /// 1035 - VaultNcnTicketUnslashable
    #[error("VaultNcnTicketUnslashable")]
    VaultNcnTicketUnslashable = 0x40B,
    /// 1036 - OperatorVaultTicketUnslashable
    #[error("OperatorVaultTicketUnslashable")]
    OperatorVaultTicketUnslashable = 0x40C,
    /// 1037 - NcnOperatorStateUnslashable
    #[error("NcnOperatorStateUnslashable")]
    NcnOperatorStateUnslashable = 0x40D,
    /// 1038 - VaultNcnSlasherTicketUnslashable
    #[error("VaultNcnSlasherTicketUnslashable")]
    VaultNcnSlasherTicketUnslashable = 0x40E,
    /// 1039 - NcnVaultTicketUnslashable
    #[error("NcnVaultTicketUnslashable")]
    NcnVaultTicketUnslashable = 0x40F,
    /// 1040 - NcnVaultSlasherTicketUnslashable
    #[error("NcnVaultSlasherTicketUnslashable")]
    NcnVaultSlasherTicketUnslashable = 0x410,
    /// 1041 - VaultMaxSlashedPerOperatorExceeded
    #[error("VaultMaxSlashedPerOperatorExceeded")]
    VaultMaxSlashedPerOperatorExceeded = 0x411,
    /// 1042 - VaultStakerWithdrawalTicketInvalidStaker
    #[error("VaultStakerWithdrawalTicketInvalidStaker")]
    VaultStakerWithdrawalTicketInvalidStaker = 0x412,
    /// 1043 - SlasherOverflow
    #[error("SlasherOverflow")]
    SlasherOverflow = 0x413,
    /// 1044 - NcnOverflow
    #[error("NcnOverflow")]
    NcnOverflow = 0x414,
    /// 1045 - OperatorOverflow
    #[error("OperatorOverflow")]
    OperatorOverflow = 0x415,
    /// 1046 - VaultDelegationZero
    #[error("VaultDelegationZero")]
    VaultDelegationZero = 0x416,
    /// 1047 - VaultCooldownZero
    #[error("VaultCooldownZero")]
    VaultCooldownZero = 0x417,
    /// 1048 - VaultBurnZero
    #[error("VaultBurnZero")]
    VaultBurnZero = 0x418,
    /// 1049 - VaultEnqueueWithdrawalAmountZero
    #[error("VaultEnqueueWithdrawalAmountZero")]
    VaultEnqueueWithdrawalAmountZero = 0x419,
    /// 1050 - VaultMintZero
    #[error("VaultMintZero")]
    VaultMintZero = 0x41A,
    /// 1051 - VaultIsPaused
    #[error("VaultIsPaused")]
    VaultIsPaused = 0x41B,
    /// 1052 - InvalidDepositor
    #[error("InvalidDepositor")]
    InvalidDepositor = 0x41C,
    /// 1053 - InvalidDepositTokenAccount
    #[error("InvalidDepositTokenAccount")]
    InvalidDepositTokenAccount = 0x41D,
    /// 1054 - NoSupportedMintBalanceChange
    #[error("NoSupportedMintBalanceChange")]
    NoSupportedMintBalanceChange = 0x41E,
    /// 1055 - InvalidEpochLength
    #[error("InvalidEpochLength")]
    InvalidEpochLength = 0x41F,
>>>>>>> f2cad7bd
    /// 3000 - ArithmeticOverflow
    #[error("ArithmeticOverflow")]
    ArithmeticOverflow = 0xBB8,
    /// 3001 - ArithmeticUnderflow
    #[error("ArithmeticUnderflow")]
    ArithmeticUnderflow = 0xBB9,
    /// 3002 - DivisionByZero
    #[error("DivisionByZero")]
    DivisionByZero = 0xBBA,
}

impl solana_program::program_error::PrintProgramError for JitoVaultError {
    fn print<E>(&self) {
        solana_program::msg!(&self.to_string());
    }
}<|MERGE_RESOLUTION|>--- conflicted
+++ resolved
@@ -56,129 +56,6 @@
     VaultConfigFeeAdminInvalid = 0x3F6,
     /// 1015 - VaultFeeCapExceeded
     #[error("VaultFeeCapExceeded")]
-<<<<<<< HEAD
-    VaultFeeCapExceeded = 0x3F5,
-    /// 1014 - VaultEpochWithdrawCapExceeded
-    #[error("VaultEpochWithdrawCapExceeded")]
-    VaultEpochWithdrawCapExceeded = 0x3F6,
-    /// 1015 - VaultFeeChangeTooSoon
-    #[error("VaultFeeChangeTooSoon")]
-    VaultFeeChangeTooSoon = 0x3F7,
-    /// 1016 - VaultFeeBumpTooLarge
-    #[error("VaultFeeBumpTooLarge")]
-    VaultFeeBumpTooLarge = 0x3F8,
-    /// 1017 - VaultUnderflow
-    #[error("VaultUnderflow")]
-    VaultUnderflow = 0x3F9,
-    /// 1018 - VaultUpdateNeeded
-    #[error("VaultUpdateNeeded")]
-    VaultUpdateNeeded = 0x3FA,
-    /// 1019 - VaultIsUpdated
-    #[error("VaultIsUpdated")]
-    VaultIsUpdated = 0x3FB,
-    /// 1020 - VaultOperatorDelegationUpdateNeeded
-    #[error("VaultOperatorDelegationUpdateNeeded")]
-    VaultOperatorDelegationUpdateNeeded = 0x3FC,
-    /// 1021 - VaultOperatorDelegationIsUpdated
-    #[error("VaultOperatorDelegationIsUpdated")]
-    VaultOperatorDelegationIsUpdated = 0x3FD,
-    /// 1022 - VaultUpdateIncorrectIndex
-    #[error("VaultUpdateIncorrectIndex")]
-    VaultUpdateIncorrectIndex = 0x3FE,
-    /// 1023 - VaultUpdateStateNotFinishedUpdating
-    #[error("VaultUpdateStateNotFinishedUpdating")]
-    VaultUpdateStateNotFinishedUpdating = 0x3FF,
-    /// 1024 - VaultSecurityOverflow
-    #[error("VaultSecurityOverflow")]
-    VaultSecurityOverflow = 0x400,
-    /// 1025 - VaultSlashIncomplete
-    #[error("VaultSlashIncomplete")]
-    VaultSlashIncomplete = 0x401,
-    /// 1026 - VaultSecurityUnderflow
-    #[error("VaultSecurityUnderflow")]
-    VaultSecurityUnderflow = 0x402,
-    /// 1027 - SlippageError
-    #[error("SlippageError")]
-    SlippageError = 0x403,
-    /// 1028 - VaultStakerWithdrawalTicketNotWithdrawable
-    #[error("VaultStakerWithdrawalTicketNotWithdrawable")]
-    VaultStakerWithdrawalTicketNotWithdrawable = 0x404,
-    /// 1029 - VaultNcnSlasherTicketFailedCooldown
-    #[error("VaultNcnSlasherTicketFailedCooldown")]
-    VaultNcnSlasherTicketFailedCooldown = 0x405,
-    /// 1030 - VaultNcnSlasherTicketFailedWarmup
-    #[error("VaultNcnSlasherTicketFailedWarmup")]
-    VaultNcnSlasherTicketFailedWarmup = 0x406,
-    /// 1031 - VaultNcnTicketFailedCooldown
-    #[error("VaultNcnTicketFailedCooldown")]
-    VaultNcnTicketFailedCooldown = 0x407,
-    /// 1032 - VaultNcnTicketFailedWarmup
-    #[error("VaultNcnTicketFailedWarmup")]
-    VaultNcnTicketFailedWarmup = 0x408,
-    /// 1033 - VaultNcnTicketUnslashable
-    #[error("VaultNcnTicketUnslashable")]
-    VaultNcnTicketUnslashable = 0x409,
-    /// 1034 - OperatorVaultTicketUnslashable
-    #[error("OperatorVaultTicketUnslashable")]
-    OperatorVaultTicketUnslashable = 0x40A,
-    /// 1035 - NcnOperatorStateUnslashable
-    #[error("NcnOperatorStateUnslashable")]
-    NcnOperatorStateUnslashable = 0x40B,
-    /// 1036 - VaultNcnSlasherTicketUnslashable
-    #[error("VaultNcnSlasherTicketUnslashable")]
-    VaultNcnSlasherTicketUnslashable = 0x40C,
-    /// 1037 - NcnVaultTicketUnslashable
-    #[error("NcnVaultTicketUnslashable")]
-    NcnVaultTicketUnslashable = 0x40D,
-    /// 1038 - NcnVaultSlasherTicketUnslashable
-    #[error("NcnVaultSlasherTicketUnslashable")]
-    NcnVaultSlasherTicketUnslashable = 0x40E,
-    /// 1039 - VaultMaxSlashedPerOperatorExceeded
-    #[error("VaultMaxSlashedPerOperatorExceeded")]
-    VaultMaxSlashedPerOperatorExceeded = 0x40F,
-    /// 1040 - VaultStakerWithdrawalTicketInvalidStaker
-    #[error("VaultStakerWithdrawalTicketInvalidStaker")]
-    VaultStakerWithdrawalTicketInvalidStaker = 0x410,
-    /// 1041 - VaultWithdrawalLimitExceeded
-    #[error("VaultWithdrawalLimitExceeded")]
-    VaultWithdrawalLimitExceeded = 0x411,
-    /// 1042 - SlasherOverflow
-    #[error("SlasherOverflow")]
-    SlasherOverflow = 0x412,
-    /// 1043 - NcnOverflow
-    #[error("NcnOverflow")]
-    NcnOverflow = 0x413,
-    /// 1044 - OperatorOverflow
-    #[error("OperatorOverflow")]
-    OperatorOverflow = 0x414,
-    /// 1045 - VaultDelegationZero
-    #[error("VaultDelegationZero")]
-    VaultDelegationZero = 0x415,
-    /// 1046 - VaultCooldownZero
-    #[error("VaultCooldownZero")]
-    VaultCooldownZero = 0x416,
-    /// 1047 - VaultBurnZero
-    #[error("VaultBurnZero")]
-    VaultBurnZero = 0x417,
-    /// 1048 - VaultEnqueueWithdrawalAmountZero
-    #[error("VaultEnqueueWithdrawalAmountZero")]
-    VaultEnqueueWithdrawalAmountZero = 0x418,
-    /// 1049 - VaultMintZero
-    #[error("VaultMintZero")]
-    VaultMintZero = 0x419,
-    /// 1050 - InvalidDepositor
-    #[error("InvalidDepositor")]
-    InvalidDepositor = 0x41A,
-    /// 1051 - InvalidDepositTokenAccount
-    #[error("InvalidDepositTokenAccount")]
-    InvalidDepositTokenAccount = 0x41B,
-    /// 1052 - NoSupportedMintBalanceChange
-    #[error("NoSupportedMintBalanceChange")]
-    NoSupportedMintBalanceChange = 0x41C,
-    /// 1053 - InvalidEpochLength
-    #[error("InvalidEpochLength")]
-    InvalidEpochLength = 0x41D,
-=======
     VaultFeeCapExceeded = 0x3F7,
     /// 1016 - VaultFeeChangeTooSoon
     #[error("VaultFeeChangeTooSoon")]
@@ -300,7 +177,6 @@
     /// 1055 - InvalidEpochLength
     #[error("InvalidEpochLength")]
     InvalidEpochLength = 0x41F,
->>>>>>> f2cad7bd
     /// 3000 - ArithmeticOverflow
     #[error("ArithmeticOverflow")]
     ArithmeticOverflow = 0xBB8,
