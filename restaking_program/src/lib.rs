mod cooldown_ncn_vault_slasher_ticket;
mod cooldown_ncn_vault_ticket;
mod cooldown_operator_vault_ticket;
mod initialize_config;
mod initialize_ncn;
mod initialize_ncn_operator_state;
mod initialize_ncn_vault_slasher_ticket;
mod initialize_ncn_vault_ticket;
mod initialize_operator;
mod initialize_operator_vault_ticket;
mod ncn_cooldown_operator;
mod ncn_delegate_token_account;
mod ncn_set_admin;
mod ncn_set_secondary_admin;
mod ncn_warmup_operator;
mod operator_cooldown_ncn;
mod operator_delegate_token_account;
mod operator_set_admin;
mod operator_set_fee;
mod operator_set_secondary_admin;
mod operator_warmup_ncn;
mod warmup_ncn_vault_slasher_ticket;
mod warmup_ncn_vault_ticket;
mod warmup_operator_vault_ticket;

use borsh::BorshDeserialize;
use const_str_to_pubkey::str_to_pubkey;
use jito_restaking_sdk::instruction::RestakingInstruction;
use operator_set_fee::process_operator_set_fee;
use solana_program::{
    account_info::AccountInfo, declare_id, entrypoint::ProgramResult, msg,
    program_error::ProgramError, pubkey::Pubkey,
};
#[cfg(not(feature = "no-entrypoint"))]
use solana_security_txt::security_txt;

use crate::{
    cooldown_ncn_vault_slasher_ticket::process_cooldown_ncn_vault_slasher_ticket,
    cooldown_ncn_vault_ticket::process_cooldown_ncn_vault_ticket,
    cooldown_operator_vault_ticket::process_cooldown_operator_vault_ticket,
    initialize_config::process_initialize_config, initialize_ncn::process_initialize_ncn,
    initialize_ncn_operator_state::process_initialize_ncn_operator_state,
    initialize_ncn_vault_slasher_ticket::process_initialize_ncn_vault_slasher_ticket,
    initialize_ncn_vault_ticket::process_initialize_ncn_vault_ticket,
    initialize_operator::process_initialize_operator,
    initialize_operator_vault_ticket::process_initialize_operator_vault_ticket,
    ncn_cooldown_operator::process_ncn_cooldown_operator,
    ncn_delegate_token_account::process_ncn_delegate_token_account,
    ncn_set_admin::process_ncn_set_admin, ncn_set_secondary_admin::process_ncn_set_secondary_admin,
    ncn_warmup_operator::process_ncn_warmup_operator,
    operator_cooldown_ncn::process_operator_cooldown_ncn,
    operator_delegate_token_account::process_operator_delegate_token_account,
    operator_set_admin::process_set_node_operator_admin,
    operator_set_secondary_admin::process_set_operator_secondary_admin,
    operator_warmup_ncn::process_operator_warmup_ncn,
    warmup_ncn_vault_slasher_ticket::process_warmup_ncn_vault_slasher_ticket,
    warmup_ncn_vault_ticket::process_warmup_ncn_vault_ticket,
    warmup_operator_vault_ticket::process_warmup_operator_vault_ticket,
};

declare_id!(str_to_pubkey(env!("RESTAKING_PROGRAM_ID")));

#[cfg(not(feature = "no-entrypoint"))]
security_txt! {
    // Required fields
    name: "Jito's Restaking Program",
    project_url: "https://jito.network/",
    contacts: "email:team@jito.network",
    policy: "https://github.com/jito-foundation/restaking",
    // Optional Fields
    preferred_languages: "en",
    source_code: "https://github.com/jito-foundation/restaking"
}

#[cfg(not(feature = "no-entrypoint"))]
solana_program::entrypoint!(process_instruction);

pub fn process_instruction(
    program_id: &Pubkey,
    accounts: &[AccountInfo],
    instruction_data: &[u8],
) -> ProgramResult {
    if *program_id != id() {
        return Err(ProgramError::IncorrectProgramId);
    }

    let instruction = RestakingInstruction::try_from_slice(instruction_data)?;

    match instruction {
        RestakingInstruction::InitializeConfig => {
            msg!("Instruction: InitializeConfig");
            process_initialize_config(program_id, accounts)
        }
        RestakingInstruction::InitializeNcn => {
            msg!("Instruction: InitializeNcn");
            process_initialize_ncn(program_id, accounts)
        }
        RestakingInstruction::InitializeOperator { operator_fee_bps } => {
            msg!("Instruction: InitializeOperator");
            process_initialize_operator(program_id, accounts, operator_fee_bps)
        }
        RestakingInstruction::InitializeNcnVaultTicket => {
            msg!("Instruction: InitializeNcnVaultTicket");
            process_initialize_ncn_vault_ticket(program_id, accounts)
        }
        RestakingInstruction::InitializeNcnOperatorState => {
            msg!("Instruction: InitializeNcnOperatorState");
            process_initialize_ncn_operator_state(program_id, accounts)
        }
        RestakingInstruction::InitializeNcnVaultSlasherTicket(max_slashable_per_epoch) => {
            msg!("Instruction: InitializeNcnVaultSlasherTicket");
            process_initialize_ncn_vault_slasher_ticket(
                program_id,
                accounts,
                max_slashable_per_epoch,
            )
        }
        RestakingInstruction::InitializeOperatorVaultTicket => {
            msg!("Instruction: InitializeOperatorVaultTicket");
            process_initialize_operator_vault_ticket(program_id, accounts)
        }
        RestakingInstruction::WarmupNcnVaultTicket => {
            msg!("Instruction: WarmupNcnVaultTicket");
            process_warmup_ncn_vault_ticket(program_id, accounts)
        }
        RestakingInstruction::CooldownNcnVaultTicket => {
            msg!("Instruction: CooldownNcnVaultTicket");
            process_cooldown_ncn_vault_ticket(program_id, accounts)
        }
        RestakingInstruction::NcnWarmupOperator => {
            msg!("Instruction: WarmupNcnOperatorTicket");
            process_ncn_warmup_operator(program_id, accounts)
        }
        RestakingInstruction::NcnCooldownOperator => {
            msg!("Instruction: CooldownNcnOperatorTicket");
            process_ncn_cooldown_operator(program_id, accounts)
        }
        RestakingInstruction::WarmupNcnVaultSlasherTicket => {
            msg!("Instruction: WarmupNcnVaultSlasherTicket");
            process_warmup_ncn_vault_slasher_ticket(program_id, accounts)
        }
        RestakingInstruction::CooldownNcnVaultSlasherTicket => {
            msg!("Instruction: CooldownNcnVaultSlasherTicket");
            process_cooldown_ncn_vault_slasher_ticket(program_id, accounts)
        }
        RestakingInstruction::WarmupOperatorVaultTicket => {
            msg!("Instruction: WarmupOperatorVaultTicket");
            process_warmup_operator_vault_ticket(program_id, accounts)
        }
        RestakingInstruction::CooldownOperatorVaultTicket => {
            msg!("Instruction: CooldownOperatorVaultTicket");
            process_cooldown_operator_vault_ticket(program_id, accounts)
        }
        RestakingInstruction::OperatorWarmupNcn => {
            msg!("Instruction: WarmupOperatorNcnTicket");
            process_operator_warmup_ncn(program_id, accounts)
        }
        RestakingInstruction::OperatorCooldownNcn => {
            msg!("Instruction: CooldownOperatorNcnTicket");
            process_operator_cooldown_ncn(program_id, accounts)
        }
        RestakingInstruction::NcnSetAdmin => {
            msg!("Instruction: NcnSetAdmin");
            process_ncn_set_admin(program_id, accounts)
        }
        RestakingInstruction::NcnSetSecondaryAdmin(role) => {
            msg!("Instruction: NcnSetSecondaryAdmin");
            process_ncn_set_secondary_admin(program_id, accounts, role)
        }
        RestakingInstruction::OperatorSetAdmin => {
            msg!("Instruction: OperatorSetAdmin");
            process_set_node_operator_admin(program_id, accounts)
        }
        RestakingInstruction::OperatorSetSecondaryAdmin(role) => {
            msg!("Instruction: OperatorSetSecondaryAdmin");
            process_set_operator_secondary_admin(program_id, accounts, role)
        }
<<<<<<< HEAD
        RestakingInstruction::OperatorSetFee { new_fee_bps } => {
            msg!("Instruction: OperatorSetFee");
            process_operator_set_fee(program_id, accounts, new_fee_bps)
        }
        RestakingInstruction::NcnWithdrawalAsset { token_mint, amount } => {
            msg!("Instruction: NcnWithdrawalAsset");
            process_ncn_withdraw_asset(program_id, accounts, token_mint, amount)
=======
        RestakingInstruction::NcnDelegateTokenAccount => {
            msg!("Instruction: NcnDelegateTokenAccount");
            process_ncn_delegate_token_account(program_id, accounts)
>>>>>>> 77f755d2
        }
        RestakingInstruction::OperatorDelegateTokenAccount => {
            msg!("Instruction: OperatorDelegateTokenAccount");
            process_operator_delegate_token_account(program_id, accounts)
        }
    }
}<|MERGE_RESOLUTION|>--- conflicted
+++ resolved
@@ -175,19 +175,13 @@
             msg!("Instruction: OperatorSetSecondaryAdmin");
             process_set_operator_secondary_admin(program_id, accounts, role)
         }
-<<<<<<< HEAD
         RestakingInstruction::OperatorSetFee { new_fee_bps } => {
             msg!("Instruction: OperatorSetFee");
             process_operator_set_fee(program_id, accounts, new_fee_bps)
         }
-        RestakingInstruction::NcnWithdrawalAsset { token_mint, amount } => {
-            msg!("Instruction: NcnWithdrawalAsset");
-            process_ncn_withdraw_asset(program_id, accounts, token_mint, amount)
-=======
         RestakingInstruction::NcnDelegateTokenAccount => {
             msg!("Instruction: NcnDelegateTokenAccount");
             process_ncn_delegate_token_account(program_id, accounts)
->>>>>>> 77f755d2
         }
         RestakingInstruction::OperatorDelegateTokenAccount => {
             msg!("Instruction: OperatorDelegateTokenAccount");
