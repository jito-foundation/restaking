--- conflicted
+++ resolved
@@ -42,11 +42,8 @@
 anchor-lang = { git = "https://github.com/coral-xyz/anchor", rev = "96ed3b791c6fed9ab64cb138397795fe55991280", features = ["idl-build"] }
 anyhow = "1.0.86"
 assert_matches = "1.5.0"
-<<<<<<< HEAD
 axum = "0.6.2"
-=======
 base64 = "0.22.1"
->>>>>>> 2cd08b8b
 borsh = { version = "0.10.3" }
 bytemuck = { version = "1.16.3", features = ["min_const_generics"] }
 cfg-if = "1.0.0"
