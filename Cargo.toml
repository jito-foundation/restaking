[workspace]
members = [
    "account_traits",
    "account_traits_derive",
    "core",
    "integration_tests",
    "restaking_core",
    "restaking_program",
    "restaking_sdk",
    "vault_core",
    "vault_program",
    "vault_sdk"]

resolver = "2"

[profile.release]
overflow-checks = true
lto = "fat"
codegen-units = 1

[profile.release.build-override]
opt-level = 3
incremental = false
codegen-units = 1

[workspace.package]
version = "0.0.1"
authors = ["Jito Network Maintainers <support@jito.network>"]
repository = "https://github.com/jito-foundation/restaking"
homepage = "https://jito.network/"
license = "BSL"
edition = "2021"
readme = "README.md"

[workspace.dependencies]
assert_matches = "1.5.0"
borsh = { version = "0.10.3" }
bytemuck = { version = "1.16.3", features = ["min_const_generics"] }
jito-jsm-core = { path = "core", version = "=0.0.1" }
jito-vault-core = { path = "vault_core", version = "=0.0.1" }
jito-restaking-core = { path = "restaking_core", version = "=0.0.1" }
jito-restaking-sdk = { path = "restaking_sdk", version = "=0.0.1" }
jito-vault-sdk = { path = "vault_sdk", version = "=0.0.1" }
jito-vault-program = { path = "vault_program", version = "=0.0.1" }
jito-restaking-program = { path = "restaking_program", version = "=0.0.1" }
<<<<<<< HEAD
mpl-token-metadata = "4.1.2"
=======
jito-account-traits-derive = { path = "account_traits_derive", version = "=0.0.1" }
jito-account-traits = { path = "account_traits", version = "=0.0.1" }
>>>>>>> 5d3d5556
shank = "0.4.2"
solana-program = "~1.18"
solana-program-test = "~1.18"
solana-sdk = "~1.18"
solana-security-txt = "1.1.1"
spl-token = { version = "4.0.0", features = ["no-entrypoint"] }
spl-associated-token-account = { version = "2.2.0", features = ["no-entrypoint"] }
thiserror = "1.0.57"
tokio = "1.36.0"
matches = "0.1.10"
quote = "1.0.36"
syn = "2.0.72"
proc-macro2 = "1.0.86"<|MERGE_RESOLUTION|>--- conflicted
+++ resolved
@@ -43,12 +43,9 @@
 jito-vault-sdk = { path = "vault_sdk", version = "=0.0.1" }
 jito-vault-program = { path = "vault_program", version = "=0.0.1" }
 jito-restaking-program = { path = "restaking_program", version = "=0.0.1" }
-<<<<<<< HEAD
 mpl-token-metadata = "4.1.2"
-=======
 jito-account-traits-derive = { path = "account_traits_derive", version = "=0.0.1" }
 jito-account-traits = { path = "account_traits", version = "=0.0.1" }
->>>>>>> 5d3d5556
 shank = "0.4.2"
 solana-program = "~1.18"
 solana-program-test = "~1.18"
