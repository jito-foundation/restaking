--- conflicted
+++ resolved
@@ -50,20 +50,7 @@
 const_str_to_pubkey = "0.1.1"
 envfile = "0.2.1"
 env_logger = "0.10.2"
-<<<<<<< HEAD
 futures = "0.3.31"
-jito-bytemuck = { path = "bytemuck", version = "=0.0.2" }
-jito-account-traits-derive = { path = "account_traits_derive", version = "=0.0.2" }
-jito-jsm-core = { path = "core", version = "=0.0.2" }
-jito-restaking-client = { path = "clients/rust/restaking_client", version = "=0.0.2" }
-jito-restaking-core = { path = "restaking_core", version = "=0.0.2" }
-jito-restaking-program = { path = "restaking_program", version = "=0.0.2" }
-jito-restaking-sdk = { path = "restaking_sdk", version = "=0.0.2" }
-jito-vault-client = { path = "clients/rust/vault_client", version = "=0.0.2" }
-jito-vault-core = { path = "vault_core", version = "=0.0.2" }
-jito-vault-program = { path = "vault_program", version = "=0.0.2" }
-jito-vault-sdk = { path = "vault_sdk", version = "=0.0.2" }
-=======
 jito-bytemuck = { path = "bytemuck", version = "=0.0.3" }
 jito-account-traits-derive = { path = "account_traits_derive", version = "=0.0.3" }
 jito-jsm-core = { path = "core", version = "=0.0.3" }
@@ -75,7 +62,6 @@
 jito-vault-core = { path = "vault_core", version = "=0.0.3" }
 jito-vault-program = { path = "vault_program", version = "=0.0.3" }
 jito-vault-sdk = { path = "vault_sdk", version = "=0.0.3" }
->>>>>>> 91d63dcd
 log = "0.4.22"
 matches = "0.1.10"
 num-derive = "0.4.2"
