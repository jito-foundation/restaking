use std::mem::size_of;

use jito_bytemuck::{AccountDeserialize, Discriminator};
use jito_jsm_core::{
    create_account,
    loader::{
        load_associated_token_account, load_signer, load_system_account, load_system_program,
        load_token_program,
    },
};
use jito_vault_core::{
    config::Config, vault::Vault, vault_staker_withdrawal_ticket::VaultStakerWithdrawalTicket,
};
use jito_vault_sdk::error::VaultError;
use solana_program::{
    account_info::AccountInfo, clock::Clock, entrypoint::ProgramResult, msg, program::invoke,
    program_error::ProgramError, pubkey::Pubkey, rent::Rent, sysvar::Sysvar,
};
use spl_token::instruction::transfer;

/// Enqueues a withdraw into the VaultStakerWithdrawalTicket account, transferring the amount from the
/// staker's VRT token account to the VaultStakerWithdrawalTicket VRT token account.
///
/// Specification:
/// - If the vault has a mint burn admin, it shall be present and be a signer of the transaction
/// - The vault shall be up to date
/// - The amount to withdraw must be greater than zero
/// - The VaultStakerWithdrawalTicket account shall be at the canonical PDA
/// - The vault shall accurately track the amount of VRT that has been enqueued for cooldown
/// - The staker's VRT tokens shall be transferred to the VaultStakerWithdrawalTicket associated token account
pub fn process_enqueue_withdrawal(
    program_id: &Pubkey,
    accounts: &[AccountInfo],
    vrt_amount: u64,
) -> ProgramResult {
    let (required_accounts, optional_accounts) = accounts.split_at(9);

    let [config, vault_info, vault_staker_withdrawal_ticket, vault_staker_withdrawal_ticket_token_account, staker, staker_vrt_token_account, base, token_program, system_program] =
        required_accounts
    else {
        return Err(ProgramError::NotEnoughAccountKeys);
    };

    Config::load(program_id, config, false)?;
    let config_data = config.data.borrow();
    let config = Config::try_from_slice_unchecked(&config_data)?;
    Vault::load(program_id, vault_info, true)?;
    let mut vault_data = vault_info.data.borrow_mut();
    let vault = Vault::try_from_slice_unchecked_mut(&mut vault_data)?;
    load_system_account(vault_staker_withdrawal_ticket, true)?;
    load_associated_token_account(
        vault_staker_withdrawal_ticket_token_account,
        vault_staker_withdrawal_ticket.key,
        &vault.vrt_mint,
    )?;
    load_signer(staker, false)?;
    load_associated_token_account(staker_vrt_token_account, staker.key, &vault.vrt_mint)?;
    load_signer(base, false)?;
    load_token_program(token_program)?;
    load_system_program(system_program)?;

    vault.check_mint_burn_admin(optional_accounts.first())?;
    vault.check_update_state_ok(Clock::get()?.slot, config.epoch_length())?;
    if vrt_amount == 0 {
        msg!("VRT amount must be greater than zero");
        return Err(VaultError::VaultEnqueueWithdrawalAmountZero.into());
    }

    // The VaultStakerWithdrawalTicket shall be at the canonical PDA
    let (
        vault_staker_withdrawal_ticket_pubkey,
        vault_staker_withdrawal_ticket_bump,
        mut vault_staker_withdrawal_ticket_seeds,
    ) = VaultStakerWithdrawalTicket::find_program_address(program_id, vault_info.key, base.key);
    vault_staker_withdrawal_ticket_seeds.push(vec![vault_staker_withdrawal_ticket_bump]);
    if vault_staker_withdrawal_ticket
        .key
        .ne(&vault_staker_withdrawal_ticket_pubkey)
    {
        msg!("Vault staker withdrawal ticket is not at the correct PDA");
        return Err(ProgramError::InvalidAccountData);
    }

<<<<<<< HEAD
    vault.check_mint_burn_admin(optional_accounts.first())?;
    vault.check_update_state_ok(Clock::get()?.slot, config.epoch_length())?;

    let amount_to_withdraw = vault.calculate_assets_returned_amount(vrt_amount)?;
    vault.check_withdrawal_allowed(amount_to_withdraw)?;

=======
>>>>>>> a93fdbb0
    // Create the VaultStakerWithdrawalTicket account
    msg!(
        "Initializing vault staker withdraw ticket at address {}",
        vault_staker_withdrawal_ticket.key
    );
    create_account(
        staker,
        vault_staker_withdrawal_ticket,
        system_program,
        program_id,
        &Rent::get()?,
        8_u64
            .checked_add(size_of::<VaultStakerWithdrawalTicket>() as u64)
            .unwrap(),
        &vault_staker_withdrawal_ticket_seeds,
    )?;
    let mut vault_staker_withdrawal_ticket_data = vault_staker_withdrawal_ticket.data.borrow_mut();
    vault_staker_withdrawal_ticket_data[0] = VaultStakerWithdrawalTicket::DISCRIMINATOR;
    let vault_staker_withdrawal_ticket = VaultStakerWithdrawalTicket::try_from_slice_unchecked_mut(
        &mut vault_staker_withdrawal_ticket_data,
    )?;
    *vault_staker_withdrawal_ticket = VaultStakerWithdrawalTicket::new(
        *vault_info.key,
        *staker.key,
        *base.key,
        vrt_amount,
        Clock::get()?.slot,
        vault_staker_withdrawal_ticket_bump,
    );

    vault.increment_vrt_enqueued_for_cooldown_amount(vrt_amount)?;
    vault.increment_epoch_withdraw_amount(amount_to_withdraw)?;

    // Withdraw funds from the staker's VRT account, transferring them to an ATA owned
    // by the VaultStakerWithdrawalTicket
    invoke(
        &transfer(
            &spl_token::id(),
            staker_vrt_token_account.key,
            vault_staker_withdrawal_ticket_token_account.key,
            staker.key,
            &[],
            vrt_amount,
        )?,
        &[
            staker_vrt_token_account.clone(),
            vault_staker_withdrawal_ticket_token_account.clone(),
            staker.clone(),
        ],
    )?;

    Ok(())
}<|MERGE_RESOLUTION|>--- conflicted
+++ resolved
@@ -66,6 +66,9 @@
         return Err(VaultError::VaultEnqueueWithdrawalAmountZero.into());
     }
 
+    let amount_to_withdraw = vault.calculate_assets_returned_amount(vrt_amount)?;
+    vault.check_withdrawal_allowed(amount_to_withdraw)?;
+
     // The VaultStakerWithdrawalTicket shall be at the canonical PDA
     let (
         vault_staker_withdrawal_ticket_pubkey,
@@ -81,15 +84,6 @@
         return Err(ProgramError::InvalidAccountData);
     }
 
-<<<<<<< HEAD
-    vault.check_mint_burn_admin(optional_accounts.first())?;
-    vault.check_update_state_ok(Clock::get()?.slot, config.epoch_length())?;
-
-    let amount_to_withdraw = vault.calculate_assets_returned_amount(vrt_amount)?;
-    vault.check_withdrawal_allowed(amount_to_withdraw)?;
-
-=======
->>>>>>> a93fdbb0
     // Create the VaultStakerWithdrawalTicket account
     msg!(
         "Initializing vault staker withdraw ticket at address {}",
