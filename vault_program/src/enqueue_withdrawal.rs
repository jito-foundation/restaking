use std::mem::size_of;

use jito_bytemuck::{AccountDeserialize, Discriminator};
use jito_jsm_core::{
    create_account,
    loader::{
        load_associated_token_account, load_signer, load_system_account, load_system_program,
        load_token_program,
    },
};
use jito_vault_core::{
    config::Config, vault::Vault, vault_staker_withdrawal_ticket::VaultStakerWithdrawalTicket,
};
use jito_vault_sdk::error::VaultError;
use solana_program::{
    account_info::AccountInfo, clock::Clock, entrypoint::ProgramResult, msg, program::invoke,
    program_error::ProgramError, pubkey::Pubkey, rent::Rent, sysvar::Sysvar,
};
use spl_token::instruction::transfer;

/// Enqueues a withdraw into the VaultStakerWithdrawalTicket account, transferring the amount from the
/// staker's VRT token account to the VaultStakerWithdrawalTicket VRT token account.
///
/// Specification:
/// - If the vault has a mint burn admin, it shall be present and be a signer of the transaction
/// - The vault shall be up to date
/// - The amount to withdraw must be greater than zero
/// - The VaultStakerWithdrawalTicket account shall be at the canonical PDA
/// - The vault shall accurately track the amount of VRT that has been enqueued for cooldown
/// - The staker's VRT tokens shall be transferred to the VaultStakerWithdrawalTicket associated token account
pub fn process_enqueue_withdrawal(
    program_id: &Pubkey,
    accounts: &[AccountInfo],
    vrt_amount: u64,
    min_amount_out: u64,
) -> ProgramResult {
    let (required_accounts, optional_accounts) = accounts.split_at(9);

    let [config, vault_info, vault_staker_withdrawal_ticket, vault_staker_withdrawal_ticket_token_account, staker, staker_vrt_token_account, base, token_program, system_program] =
        required_accounts
    else {
        return Err(ProgramError::NotEnoughAccountKeys);
    };

    Config::load(program_id, config, false)?;
    let config_data = config.data.borrow();
    let config = Config::try_from_slice_unchecked(&config_data)?;
    Vault::load(program_id, vault_info, true)?;
    let mut vault_data = vault_info.data.borrow_mut();
    let vault = Vault::try_from_slice_unchecked_mut(&mut vault_data)?;
    load_system_account(vault_staker_withdrawal_ticket, true)?;
    load_associated_token_account(
        vault_staker_withdrawal_ticket_token_account,
        vault_staker_withdrawal_ticket.key,
        &vault.vrt_mint,
    )?;
    load_signer(staker, false)?;
    load_associated_token_account(staker_vrt_token_account, staker.key, &vault.vrt_mint)?;
    load_signer(base, false)?;
    load_token_program(token_program)?;
    load_system_program(system_program)?;

    vault.check_mint_burn_admin(optional_accounts.first())?;
    vault.check_update_state_ok(Clock::get()?.slot, config.epoch_length())?;
    vault.check_is_paused()?;

    if vrt_amount == 0 {
        msg!("VRT amount must be greater than zero");
        return Err(VaultError::VaultEnqueueWithdrawalAmountZero.into());
    }

<<<<<<< HEAD
    let supported_token_amount_to_withdraw = vault.calculate_assets_returned_amount(vrt_amount)?;
    vault.check_withdrawal_allowed(supported_token_amount_to_withdraw)?;
=======
    // Check that min_amount_out is acceptable
    vault.check_min_supported_mint_out(vrt_amount, min_amount_out, config.program_fee_bps())?;
>>>>>>> f2cad7bd

    // The VaultStakerWithdrawalTicket shall be at the canonical PDA
    let (
        vault_staker_withdrawal_ticket_pubkey,
        vault_staker_withdrawal_ticket_bump,
        mut vault_staker_withdrawal_ticket_seeds,
    ) = VaultStakerWithdrawalTicket::find_program_address(program_id, vault_info.key, base.key);
    vault_staker_withdrawal_ticket_seeds.push(vec![vault_staker_withdrawal_ticket_bump]);
    if vault_staker_withdrawal_ticket
        .key
        .ne(&vault_staker_withdrawal_ticket_pubkey)
    {
        msg!("Vault staker withdrawal ticket is not at the correct PDA");
        return Err(ProgramError::InvalidAccountData);
    }

    // Create the VaultStakerWithdrawalTicket account
    msg!(
        "Initializing vault staker withdrawal ticket at address {}",
        vault_staker_withdrawal_ticket.key
    );
    create_account(
        staker,
        vault_staker_withdrawal_ticket,
        system_program,
        program_id,
        &Rent::get()?,
        8_u64
            .checked_add(size_of::<VaultStakerWithdrawalTicket>() as u64)
            .ok_or(VaultError::ArithmeticOverflow)?,
        &vault_staker_withdrawal_ticket_seeds,
    )?;
    let mut vault_staker_withdrawal_ticket_data = vault_staker_withdrawal_ticket.data.borrow_mut();
    vault_staker_withdrawal_ticket_data[0] = VaultStakerWithdrawalTicket::DISCRIMINATOR;
    let vault_staker_withdrawal_ticket = VaultStakerWithdrawalTicket::try_from_slice_unchecked_mut(
        &mut vault_staker_withdrawal_ticket_data,
    )?;
    *vault_staker_withdrawal_ticket = VaultStakerWithdrawalTicket::new(
        *vault_info.key,
        *staker.key,
        *base.key,
        vrt_amount,
        min_amount_out,
        Clock::get()?.slot,
        vault_staker_withdrawal_ticket_bump,
    );

    vault.increment_vrt_enqueued_for_cooldown_amount(vrt_amount)?;
    vault.increment_epoch_withdraw_supported_token_amount(supported_token_amount_to_withdraw)?;

    // Withdraw funds from the staker's VRT account, transferring them to an ATA owned
    // by the VaultStakerWithdrawalTicket
    invoke(
        &transfer(
            &spl_token::id(),
            staker_vrt_token_account.key,
            vault_staker_withdrawal_ticket_token_account.key,
            staker.key,
            &[],
            vrt_amount,
        )?,
        &[
            staker_vrt_token_account.clone(),
            vault_staker_withdrawal_ticket_token_account.clone(),
            staker.clone(),
        ],
    )?;

    Ok(())
}<|MERGE_RESOLUTION|>--- conflicted
+++ resolved
@@ -69,13 +69,10 @@
         return Err(VaultError::VaultEnqueueWithdrawalAmountZero.into());
     }
 
-<<<<<<< HEAD
     let supported_token_amount_to_withdraw = vault.calculate_assets_returned_amount(vrt_amount)?;
     vault.check_withdrawal_allowed(supported_token_amount_to_withdraw)?;
-=======
     // Check that min_amount_out is acceptable
     vault.check_min_supported_mint_out(vrt_amount, min_amount_out, config.program_fee_bps())?;
->>>>>>> f2cad7bd
 
     // The VaultStakerWithdrawalTicket shall be at the canonical PDA
     let (
