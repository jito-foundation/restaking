--- conflicted
+++ resolved
@@ -40,12 +40,7 @@
 
     vault_operator_ticket
         .vault_operator_ticket()
-<<<<<<< HEAD
-        .check_active(slot)?;
-=======
         .check_active_or_cooldown(slot, config.config().epoch_length())?;
-
->>>>>>> 74ba1680
     vault_delegation_list
         .vault_delegation_list_mut()
         .check_update_needed(slot, epoch_length)?;
