use jito_account_traits::AccountDeserialize;
use jito_jsm_core::loader::{load_associated_token_account, load_token_mint, load_token_program};
use jito_vault_core::{config::Config, vault::Vault};
use jito_vault_sdk::error::VaultError;
use solana_program::{
<<<<<<< HEAD
    account_info::AccountInfo, clock::Clock, entrypoint::ProgramResult, msg,
    program::invoke_signed, program_error::ProgramError, program_pack::Pack, pubkey::Pubkey,
    sysvar::Sysvar,
=======
    account_info::AccountInfo, clock::Clock, entrypoint::ProgramResult,
    program_error::ProgramError, program_pack::Pack, pubkey::Pubkey, sysvar::Sysvar,
>>>>>>> 6070de9e
};
use spl_token::{instruction::mint_to, state::Account};

pub fn process_update_vault_balance(
    program_id: &Pubkey,
    accounts: &[AccountInfo],
) -> ProgramResult {
    let [config, vault_info, vault_token_account, vrt_mint, vault_fee_token_account, token_program] =
        accounts
    else {
        return Err(ProgramError::NotEnoughAccountKeys);
    };

    Config::load(program_id, config, false)?;
    let config_data = config.data.borrow();
    let config = Config::try_from_slice_unchecked(&config_data)?;
    Vault::load(program_id, vault_info, true)?;

    let config_data = config.data.borrow();
    let config = Config::try_from_slice_unchecked(&config_data)?;

    let vault_data = vault_info.data.borrow();
    let vault = Vault::try_from_slice_unchecked(&vault_data)?;

    load_token_mint(vrt_mint)?;
    load_associated_token_account(vault_fee_token_account, &vault.fee_wallet, vrt_mint.key)?;
    load_associated_token_account(vault_token_account, vault_info.key, &vault.supported_mint)?;
    load_token_program(token_program)?;

    vault.check_update_state_ok(Clock::get()?.slot, config.epoch_length)?;
    vault.check_vrt_mint(vrt_mint.key)?;

    // Calculate rewards
    let new_balance = Account::unpack(&vault_token_account.data.borrow())?.amount;

    let reward_fee = vault.calculate_rewards_fee(new_balance)?;

    // Mint rewards
    if reward_fee > 0 {
        let (_, vault_bump, mut vault_seeds) = Vault::find_program_address(program_id, &vault.base);
        vault_seeds.push(vec![vault_bump]);
        let seed_slices: Vec<&[u8]> = vault_seeds.iter().map(|seed| seed.as_slice()).collect();

        msg!("Minting {} VRT rewards to the fee wallet", reward_fee);

        invoke_signed(
            &mint_to(
                &spl_token::id(),
                vrt_mint.key,
                vault_fee_token_account.key,
                vault_info.key,
                &[],
                reward_fee,
            )?,
            &[
                vrt_mint.clone(),
                vault_fee_token_account.clone(),
                vault_info.clone(),
            ],
            &[&seed_slices],
        )?;
    }

    drop(vault_data);

    // Update state
    {
        // need to drop the reference to vault_data before we can borrow_mut again
        let mut vault_data = vault_info.data.borrow_mut();
        let vault = Vault::try_from_slice_unchecked_mut(&mut vault_data)?;

<<<<<<< HEAD
        vault.tokens_deposited = new_balance;
        vault.vrt_supply = vault
            .vrt_supply
            .checked_add(reward_fee)
            .ok_or(VaultError::VaultOverflow)?;
    }
=======
    vault.check_update_state_ok(Clock::get()?.slot, config.epoch_length)?;

    // TODO (LB): pay out fee account for any accrued fees to vault fee wallet
    vault.tokens_deposited = Account::unpack(&vault_token_account.data.borrow())?.amount;
>>>>>>> 6070de9e

    Ok(())
}<|MERGE_RESOLUTION|>--- conflicted
+++ resolved
@@ -3,14 +3,9 @@
 use jito_vault_core::{config::Config, vault::Vault};
 use jito_vault_sdk::error::VaultError;
 use solana_program::{
-<<<<<<< HEAD
     account_info::AccountInfo, clock::Clock, entrypoint::ProgramResult, msg,
     program::invoke_signed, program_error::ProgramError, program_pack::Pack, pubkey::Pubkey,
     sysvar::Sysvar,
-=======
-    account_info::AccountInfo, clock::Clock, entrypoint::ProgramResult,
-    program_error::ProgramError, program_pack::Pack, pubkey::Pubkey, sysvar::Sysvar,
->>>>>>> 6070de9e
 };
 use spl_token::{instruction::mint_to, state::Account};
 
@@ -82,19 +77,12 @@
         let mut vault_data = vault_info.data.borrow_mut();
         let vault = Vault::try_from_slice_unchecked_mut(&mut vault_data)?;
 
-<<<<<<< HEAD
         vault.tokens_deposited = new_balance;
         vault.vrt_supply = vault
             .vrt_supply
             .checked_add(reward_fee)
             .ok_or(VaultError::VaultOverflow)?;
     }
-=======
-    vault.check_update_state_ok(Clock::get()?.slot, config.epoch_length)?;
-
-    // TODO (LB): pay out fee account for any accrued fees to vault fee wallet
-    vault.tokens_deposited = Account::unpack(&vault_token_account.data.borrow())?.amount;
->>>>>>> 6070de9e
 
     Ok(())
 }