use std::cmp::min;

use jito_bytemuck::AccountDeserialize;
use jito_restaking_core::operator::Operator;
use jito_vault_core::{
    config::Config, vault::Vault, vault_operator_delegation::VaultOperatorDelegation,
    vault_update_state_tracker::VaultUpdateStateTracker,
};
use jito_vault_sdk::{error::VaultError, instruction::WithdrawalAllocationMethod};
use solana_program::{
    account_info::AccountInfo, clock::Clock, entrypoint::ProgramResult, msg,
    program_error::ProgramError, pubkey::Pubkey, sysvar::Sysvar,
};

pub fn process_crank_vault_update_state_tracker(
    program_id: &Pubkey,
    accounts: &[AccountInfo],
) -> ProgramResult {
    let [config, vault_info, operator, vault_operator_delegation, vault_update_state_tracker] =
        accounts
    else {
        return Err(ProgramError::NotEnoughAccountKeys);
    };

    let slot = Clock::get()?.slot;

    Config::load(program_id, config, false)?;
    let config_data = config.data.borrow();
    let config = Config::try_from_slice_unchecked(&config_data)?;
    Vault::load(program_id, vault_info, false)?;
    Operator::load(&config.restaking_program, operator, false)?;
    VaultOperatorDelegation::load(
        program_id,
        vault_operator_delegation,
        vault_info,
        operator,
        true,
    )?;
    let mut vault_operator_delegation_data = vault_operator_delegation.data.borrow_mut();
    let vault_operator_delegation =
        VaultOperatorDelegation::try_from_slice_unchecked_mut(&mut vault_operator_delegation_data)?;
<<<<<<< HEAD
    let ncn_epoch = config.get_epoch_from_slot(slot)?;

=======
    let ncn_epoch = slot
        .checked_div(config.epoch_length())
        .ok_or(VaultError::DivisionByZero)?;
>>>>>>> a5b34e0f
    VaultUpdateStateTracker::load(
        program_id,
        vault_update_state_tracker,
        vault_info,
        ncn_epoch,
        true,
    )?;
    let mut vault_update_state_tracker_data = vault_update_state_tracker.data.borrow_mut();
    let vault_update_state_tracker = VaultUpdateStateTracker::try_from_slice_unchecked_mut(
        &mut vault_update_state_tracker_data,
    )?;

    vault_operator_delegation.check_is_already_updated(slot, config.epoch_length())?;
    vault_update_state_tracker.check_and_update_index(vault_operator_delegation.index())?;

    match WithdrawalAllocationMethod::try_from(
        vault_update_state_tracker.withdrawal_allocation_method,
    ) {
        Ok(WithdrawalAllocationMethod::Greedy) => {
            if vault_update_state_tracker.additional_assets_need_unstaking() > 0 {
                let max_cooldown = min(
                    vault_operator_delegation.delegation_state.staked_amount(),
                    vault_update_state_tracker.additional_assets_need_unstaking(),
                );
                msg!(
                    "Force cooling down {} assets from operator {}",
                    max_cooldown,
                    vault_operator_delegation.operator
                );
                vault_operator_delegation
                    .delegation_state
                    .cooldown(max_cooldown)?;
                vault_update_state_tracker
                    .decrement_additional_assets_need_unstaking(max_cooldown)?;
            }
        }
        Err(e) => {
            msg!(
                "Invalid withdrawal allocation method: {:?}",
                vault_update_state_tracker.withdrawal_allocation_method
            );
            return Err(e);
        }
    }

    vault_operator_delegation.update(slot, config.epoch_length())?;
    vault_update_state_tracker
        .delegation_state
        .accumulate(&vault_operator_delegation.delegation_state)?;

    Ok(())
}<|MERGE_RESOLUTION|>--- conflicted
+++ resolved
@@ -6,7 +6,7 @@
     config::Config, vault::Vault, vault_operator_delegation::VaultOperatorDelegation,
     vault_update_state_tracker::VaultUpdateStateTracker,
 };
-use jito_vault_sdk::{error::VaultError, instruction::WithdrawalAllocationMethod};
+use jito_vault_sdk::instruction::WithdrawalAllocationMethod;
 use solana_program::{
     account_info::AccountInfo, clock::Clock, entrypoint::ProgramResult, msg,
     program_error::ProgramError, pubkey::Pubkey, sysvar::Sysvar,
@@ -39,14 +39,8 @@
     let mut vault_operator_delegation_data = vault_operator_delegation.data.borrow_mut();
     let vault_operator_delegation =
         VaultOperatorDelegation::try_from_slice_unchecked_mut(&mut vault_operator_delegation_data)?;
-<<<<<<< HEAD
     let ncn_epoch = config.get_epoch_from_slot(slot)?;
 
-=======
-    let ncn_epoch = slot
-        .checked_div(config.epoch_length())
-        .ok_or(VaultError::DivisionByZero)?;
->>>>>>> a5b34e0f
     VaultUpdateStateTracker::load(
         program_id,
         vault_update_state_tracker,
