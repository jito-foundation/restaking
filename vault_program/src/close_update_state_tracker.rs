use jito_bytemuck::AccountDeserialize;
use jito_jsm_core::{close_program_account, loader::load_signer};
use jito_vault_core::{
    config::Config, vault::Vault, vault_update_state_tracker::VaultUpdateStateTracker,
};
use jito_vault_sdk::error::VaultError;
use solana_program::{
    account_info::AccountInfo, clock::Clock, entrypoint::ProgramResult, msg,
    program_error::ProgramError, pubkey::Pubkey, sysvar::Sysvar,
};

/// Close the VaultUpdateStateTracker
/// Can close previous epochs to get rent back, but it shall not update the current epoch
pub fn process_close_vault_update_state_tracker(
    program_id: &Pubkey,
    accounts: &[AccountInfo],
    ncn_epoch: u64,
) -> ProgramResult {
    let [config, vault_info, vault_update_state_tracker_info, payer] = accounts else {
        return Err(ProgramError::NotEnoughAccountKeys);
    };

    let slot = Clock::get()?.slot;

    Config::load(program_id, config, false)?;
    let config_data = config.data.borrow();
    let config = Config::try_from_slice_unchecked(&config_data)?;
    Vault::load(program_id, vault_info, true)?;
    let mut vault_data = vault_info.data.borrow_mut();
    let vault = Vault::try_from_slice_unchecked_mut(&mut vault_data)?;
    VaultUpdateStateTracker::load(
        program_id,
        vault_update_state_tracker_info,
        vault_info,
        ncn_epoch,
        true,
    )?;
    let vault_update_state_tracker_data = vault_update_state_tracker_info.data.borrow();
    let vault_update_state_tracker =
        VaultUpdateStateTracker::try_from_slice_unchecked(&vault_update_state_tracker_data)?;
    load_signer(payer, true)?;

    let current_ncn_epoch = config.get_epoch_from_slot(slot)?;
    let last_updated_epoch = config.get_epoch_from_slot(vault.last_full_state_update_slot())?;

    // The VaultUpdateStateTracker shall be up-to-date before closing
    if ncn_epoch != current_ncn_epoch {
        msg!(
            "Warning: VaultUpdateStateTracker is from an old epoch ({}), current epoch is {}",
            ncn_epoch,
            current_ncn_epoch
        );
    } else {
        // The VaultUpdateStateTracker shall have updated every operator ticket before closing
        if vault.operator_count() > 0
            && vault_update_state_tracker.last_updated_index()
                != vault.operator_count().saturating_sub(1)
        {
            msg!("VaultUpdateStateTracker is not fully updated");
            return Err(VaultError::VaultUpdateStateNotFinishedUpdating.into());
        }
        msg!("Finished updating VaultUpdateStateTracker");

        vault.delegation_state = vault_update_state_tracker.delegation_state;
        vault.set_last_full_state_update_slot(slot);

        // shift the VRT amounts down by one, accumulating in vrt_ready_to_claim_amount
<<<<<<< HEAD
        vault.increment_vrt_ready_to_claim_amount(vault.vrt_cooling_down_amount())?;
        vault.set_vrt_cooling_down_amount(vault.vrt_enqueued_for_cooldown_amount());
        vault.set_vrt_enqueued_for_cooldown_amount(0);
        vault.clear_epoch_withdraw_supported_token_amount();
        vault.set_epoch_snapshot_supported_token_amount(vault.tokens_deposited());
=======
        // at max, two epochs are needed to run through the cycle
        let epoch_diff = current_ncn_epoch
            .checked_sub(last_updated_epoch)
            .ok_or(VaultError::VaultUnderflow)?;
        for _ in 0..epoch_diff.min(2) {
            vault.increment_vrt_ready_to_claim_amount(vault.vrt_cooling_down_amount())?;
            vault.set_vrt_cooling_down_amount(vault.vrt_enqueued_for_cooldown_amount());
            vault.set_vrt_enqueued_for_cooldown_amount(0);
        }
>>>>>>> aadc68e7
    }

    msg!("Closing VaultUpdateStateTracker");
    drop(vault_update_state_tracker_data);
    close_program_account(program_id, vault_update_state_tracker_info, payer)?;

    Ok(())
}<|MERGE_RESOLUTION|>--- conflicted
+++ resolved
@@ -65,13 +65,6 @@
         vault.set_last_full_state_update_slot(slot);
 
         // shift the VRT amounts down by one, accumulating in vrt_ready_to_claim_amount
-<<<<<<< HEAD
-        vault.increment_vrt_ready_to_claim_amount(vault.vrt_cooling_down_amount())?;
-        vault.set_vrt_cooling_down_amount(vault.vrt_enqueued_for_cooldown_amount());
-        vault.set_vrt_enqueued_for_cooldown_amount(0);
-        vault.clear_epoch_withdraw_supported_token_amount();
-        vault.set_epoch_snapshot_supported_token_amount(vault.tokens_deposited());
-=======
         // at max, two epochs are needed to run through the cycle
         let epoch_diff = current_ncn_epoch
             .checked_sub(last_updated_epoch)
@@ -80,8 +73,9 @@
             vault.increment_vrt_ready_to_claim_amount(vault.vrt_cooling_down_amount())?;
             vault.set_vrt_cooling_down_amount(vault.vrt_enqueued_for_cooldown_amount());
             vault.set_vrt_enqueued_for_cooldown_amount(0);
+            vault.clear_epoch_withdraw_supported_token_amount();
+            vault.set_epoch_snapshot_supported_token_amount(vault.tokens_deposited());
         }
->>>>>>> aadc68e7
     }
 
     msg!("Closing VaultUpdateStateTracker");
