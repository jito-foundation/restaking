use std::mem::size_of;

use jito_bytemuck::{AccountDeserialize, Discriminator};
use jito_jsm_core::{
    create_account,
    loader::{load_signer, load_system_account, load_system_program},
};
use jito_vault_core::{
    config::Config, vault::Vault, vault_update_state_tracker::VaultUpdateStateTracker,
};
use jito_vault_sdk::{error::VaultError, instruction::WithdrawalAllocationMethod};
use solana_program::{
    account_info::AccountInfo, clock::Clock, entrypoint::ProgramResult, msg,
    program_error::ProgramError, pubkey::Pubkey, rent::Rent, sysvar::Sysvar,
};

/// Instruction: [`crate::VaultInstruction::InitializeVaultUpdateDelegationsTicket`]
/// Initializes a new [`VaultUpdateStateTracker`] account, which is used to track the delegations
/// that are to be updated at the epoch boundary.
pub fn process_initialize_vault_update_state_tracker(
    program_id: &Pubkey,
    accounts: &[AccountInfo],
    withdrawal_allocation_method: WithdrawalAllocationMethod,
) -> ProgramResult {
    let [config, vault_info, vault_update_state_tracker, payer, system_program] = accounts else {
        return Err(ProgramError::NotEnoughAccountKeys);
    };
    Config::load(program_id, config, false)?;
    let config_data = config.data.borrow();
    let config = Config::try_from_slice_unchecked(&config_data)?;
    Vault::load(program_id, vault_info, true)?;
    let vault_data = vault_info.data.borrow();
    let vault = Vault::try_from_slice_unchecked(&vault_data)?;
    load_system_account(vault_update_state_tracker, true)?;
    load_signer(payer, true)?;
    load_system_program(system_program)?;

    // The VaultUpdateStateTracker shall be at the canonical PDA
    let ncn_epoch = Clock::get()?
        .slot
        .checked_div(config.epoch_length())
        .unwrap();
    let (
        vault_update_state_tracker_pubkey,
        vault_update_state_tracker_bump,
        mut vault_update_state_tracker_seeds,
    ) = VaultUpdateStateTracker::find_program_address(program_id, vault_info.key, ncn_epoch);
    vault_update_state_tracker_seeds.push(vec![vault_update_state_tracker_bump]);
    if vault_update_state_tracker_pubkey.ne(vault_update_state_tracker.key) {
        msg!("Vault update delegations ticket is not at the correct PDA");
        return Err(ProgramError::InvalidAccountData);
    }

    if vault
        .check_update_state_ok(Clock::get()?.slot, config.epoch_length())
        .is_ok()
    {
        msg!("Vault update state tracker is not needed");
        return Err(VaultError::VaultIsUpdated.into());
    }

    msg!(
        "Initializing VaultUpdateDelegationsTicket at address {}",
        vault_update_state_tracker.key
    );
    create_account(
        payer,
        vault_update_state_tracker,
        system_program,
        program_id,
        &Rent::get()?,
        8_u64
            .checked_add(size_of::<VaultUpdateStateTracker>() as u64)
            .unwrap(),
        &vault_update_state_tracker_seeds,
    )?;

<<<<<<< HEAD
    let additional_assets_need_unstaking = vault.calculate_assets_needed_for_withdrawals(
        Clock::get()?.slot,
        config.epoch_length(),
        config.program_fee_bps.into(),
    )?;
=======
    let additional_assets_need_unstaking = vault
        .calculate_additional_supported_assets_needed_to_unstake(
            Clock::get()?.slot,
            config.epoch_length(),
        )?;
>>>>>>> ee0e1826

    let mut vault_update_state_tracker_data = vault_update_state_tracker.try_borrow_mut_data()?;
    vault_update_state_tracker_data[0] = VaultUpdateStateTracker::DISCRIMINATOR;
    let vault_update_state_tracker = VaultUpdateStateTracker::try_from_slice_unchecked_mut(
        &mut vault_update_state_tracker_data,
    )?;
    *vault_update_state_tracker = VaultUpdateStateTracker::new(
        *vault_info.key,
        ncn_epoch,
        additional_assets_need_unstaking,
        withdrawal_allocation_method as u8,
    );

    Ok(())
}<|MERGE_RESOLUTION|>--- conflicted
+++ resolved
@@ -75,19 +75,12 @@
         &vault_update_state_tracker_seeds,
     )?;
 
-<<<<<<< HEAD
-    let additional_assets_need_unstaking = vault.calculate_assets_needed_for_withdrawals(
-        Clock::get()?.slot,
-        config.epoch_length(),
-        config.program_fee_bps.into(),
-    )?;
-=======
     let additional_assets_need_unstaking = vault
         .calculate_additional_supported_assets_needed_to_unstake(
             Clock::get()?.slot,
             config.epoch_length(),
+            config.program_fee_bps.into(),
         )?;
->>>>>>> ee0e1826
 
     let mut vault_update_state_tracker_data = vault_update_state_tracker.try_borrow_mut_data()?;
     vault_update_state_tracker_data[0] = VaultUpdateStateTracker::DISCRIMINATOR;
