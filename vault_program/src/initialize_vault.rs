--- conflicted
+++ resolved
@@ -22,11 +22,7 @@
     accounts: &[AccountInfo],
     deposit_fee_bps: u16,
     withdrawal_fee_bps: u16,
-<<<<<<< HEAD
-    epoch_withdraw_cap_bps: u16,
-=======
     reward_fee_bps: u16,
->>>>>>> c46712f4
 ) -> ProgramResult {
     let [config, vault, vrt_mint, mint, admin, base, system_program, token_program] = accounts
     else {
@@ -112,11 +108,7 @@
             *base.key,
             deposit_fee_bps,
             withdrawal_fee_bps,
-<<<<<<< HEAD
-            epoch_withdraw_cap_bps,
-=======
             reward_fee_bps,
->>>>>>> c46712f4
             vault_bump,
         );
     }
