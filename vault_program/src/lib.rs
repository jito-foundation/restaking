--- conflicted
+++ resolved
@@ -105,11 +105,7 @@
         VaultInstruction::InitializeVault {
             deposit_fee_bps,
             withdrawal_fee_bps,
-<<<<<<< HEAD
-            epoch_withdraw_cap_bps,
-=======
             reward_fee_bps,
->>>>>>> c46712f4
         } => {
             msg!("Instruction: InitializeVault");
             process_initialize_vault(
@@ -117,11 +113,7 @@
                 accounts,
                 deposit_fee_bps,
                 withdrawal_fee_bps,
-<<<<<<< HEAD
-                epoch_withdraw_cap_bps,
-=======
                 reward_fee_bps,
->>>>>>> c46712f4
             )
         }
         VaultInstruction::InitializeVaultWithMint => {
