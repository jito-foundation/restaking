---
title: CLI
category: Jekyll
layout: post
weight: 1
---

# Command-Line Help for `jito-restaking-cli`

This document contains the help content for the `jito-restaking-cli` command-line program.

## `jito-restaking-cli`

A CLI for managing restaking and vault operations

**Usage:** `jito-restaking-cli [OPTIONS] [COMMAND]`

###### **Subcommands:**

* `restaking` — Restaking program commands
* `vault` — Vault program commands

###### **Options:**

* `--config-file <CONFIG_FILE>` — Path to the configuration file
* `--rpc-url <RPC_URL>` — RPC URL to use
* `--commitment <COMMITMENT>` — Commitment level
* `--restaking-program-id <RESTAKING_PROGRAM_ID>` — Restaking program ID
* `--vault-program-id <VAULT_PROGRAM_ID>` — Vault program ID
* `--keypair <KEYPAIR>` — Keypair
* `--verbose` — Verbose mode



## `jito-restaking-cli restaking`

Restaking program commands

**Usage:** `jito-restaking-cli restaking <COMMAND>`

###### **Subcommands:**

* `config` — Initialize, get, and set the config struct
* `ncn` — 
* `operator` — 



## `jito-restaking-cli restaking config`

Initialize, get, and set the config struct

**Usage:** `jito-restaking-cli restaking config <COMMAND>`

###### **Subcommands:**

* `initialize` — Initialize the config
* `get` — Get the config
* `set-admin` — Set the config admin



## `jito-restaking-cli restaking config initialize`

Initialize the config

**Usage:** `jito-restaking-cli restaking config initialize`



## `jito-restaking-cli restaking config get`

Get the config

**Usage:** `jito-restaking-cli restaking config get`



## `jito-restaking-cli restaking config set-admin`

Set the config admin

**Usage:** `jito-restaking-cli restaking config set-admin <NEW_ADMIN>`

###### **Arguments:**

* `<NEW_ADMIN>` — The new admin's pubkey



## `jito-restaking-cli restaking ncn`

**Usage:** `jito-restaking-cli restaking ncn <COMMAND>`

###### **Subcommands:**

* `initialize` — Initialize NCN
* `initialize-ncn-operator-state` — Initialize NCN Operator State
* `ncn-warmup-operator` — Warmup NCN Operator State
* `ncn-cooldown-operator` — NCN Cooldown Operator State
* `initialize-ncn-vault-ticket` — Initialize NCN Vault Ticket
* `warmup-ncn-vault-ticket` — Warmup NCN Vault Ticket
* `cooldown-ncn-vault-ticket` — Cooldown NCN Vault Ticket
* `ncn-delegate-token-account` — NCN Delegate Token Account
* `get` — Get NCN
* `list` — List all NCNs



## `jito-restaking-cli restaking ncn initialize`

Initialize NCN

**Usage:** `jito-restaking-cli restaking ncn initialize [OPTIONS]`

###### **Options:**

* `--path-to-base-keypair <PATH_TO_BASE_KEYPAIR>`



## `jito-restaking-cli restaking ncn initialize-ncn-operator-state`

Initialize NCN Operator State

**Usage:** `jito-restaking-cli restaking ncn initialize-ncn-operator-state <NCN> <OPERATOR>`

###### **Arguments:**

* `<NCN>`
* `<OPERATOR>`



## `jito-restaking-cli restaking ncn ncn-warmup-operator`

Warmup NCN Operator State

**Usage:** `jito-restaking-cli restaking ncn ncn-warmup-operator <NCN> <OPERATOR>`

###### **Arguments:**

* `<NCN>`
* `<OPERATOR>`



## `jito-restaking-cli restaking ncn ncn-cooldown-operator`

NCN Cooldown Operator State

**Usage:** `jito-restaking-cli restaking ncn ncn-cooldown-operator <NCN> <OPERATOR>`

###### **Arguments:**

* `<NCN>`
* `<OPERATOR>`



## `jito-restaking-cli restaking ncn initialize-ncn-vault-ticket`

Initialize NCN Vault Ticket

**Usage:** `jito-restaking-cli restaking ncn initialize-ncn-vault-ticket <NCN> <VAULT>`

###### **Arguments:**

* `<NCN>`
* `<VAULT>`



## `jito-restaking-cli restaking ncn warmup-ncn-vault-ticket`

Warmup NCN Vault Ticket

**Usage:** `jito-restaking-cli restaking ncn warmup-ncn-vault-ticket <NCN> <VAULT>`

###### **Arguments:**

* `<NCN>`
* `<VAULT>`



## `jito-restaking-cli restaking ncn cooldown-ncn-vault-ticket`

Cooldown NCN Vault Ticket

**Usage:** `jito-restaking-cli restaking ncn cooldown-ncn-vault-ticket <NCN> <VAULT>`

###### **Arguments:**

* `<NCN>`
* `<VAULT>`



## `jito-restaking-cli restaking ncn ncn-delegate-token-account`

NCN Delegate Token Account

**Usage:** `jito-restaking-cli restaking ncn ncn-delegate-token-account [OPTIONS] <NCN> <DELEGATE> <TOKEN_MINT>`

###### **Arguments:**

* `<NCN>`
* `<DELEGATE>`
* `<TOKEN_MINT>`

###### **Options:**

* `--should-create-token-account`



## `jito-restaking-cli restaking ncn get`

Get NCN

**Usage:** `jito-restaking-cli restaking ncn get <PUBKEY>`

###### **Arguments:**

* `<PUBKEY>`



## `jito-restaking-cli restaking ncn list`

List all NCNs

**Usage:** `jito-restaking-cli restaking ncn list`



## `jito-restaking-cli restaking operator`

**Usage:** `jito-restaking-cli restaking operator <COMMAND>`

###### **Subcommands:**

* `initialize` — Initialize Operator
* `initialize-operator-vault-ticket` — Initialize Operator Vault Ticket
* `warmup-operator-vault-ticket` — Warmup Operator Vault Ticket
* `cooldown-operator-vault-ticket` — Cooldown Operator Vault Ticket
* `operator-warmup-ncn` — Operator Warmup NCN
* `operator-cooldown-ncn` — Operator Cooldown NCN
* `operator-set-secondary-admin` — Operator Set Admin
* `operator-set-fees` — Sets the operator fee
* `operator-delegate-token-account` — Operator Delegate Token Account
* `get` — Get operator
* `list` — List all operators



## `jito-restaking-cli restaking operator initialize`

Initialize Operator

**Usage:** `jito-restaking-cli restaking operator initialize <OPERATOR_FEE_BPS>`

###### **Arguments:**

* `<OPERATOR_FEE_BPS>`



## `jito-restaking-cli restaking operator initialize-operator-vault-ticket`

Initialize Operator Vault Ticket

**Usage:** `jito-restaking-cli restaking operator initialize-operator-vault-ticket <OPERATOR> <VAULT>`

###### **Arguments:**

* `<OPERATOR>`
* `<VAULT>`



## `jito-restaking-cli restaking operator warmup-operator-vault-ticket`

Warmup Operator Vault Ticket

**Usage:** `jito-restaking-cli restaking operator warmup-operator-vault-ticket <OPERATOR> <VAULT>`

###### **Arguments:**

* `<OPERATOR>`
* `<VAULT>`



## `jito-restaking-cli restaking operator cooldown-operator-vault-ticket`

Cooldown Operator Vault Ticket

**Usage:** `jito-restaking-cli restaking operator cooldown-operator-vault-ticket <OPERATOR> <VAULT>`

###### **Arguments:**

* `<OPERATOR>`
* `<VAULT>`



## `jito-restaking-cli restaking operator operator-warmup-ncn`

Operator Warmup NCN

**Usage:** `jito-restaking-cli restaking operator operator-warmup-ncn <OPERATOR> <NCN>`

###### **Arguments:**

* `<OPERATOR>`
* `<NCN>`



## `jito-restaking-cli restaking operator operator-cooldown-ncn`

Operator Cooldown NCN

**Usage:** `jito-restaking-cli restaking operator operator-cooldown-ncn <OPERATOR> <NCN>`

###### **Arguments:**

* `<OPERATOR>`
* `<NCN>`



## `jito-restaking-cli restaking operator operator-set-secondary-admin`

Operator Set Admin

**Usage:** `jito-restaking-cli restaking operator operator-set-secondary-admin [OPTIONS] <OPERATOR> <NEW_ADMIN>`

###### **Arguments:**

* `<OPERATOR>`
* `<NEW_ADMIN>`

###### **Options:**

* `--set-ncn-admin`
* `--set-vault-admin`
* `--set-voter-admin`
* `--set-delegate-admin`
* `--set-metadata-admin`



## `jito-restaking-cli restaking operator operator-set-fees`

Sets the operator fee

**Usage:** `jito-restaking-cli restaking operator operator-set-fees <OPERATOR> <OPERATOR_FEE_BPS>`

###### **Arguments:**

* `<OPERATOR>`
* `<OPERATOR_FEE_BPS>`



## `jito-restaking-cli restaking operator operator-delegate-token-account`

Operator Delegate Token Account

**Usage:** `jito-restaking-cli restaking operator operator-delegate-token-account [OPTIONS] <OPERATOR> <DELEGATE> <TOKEN_MINT>`

###### **Arguments:**

* `<OPERATOR>`
* `<DELEGATE>`
* `<TOKEN_MINT>`

###### **Options:**

* `--should-create-token-account`



## `jito-restaking-cli restaking operator get`

Get operator

**Usage:** `jito-restaking-cli restaking operator get <PUBKEY>`

###### **Arguments:**

* `<PUBKEY>`



## `jito-restaking-cli restaking operator list`

List all operators

**Usage:** `jito-restaking-cli restaking operator list`



## `jito-restaking-cli vault`

Vault program commands

**Usage:** `jito-restaking-cli vault <COMMAND>`

###### **Subcommands:**

* `config` — 
* `vault` — Vault commands



## `jito-restaking-cli vault config`

**Usage:** `jito-restaking-cli vault config <COMMAND>`

###### **Subcommands:**

* `initialize` — Creates global config (can only be done once)
* `get` — Fetches global config
* `set-admin` — Set the config admin



## `jito-restaking-cli vault config initialize`

Creates global config (can only be done once)

**Usage:** `jito-restaking-cli vault config initialize <PROGRAM_FEE_BPS> <PROGRAM_FEE_WALLET>`

###### **Arguments:**

* `<PROGRAM_FEE_BPS>` — The program fee in basis points
* `<PROGRAM_FEE_WALLET>` — The program fee wallet pubkey



## `jito-restaking-cli vault config get`

Fetches global config

**Usage:** `jito-restaking-cli vault config get`



## `jito-restaking-cli vault config set-admin`

Set the config admin

**Usage:** `jito-restaking-cli vault config set-admin <NEW_ADMIN>`

###### **Arguments:**

* `<NEW_ADMIN>` — The new admin's pubkey



## `jito-restaking-cli vault vault`

Vault commands

**Usage:** `jito-restaking-cli vault vault <COMMAND>`

###### **Subcommands:**

* `initialize` — Creates a new vault
* `create-token-metadata` — Creates token metadata for the vault's LRT token
* `update-token-metadata` — 
* `initialize-vault-update-state-tracker` — Starts the vault update cycle
* `crank-vault-update-state-tracker` — Cranks the vault update state tracker, needs to be run per operator
* `close-vault-update-state-tracker` — Ends the vault update cycle
* `mint-vrt` — Mints VRT tokens
* `initialize-operator-delegation` — Sets up the delegations for an operator
* `delegate-to-operator` — Delegates tokens to an operator
* `cooldown-operator-delegation` — Cooldown delegation for an operator
* `initialize-vault-ncn-ticket` — Initialize Vault NCN Ticket
* `warmup-vault-ncn-ticket` — Warmup Vault NCN Ticket
* `cooldown-vault-ncn-ticket` — Cooldown Vault NCN Ticket
* `enqueue-withdrawal` — Starts the withdrawal process
* `burn-withdrawal-ticket` — Burns the withdrawal ticket, ending the withdrawal process
* `get-vault-update-state-tracker` — Gets the update state tracker for a vault
* `get-operator-delegation` — Gets the operator delegation for a vault
* `get-withdrawal-ticket` — 
* `get` — Gets a vault
* `list` — List all vaults
* `set-capacity` — Sets the deposit capacity in the vault



## `jito-restaking-cli vault vault initialize`

Creates a new vault

<<<<<<< HEAD
**Usage:** `jito-restaking-cli vault vault initialize <TOKEN_MINT> <DEPOSIT_FEE_BPS> <WITHDRAWAL_FEE_BPS> <REWARD_FEE_BPS> <DECIMALS> <INITIALIZE_TOKEN_AMOUNT> [VRT_MINT_ADDRESS_FILE_PATH]`
=======
**Usage:** `jito-restaking-cli vault vault initialize <TOKEN_MINT> <DEPOSIT_FEE_BPS> <WITHDRAWAL_FEE_BPS> <REWARD_FEE_BPS> <DECIMALS> <INITIALIZE_TOKEN_AMOUNT>`
>>>>>>> cd5185d6

###### **Arguments:**

* `<TOKEN_MINT>` — The token which is allowed to be deposited into the vault
* `<DEPOSIT_FEE_BPS>` — The deposit fee in bips
* `<WITHDRAWAL_FEE_BPS>` — The withdrawal fee in bips
* `<REWARD_FEE_BPS>` — The reward fee in bips
* `<DECIMALS>` — The decimals of the token
* `<INITIALIZE_TOKEN_AMOUNT>` — The amount of tokens to initialize the vault with ( in the smallest unit )
<<<<<<< HEAD
* `<VRT_MINT_ADDRESS_FILE_PATH>` — The file path of VRT mint address
=======
>>>>>>> cd5185d6



## `jito-restaking-cli vault vault create-token-metadata`

Creates token metadata for the vault's LRT token

**Usage:** `jito-restaking-cli vault vault create-token-metadata <VAULT> <NAME> <SYMBOL> <URI>`

###### **Arguments:**

* `<VAULT>` — The vault pubkey
* `<NAME>` — The name of the token
* `<SYMBOL>` — The symbol of the token
* `<URI>` — The URI for the token metadata



## `jito-restaking-cli vault vault update-token-metadata`

**Usage:** `jito-restaking-cli vault vault update-token-metadata <VAULT> <NAME> <SYMBOL> <URI>`

###### **Arguments:**

* `<VAULT>` — The vault pubkey
* `<NAME>` — The name of the token
* `<SYMBOL>` — The symbol of the token
* `<URI>` — The URI for the token metadata



## `jito-restaking-cli vault vault initialize-vault-update-state-tracker`

Starts the vault update cycle

**Usage:** `jito-restaking-cli vault vault initialize-vault-update-state-tracker <VAULT>`

###### **Arguments:**

* `<VAULT>` — Vault account



## `jito-restaking-cli vault vault crank-vault-update-state-tracker`

Cranks the vault update state tracker, needs to be run per operator

**Usage:** `jito-restaking-cli vault vault crank-vault-update-state-tracker <VAULT> <OPERATOR>`

###### **Arguments:**

* `<VAULT>` — Vault account
* `<OPERATOR>` — Operator account



## `jito-restaking-cli vault vault close-vault-update-state-tracker`

Ends the vault update cycle

**Usage:** `jito-restaking-cli vault vault close-vault-update-state-tracker <VAULT> [NCN_EPOCH]`

###### **Arguments:**

* `<VAULT>` — Vault account
* `<NCN_EPOCH>` — Optional NCN epoch to close



## `jito-restaking-cli vault vault mint-vrt`

Mints VRT tokens

**Usage:** `jito-restaking-cli vault vault mint-vrt <VAULT> <AMOUNT_IN> <MIN_AMOUNT_OUT>`

###### **Arguments:**

* `<VAULT>` — Vault account
* `<AMOUNT_IN>` — Amount to deposit
* `<MIN_AMOUNT_OUT>` — Minimum amount of VRT to mint



## `jito-restaking-cli vault vault initialize-operator-delegation`

Sets up the delegations for an operator

**Usage:** `jito-restaking-cli vault vault initialize-operator-delegation <VAULT> <OPERATOR>`

###### **Arguments:**

* `<VAULT>` — Vault account
* `<OPERATOR>` — Operator account



## `jito-restaking-cli vault vault delegate-to-operator`

Delegates tokens to an operator

**Usage:** `jito-restaking-cli vault vault delegate-to-operator <VAULT> <OPERATOR> <AMOUNT>`

###### **Arguments:**

* `<VAULT>` — Vault account
* `<OPERATOR>` — Operator account
* `<AMOUNT>` — Amount to delegate



## `jito-restaking-cli vault vault cooldown-operator-delegation`

Cooldown delegation for an operator

**Usage:** `jito-restaking-cli vault vault cooldown-operator-delegation <VAULT> <OPERATOR> <AMOUNT>`

###### **Arguments:**

* `<VAULT>` — Vault account
* `<OPERATOR>` — Operator account
* `<AMOUNT>` — Amount to cooldown



## `jito-restaking-cli vault vault initialize-vault-ncn-ticket`

Initialize Vault NCN Ticket

**Usage:** `jito-restaking-cli vault vault initialize-vault-ncn-ticket <VAULT> <NCN>`

###### **Arguments:**

* `<VAULT>` — Vault account
* `<NCN>` — NCN account



## `jito-restaking-cli vault vault warmup-vault-ncn-ticket`

Warmup Vault NCN Ticket

**Usage:** `jito-restaking-cli vault vault warmup-vault-ncn-ticket <VAULT> <NCN>`

###### **Arguments:**

* `<VAULT>` — Vault account
* `<NCN>` — NCN account



## `jito-restaking-cli vault vault cooldown-vault-ncn-ticket`

Cooldown Vault NCN Ticket

**Usage:** `jito-restaking-cli vault vault cooldown-vault-ncn-ticket <VAULT> <NCN>`

###### **Arguments:**

* `<VAULT>` — Vault account
* `<NCN>` — NCN account



## `jito-restaking-cli vault vault enqueue-withdrawal`

Starts the withdrawal process

**Usage:** `jito-restaking-cli vault vault enqueue-withdrawal <VAULT> <AMOUNT>`

###### **Arguments:**

* `<VAULT>` — Vault account
* `<AMOUNT>` — Amount to withdraw



## `jito-restaking-cli vault vault burn-withdrawal-ticket`

Burns the withdrawal ticket, ending the withdrawal process

**Usage:** `jito-restaking-cli vault vault burn-withdrawal-ticket <VAULT>`

###### **Arguments:**

* `<VAULT>` — Vault account



## `jito-restaking-cli vault vault get-vault-update-state-tracker`

Gets the update state tracker for a vault

**Usage:** `jito-restaking-cli vault vault get-vault-update-state-tracker <VAULT> <NCN_EPOCH>`

###### **Arguments:**

* `<VAULT>` — Vault account
* `<NCN_EPOCH>` — NCN epoch



## `jito-restaking-cli vault vault get-operator-delegation`

Gets the operator delegation for a vault

**Usage:** `jito-restaking-cli vault vault get-operator-delegation <VAULT> <OPERATOR>`

###### **Arguments:**

* `<VAULT>` — Vault account
* `<OPERATOR>` — Operator account



## `jito-restaking-cli vault vault get-withdrawal-ticket`

**Usage:** `jito-restaking-cli vault vault get-withdrawal-ticket <VAULT> [STAKER]`

###### **Arguments:**

* `<VAULT>` — Vault account
* `<STAKER>` — Staker account



## `jito-restaking-cli vault vault get`

Gets a vault

**Usage:** `jito-restaking-cli vault vault get <PUBKEY>`

###### **Arguments:**

* `<PUBKEY>` — The vault pubkey



## `jito-restaking-cli vault vault list`

List all vaults

**Usage:** `jito-restaking-cli vault vault list`



## `jito-restaking-cli vault vault set-capacity`

Sets the deposit capacity in the vault

**Usage:** `jito-restaking-cli vault vault set-capacity <VAULT> <AMOUNT>`

###### **Arguments:**

* `<VAULT>` — The vault pubkey
* `<AMOUNT>` — The new capacity



<hr/>

<small><i>
    This document was generated automatically by
    <a href="https://crates.io/crates/clap-markdown"><code>clap-markdown</code></a>.
</i></small>
<|MERGE_RESOLUTION|>--- conflicted
+++ resolved
@@ -498,11 +498,7 @@
 
 Creates a new vault
 
-<<<<<<< HEAD
 **Usage:** `jito-restaking-cli vault vault initialize <TOKEN_MINT> <DEPOSIT_FEE_BPS> <WITHDRAWAL_FEE_BPS> <REWARD_FEE_BPS> <DECIMALS> <INITIALIZE_TOKEN_AMOUNT> [VRT_MINT_ADDRESS_FILE_PATH]`
-=======
-**Usage:** `jito-restaking-cli vault vault initialize <TOKEN_MINT> <DEPOSIT_FEE_BPS> <WITHDRAWAL_FEE_BPS> <REWARD_FEE_BPS> <DECIMALS> <INITIALIZE_TOKEN_AMOUNT>`
->>>>>>> cd5185d6
 
 ###### **Arguments:**
 
@@ -512,10 +508,7 @@
 * `<REWARD_FEE_BPS>` — The reward fee in bips
 * `<DECIMALS>` — The decimals of the token
 * `<INITIALIZE_TOKEN_AMOUNT>` — The amount of tokens to initialize the vault with ( in the smallest unit )
-<<<<<<< HEAD
 * `<VRT_MINT_ADDRESS_FILE_PATH>` — The file path of VRT mint address
-=======
->>>>>>> cd5185d6
 
 
 
