--- conflicted
+++ resolved
@@ -4,11 +4,7 @@
 //! associated with the network.
 use bytemuck::{Pod, Zeroable};
 use jito_account_traits::{AccountDeserialize, Discriminator};
-<<<<<<< HEAD
-use solana_program::{msg, pubkey::Pubkey};
-=======
 use solana_program::{account_info::AccountInfo, msg, program_error::ProgramError, pubkey::Pubkey};
->>>>>>> 5937441d
 
 /// The NCN manages the operators, vaults, and slashers associated with a network
 #[derive(Debug, Clone, Copy, PartialEq, Eq, Pod, Zeroable, AccountDeserialize)]
@@ -125,35 +121,6 @@
         let (pda, bump) = Pubkey::find_program_address(&seeds_iter, program_id);
         (pda, bump, seeds)
     }
-<<<<<<< HEAD
-}
-
-#[cfg(test)]
-mod tests {
-    use solana_program::pubkey::Pubkey;
-
-    use super::Ncn;
-
-    #[test]
-    fn test_update_secondary_admin_ok() {
-        let old_admin = Pubkey::new_unique();
-        let mut ncn = Ncn::new(Pubkey::new_unique(), old_admin, 0, 0);
-
-        assert_eq!(ncn.operator_admin, old_admin);
-        assert_eq!(ncn.vault_admin, old_admin);
-        assert_eq!(ncn.slasher_admin, old_admin);
-        assert_eq!(ncn.withdraw_admin, old_admin);
-        assert_eq!(ncn.withdraw_fee_wallet, old_admin);
-
-        let new_admin = Pubkey::new_unique();
-        ncn.update_secondary_admin(&old_admin, &new_admin);
-
-        assert_eq!(ncn.operator_admin, new_admin);
-        assert_eq!(ncn.vault_admin, new_admin);
-        assert_eq!(ncn.slasher_admin, new_admin);
-        assert_eq!(ncn.withdraw_admin, new_admin);
-        assert_eq!(ncn.withdraw_fee_wallet, new_admin);
-=======
 
     /// Attempts to load the account as [`Ncn`], returning an error if it's not valid.
     ///
@@ -194,6 +161,33 @@
             return Err(ProgramError::InvalidAccountData);
         }
         Ok(())
->>>>>>> 5937441d
+    }
+}
+
+#[cfg(test)]
+mod tests {
+    use solana_program::pubkey::Pubkey;
+
+    use super::Ncn;
+
+    #[test]
+    fn test_update_secondary_admin_ok() {
+        let old_admin = Pubkey::new_unique();
+        let mut ncn = Ncn::new(Pubkey::new_unique(), old_admin, 0, 0);
+
+        assert_eq!(ncn.operator_admin, old_admin);
+        assert_eq!(ncn.vault_admin, old_admin);
+        assert_eq!(ncn.slasher_admin, old_admin);
+        assert_eq!(ncn.withdraw_admin, old_admin);
+        assert_eq!(ncn.withdraw_fee_wallet, old_admin);
+
+        let new_admin = Pubkey::new_unique();
+        ncn.update_secondary_admin(&old_admin, &new_admin);
+
+        assert_eq!(ncn.operator_admin, new_admin);
+        assert_eq!(ncn.vault_admin, new_admin);
+        assert_eq!(ncn.slasher_admin, new_admin);
+        assert_eq!(ncn.withdraw_admin, new_admin);
+        assert_eq!(ncn.withdraw_fee_wallet, new_admin);
     }
 }