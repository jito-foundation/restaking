use borsh::BorshSerialize;
use solana_program::{
    instruction::{AccountMeta, Instruction},
    pubkey::Pubkey,
    system_program,
};

use crate::{
    inline_mpl_token_metadata::{self, pda::find_metadata_account},
    instruction::{VaultAdminRole, VaultInstruction, WithdrawalAllocationMethod},
};

pub fn initialize_config(
    program_id: &Pubkey,
    config: &Pubkey,
    admin: &Pubkey,
    restaking_program: &Pubkey,
) -> Instruction {
    let accounts = vec![
        AccountMeta::new(*config, false),
        AccountMeta::new(*admin, true),
        AccountMeta::new_readonly(*restaking_program, false),
        AccountMeta::new_readonly(system_program::id(), false),
    ];
    Instruction {
        program_id: *program_id,
        accounts,
        data: VaultInstruction::InitializeConfig.try_to_vec().unwrap(),
    }
}

#[allow(clippy::too_many_arguments)]
pub fn initialize_vault(
    program_id: &Pubkey,
    config: &Pubkey,
    vault: &Pubkey,
    vrt_mint: &Pubkey,
    token_mint: &Pubkey,
    admin: &Pubkey,
    base: &Pubkey,
    deposit_fee_bps: u16,
    withdrawal_fee_bps: u16,
<<<<<<< HEAD
    epoch_withdraw_cap_bps: u16,
=======
    reward_fee_bps: u16,
>>>>>>> c46712f4
) -> Instruction {
    let accounts = vec![
        AccountMeta::new(*config, false),
        AccountMeta::new(*vault, false),
        AccountMeta::new(*vrt_mint, true),
        AccountMeta::new_readonly(*token_mint, false),
        AccountMeta::new(*admin, true),
        AccountMeta::new_readonly(*base, true),
        AccountMeta::new_readonly(system_program::id(), false),
        AccountMeta::new_readonly(spl_token::id(), false),
    ];
    Instruction {
        program_id: *program_id,
        accounts,
        data: VaultInstruction::InitializeVault {
            deposit_fee_bps,
            withdrawal_fee_bps,
<<<<<<< HEAD
            epoch_withdraw_cap_bps,
=======
            reward_fee_bps,
>>>>>>> c46712f4
        }
        .try_to_vec()
        .unwrap(),
    }
}

#[allow(clippy::too_many_arguments)]
pub fn initialize_vault_ncn_ticket(
    program_id: &Pubkey,
    config: &Pubkey,
    vault: &Pubkey,
    ncn: &Pubkey,
    ncn_vault_ticket: &Pubkey,
    vault_ncn_ticket: &Pubkey,
    admin: &Pubkey,
    payer: &Pubkey,
) -> Instruction {
    let accounts = vec![
        AccountMeta::new_readonly(*config, false),
        AccountMeta::new(*vault, false),
        AccountMeta::new_readonly(*ncn, false),
        AccountMeta::new_readonly(*ncn_vault_ticket, false),
        AccountMeta::new(*vault_ncn_ticket, false),
        AccountMeta::new_readonly(*admin, true),
        AccountMeta::new(*payer, true),
        AccountMeta::new_readonly(system_program::id(), false),
    ];
    Instruction {
        program_id: *program_id,
        accounts,
        data: VaultInstruction::InitializeVaultNcnTicket
            .try_to_vec()
            .unwrap(),
    }
}

pub fn cooldown_vault_ncn_ticket(
    program_id: &Pubkey,
    config: &Pubkey,
    vault: &Pubkey,
    ncn: &Pubkey,
    vault_ncn_ticket: &Pubkey,
    admin: &Pubkey,
) -> Instruction {
    let accounts = vec![
        AccountMeta::new_readonly(*config, false),
        AccountMeta::new_readonly(*vault, false),
        AccountMeta::new_readonly(*ncn, false),
        AccountMeta::new(*vault_ncn_ticket, false),
        AccountMeta::new_readonly(*admin, true),
    ];
    Instruction {
        program_id: *program_id,
        accounts,
        data: VaultInstruction::CooldownVaultNcnTicket
            .try_to_vec()
            .unwrap(),
    }
}

#[allow(clippy::too_many_arguments)]
pub fn initialize_vault_operator_delegation(
    program_id: &Pubkey,
    config: &Pubkey,
    vault: &Pubkey,
    operator: &Pubkey,
    operator_vault_ticket: &Pubkey,
    vault_operator_delegation: &Pubkey,
    admin: &Pubkey,
    payer: &Pubkey,
) -> Instruction {
    let accounts = vec![
        AccountMeta::new_readonly(*config, false),
        AccountMeta::new(*vault, false),
        AccountMeta::new(*operator, false),
        AccountMeta::new_readonly(*operator_vault_ticket, false),
        AccountMeta::new(*vault_operator_delegation, false),
        AccountMeta::new_readonly(*admin, true),
        AccountMeta::new(*payer, true),
        AccountMeta::new_readonly(system_program::id(), false),
    ];
    Instruction {
        program_id: *program_id,
        accounts,
        data: VaultInstruction::InitializeVaultOperatorDelegation
            .try_to_vec()
            .unwrap(),
    }
}

#[allow(clippy::too_many_arguments)]
pub fn mint_to(
    program_id: &Pubkey,
    config: &Pubkey,
    vault: &Pubkey,
    vrt_mint: &Pubkey,
    depositor: &Pubkey,
    depositor_token_account: &Pubkey,
    vault_token_account: &Pubkey,
    depositor_vrt_token_account: &Pubkey,
    vault_fee_token_account: &Pubkey,
    mint_signer: Option<&Pubkey>,
    amount_in: u64,
    min_amount_out: u64,
) -> Instruction {
    let mut accounts = vec![
        AccountMeta::new(*config, false),
        AccountMeta::new(*vault, false),
        AccountMeta::new(*vrt_mint, false),
        AccountMeta::new(*depositor, true),
        AccountMeta::new(*depositor_token_account, false),
        AccountMeta::new(*vault_token_account, false),
        AccountMeta::new(*depositor_vrt_token_account, false),
        AccountMeta::new(*vault_fee_token_account, false),
        AccountMeta::new_readonly(spl_token::id(), false),
    ];
    if let Some(signer) = mint_signer {
        accounts.push(AccountMeta::new_readonly(*signer, true));
    }
    Instruction {
        program_id: *program_id,
        accounts,
        data: VaultInstruction::MintTo {
            amount_in,
            min_amount_out,
        }
        .try_to_vec()
        .unwrap(),
    }
}

#[allow(clippy::too_many_arguments)]
pub fn burn(
    program_id: &Pubkey,
    config: &Pubkey,
    vault: &Pubkey,
    vault_token_account: &Pubkey,
    vrt_mint: &Pubkey,
    staker: &Pubkey,
    staker_token_account: &Pubkey,
    staker_vrt_token_account: &Pubkey,
    vault_fee_token_account: &Pubkey,
    burn_signer: Option<&Pubkey>,
    amount_in: u64,
    min_amount_out: u64,
) -> Instruction {
    let mut accounts = vec![
        AccountMeta::new_readonly(*config, false),
        AccountMeta::new(*vault, false),
        AccountMeta::new(*vault_token_account, false),
        AccountMeta::new(*vrt_mint, false),
        AccountMeta::new(*staker, true),
        AccountMeta::new(*staker_token_account, false),
        AccountMeta::new(*staker_vrt_token_account, false),
        AccountMeta::new(*vault_fee_token_account, false),
        AccountMeta::new_readonly(spl_token::id(), false),
        AccountMeta::new_readonly(system_program::id(), false),
    ];
    if let Some(signer) = burn_signer {
        accounts.push(AccountMeta::new_readonly(*signer, true));
    }
    Instruction {
        program_id: *program_id,
        accounts,
        data: VaultInstruction::Burn {
            amount_in,
            min_amount_out,
        }
        .try_to_vec()
        .unwrap(),
    }
}

pub fn set_deposit_capacity(
    program_id: &Pubkey,
    config: &Pubkey,
    vault: &Pubkey,
    admin: &Pubkey,
    amount: u64,
) -> Instruction {
    let accounts = vec![
        AccountMeta::new_readonly(*config, false),
        AccountMeta::new(*vault, false),
        AccountMeta::new_readonly(*admin, true),
    ];
    Instruction {
        program_id: *program_id,
        accounts,
        data: VaultInstruction::SetDepositCapacity { amount }
            .try_to_vec()
            .unwrap(),
    }
}

pub fn set_fees(
    program_id: &Pubkey,
    config: &Pubkey,
    vault: &Pubkey,
    admin: &Pubkey,
    deposit_fee_bps: Option<u16>,
    withdrawal_fee_bps: Option<u16>,
    reward_fee_bps: Option<u16>,
) -> Instruction {
    let accounts = vec![
        AccountMeta::new_readonly(*config, false),
        AccountMeta::new(*vault, false),
        AccountMeta::new_readonly(*admin, true),
    ];
    Instruction {
        program_id: *program_id,
        accounts,
        data: VaultInstruction::SetFees {
            deposit_fee_bps,
            withdrawal_fee_bps,
            reward_fee_bps,
        }
        .try_to_vec()
        .unwrap(),
    }
}

pub fn withdrawal_asset(program_id: &Pubkey, amount: u64) -> Instruction {
    Instruction {
        program_id: *program_id,
        accounts: vec![],
        data: VaultInstruction::AdminWithdraw { amount }
            .try_to_vec()
            .unwrap(),
    }
}

pub fn set_admin(
    program_id: &Pubkey,
    config: &Pubkey,
    vault: &Pubkey,
    old_admin: &Pubkey,
    new_admin: &Pubkey,
) -> Instruction {
    let accounts = vec![
        AccountMeta::new_readonly(*config, false),
        AccountMeta::new(*vault, false),
        AccountMeta::new_readonly(*old_admin, true),
        AccountMeta::new_readonly(*new_admin, true),
    ];
    Instruction {
        program_id: *program_id,
        accounts,
        data: VaultInstruction::SetAdmin.try_to_vec().unwrap(),
    }
}

pub fn set_secondary_admin(
    program_id: &Pubkey,
    config: &Pubkey,
    vault: &Pubkey,
    admin: &Pubkey,
    new_admin: &Pubkey,
    role: VaultAdminRole,
) -> Instruction {
    let accounts = vec![
        AccountMeta::new_readonly(*config, false),
        AccountMeta::new(*vault, false),
        AccountMeta::new_readonly(*admin, true),
        AccountMeta::new_readonly(*new_admin, false),
    ];
    Instruction {
        program_id: *program_id,
        accounts,
        data: VaultInstruction::SetSecondaryAdmin(role)
            .try_to_vec()
            .unwrap(),
    }
}

#[allow(clippy::too_many_arguments)]
pub fn add_delegation(
    program_id: &Pubkey,
    config: &Pubkey,
    vault: &Pubkey,
    operator: &Pubkey,
    vault_operator_delegation: &Pubkey,
    admin: &Pubkey,
    payer: &Pubkey,
    amount: u64,
) -> Instruction {
    let accounts = vec![
        AccountMeta::new_readonly(*config, false),
        AccountMeta::new(*vault, false),
        AccountMeta::new_readonly(*operator, false),
        AccountMeta::new(*vault_operator_delegation, false),
        AccountMeta::new_readonly(*admin, true),
        AccountMeta::new(*payer, true),
    ];
    Instruction {
        program_id: *program_id,
        accounts,
        data: VaultInstruction::AddDelegation { amount }
            .try_to_vec()
            .unwrap(),
    }
}

#[allow(clippy::too_many_arguments)]
pub fn cooldown_delegation(
    program_id: &Pubkey,
    config: &Pubkey,
    vault: &Pubkey,
    operator: &Pubkey,
    vault_operator_delegation: &Pubkey,
    admin: &Pubkey,
    amount: u64,
) -> Instruction {
    let accounts = vec![
        AccountMeta::new_readonly(*config, false),
        AccountMeta::new(*vault, false),
        AccountMeta::new_readonly(*operator, false),
        AccountMeta::new(*vault_operator_delegation, false),
        AccountMeta::new_readonly(*admin, true),
    ];
    Instruction {
        program_id: *program_id,
        accounts,
        data: VaultInstruction::CooldownDelegation { amount }
            .try_to_vec()
            .unwrap(),
    }
}

pub fn crank_vault_update_state_tracker(
    program_id: &Pubkey,
    config: &Pubkey,
    vault: &Pubkey,
    operator: &Pubkey,
    vault_operator_delegation: &Pubkey,
    vault_update_state_tracker: &Pubkey,
) -> Instruction {
    let accounts = vec![
        AccountMeta::new_readonly(*config, false),
        AccountMeta::new_readonly(*vault, false),
        AccountMeta::new_readonly(*operator, false),
        AccountMeta::new(*vault_operator_delegation, false),
        AccountMeta::new(*vault_update_state_tracker, false),
    ];
    Instruction {
        program_id: *program_id,
        accounts,
        data: VaultInstruction::CrankVaultUpdateStateTracker
            .try_to_vec()
            .unwrap(),
    }
}

#[allow(clippy::too_many_arguments)]
pub fn initialize_vault_ncn_slasher_ticket(
    program_id: &Pubkey,
    config: &Pubkey,
    vault: &Pubkey,
    ncn: &Pubkey,
    slasher: &Pubkey,
    ncn_slasher_ticket: &Pubkey,
    vault_slasher_ticket: &Pubkey,
    admin: &Pubkey,
    payer: &Pubkey,
) -> Instruction {
    let accounts = vec![
        AccountMeta::new_readonly(*config, false),
        AccountMeta::new(*vault, false),
        AccountMeta::new_readonly(*ncn, false),
        AccountMeta::new_readonly(*slasher, false),
        AccountMeta::new_readonly(*ncn_slasher_ticket, false),
        AccountMeta::new(*vault_slasher_ticket, false),
        AccountMeta::new_readonly(*admin, true),
        AccountMeta::new(*payer, true),
        AccountMeta::new_readonly(system_program::id(), false),
    ];
    Instruction {
        program_id: *program_id,
        accounts,
        data: VaultInstruction::InitializeVaultNcnSlasherTicket
            .try_to_vec()
            .unwrap(),
    }
}

#[allow(clippy::too_many_arguments)]
pub fn create_token_metadata(
    program_id: &Pubkey,
    vault: &Pubkey,
    admin: &Pubkey,
    vrt_mint: &Pubkey,
    payer: &Pubkey,
    metadata: &Pubkey,
    name: String,
    symbol: String,
    uri: String,
) -> Instruction {
    let accounts = vec![
        AccountMeta::new_readonly(*vault, false),
        AccountMeta::new_readonly(*admin, true),
        AccountMeta::new_readonly(*vrt_mint, false),
        AccountMeta::new(*payer, true),
        AccountMeta::new(*metadata, false),
        AccountMeta::new_readonly(inline_mpl_token_metadata::id(), false),
        AccountMeta::new_readonly(system_program::id(), false),
    ];

    Instruction {
        program_id: *program_id,
        accounts,
        data: VaultInstruction::CreateTokenMetadata { name, symbol, uri }
            .try_to_vec()
            .unwrap(),
    }
}

pub fn update_token_metadata(
    program_id: &Pubkey,
    vault: &Pubkey,
    admin: &Pubkey,
    vrt_mint: &Pubkey,
    name: String,
    symbol: String,
    uri: String,
) -> Instruction {
    let (metadata, _) = find_metadata_account(vrt_mint);

    let accounts = vec![
        AccountMeta::new_readonly(*vault, false),
        AccountMeta::new_readonly(*admin, true),
        AccountMeta::new(metadata, false),
        AccountMeta::new_readonly(inline_mpl_token_metadata::id(), false),
    ];

    Instruction {
        program_id: *program_id,
        accounts,
        data: VaultInstruction::UpdateTokenMetadata { name, symbol, uri }
            .try_to_vec()
            .unwrap(),
    }
}

#[allow(clippy::too_many_arguments)]
pub fn initialize_vault_ncn_slasher_operator_ticket(
    program_id: &Pubkey,
    config: &Pubkey,
    vault: &Pubkey,
    ncn: &Pubkey,
    slasher: &Pubkey,
    operator: &Pubkey,
    vault_ncn_slasher_ticket: &Pubkey,
    vault_ncn_slasher_operator_ticket: &Pubkey,
    payer: &Pubkey,
) -> Instruction {
    let accounts = vec![
        AccountMeta::new_readonly(*config, false),
        AccountMeta::new_readonly(*vault, false),
        AccountMeta::new_readonly(*ncn, false),
        AccountMeta::new_readonly(*slasher, false),
        AccountMeta::new_readonly(*operator, false),
        AccountMeta::new_readonly(*vault_ncn_slasher_ticket, false),
        AccountMeta::new(*vault_ncn_slasher_operator_ticket, false),
        AccountMeta::new(*payer, true),
        AccountMeta::new_readonly(system_program::id(), false),
    ];
    Instruction {
        program_id: *program_id,
        accounts,
        data: VaultInstruction::InitializeVaultNcnSlasherOperatorTicket
            .try_to_vec()
            .unwrap(),
    }
}

#[allow(clippy::too_many_arguments)]
pub fn slash(
    program_id: &Pubkey,
    config: &Pubkey,
    vault: &Pubkey,
    ncn: &Pubkey,
    operator: &Pubkey,
    slasher: &Pubkey,
    ncn_operator_state: &Pubkey,
    ncn_vault_ticket: &Pubkey,
    operator_vault_ticket: &Pubkey,
    vault_ncn_ticket: &Pubkey,
    vault_operator_delegation: &Pubkey,
    ncn_vault_slasher_ticket: &Pubkey,
    vault_ncn_slasher_ticket: &Pubkey,
    vault_ncn_slasher_operator_ticket: &Pubkey,
    vault_token_account: &Pubkey,
    slasher_token_account: &Pubkey,
    amount: u64,
) -> Instruction {
    let accounts = vec![
        AccountMeta::new_readonly(*config, false),
        AccountMeta::new(*vault, false),
        AccountMeta::new_readonly(*ncn, false),
        AccountMeta::new_readonly(*operator, false),
        AccountMeta::new_readonly(*slasher, false),
        AccountMeta::new_readonly(*ncn_operator_state, false),
        AccountMeta::new_readonly(*ncn_vault_ticket, false),
        AccountMeta::new_readonly(*operator_vault_ticket, false),
        AccountMeta::new_readonly(*vault_ncn_ticket, false),
        AccountMeta::new(*vault_operator_delegation, false),
        AccountMeta::new_readonly(*ncn_vault_slasher_ticket, false),
        AccountMeta::new_readonly(*vault_ncn_slasher_ticket, false),
        AccountMeta::new(*vault_ncn_slasher_operator_ticket, false),
        AccountMeta::new(*vault_token_account, false),
        AccountMeta::new(*slasher_token_account, false),
        AccountMeta::new_readonly(spl_token::id(), false),
    ];
    Instruction {
        program_id: *program_id,
        accounts,
        data: VaultInstruction::Slash { amount }.try_to_vec().unwrap(),
    }
}

#[allow(clippy::too_many_arguments)]
pub fn enqueue_withdraw(
    program_id: &Pubkey,
    config: &Pubkey,
    vault: &Pubkey,
    vault_staker_withdrawal_ticket: &Pubkey,
    vault_staker_withdrawal_ticket_token_account: &Pubkey,
    staker: &Pubkey,
    staker_vrt_token_account: &Pubkey,
    base: &Pubkey,
    amount: u64,
) -> Instruction {
    let accounts = vec![
        AccountMeta::new_readonly(*config, false),
        AccountMeta::new(*vault, false),
        AccountMeta::new(*vault_staker_withdrawal_ticket, false),
        AccountMeta::new(*vault_staker_withdrawal_ticket_token_account, false),
        AccountMeta::new(*staker, true),
        AccountMeta::new(*staker_vrt_token_account, false),
        AccountMeta::new_readonly(*base, true),
        AccountMeta::new_readonly(spl_token::id(), false),
        AccountMeta::new_readonly(system_program::id(), false),
    ];
    Instruction {
        program_id: *program_id,
        accounts,
        data: VaultInstruction::EnqueueWithdrawal { amount }
            .try_to_vec()
            .unwrap(),
    }
}

#[allow(clippy::too_many_arguments)]
pub fn burn_withdrawal_ticket(
    program_id: &Pubkey,
    config: &Pubkey,
    vault: &Pubkey,
    vault_token_account: &Pubkey,
    vrt_mint: &Pubkey,
    staker: &Pubkey,
    staker_token_account: &Pubkey,
    vault_staker_withdrawal_ticket: &Pubkey,
    vault_staker_withdrawal_ticket_token_account: &Pubkey,
    vault_fee_token_account: &Pubkey,
    min_amount_out: u64,
) -> Instruction {
    let accounts = vec![
        AccountMeta::new_readonly(*config, false),
        AccountMeta::new(*vault, false),
        AccountMeta::new(*vault_token_account, false),
        AccountMeta::new(*vrt_mint, false),
        AccountMeta::new(*staker, false),
        AccountMeta::new(*staker_token_account, false),
        AccountMeta::new(*vault_staker_withdrawal_ticket, false),
        AccountMeta::new(*vault_staker_withdrawal_ticket_token_account, false),
        AccountMeta::new(*vault_fee_token_account, false),
        AccountMeta::new_readonly(spl_token::id(), false),
        AccountMeta::new_readonly(system_program::id(), false),
    ];
    Instruction {
        program_id: *program_id,
        accounts,
        data: VaultInstruction::BurnWithdrawTicket { min_amount_out }
            .try_to_vec()
            .unwrap(),
    }
}

pub fn update_vault_balance(
    program_id: &Pubkey,
    config: &Pubkey,
    vault: &Pubkey,
    vault_token_account: &Pubkey,
    vrt_mint: &Pubkey,
    vault_fee_token_account: &Pubkey,
    token_program: &Pubkey,
) -> Instruction {
    let accounts = vec![
        AccountMeta::new_readonly(*config, false),
        AccountMeta::new(*vault, false),
        AccountMeta::new_readonly(*vault_token_account, false),
        AccountMeta::new(*vrt_mint, false),
        AccountMeta::new(*vault_fee_token_account, false),
        AccountMeta::new_readonly(*token_program, false),
    ];
    Instruction {
        program_id: *program_id,
        accounts,
        data: VaultInstruction::UpdateVaultBalance.try_to_vec().unwrap(),
    }
}
pub fn initialize_vault_update_state_tracker(
    program_id: &Pubkey,
    config: &Pubkey,
    vault: &Pubkey,
    vault_update_state_tracker: &Pubkey,
    payer: &Pubkey,
    withdrawal_allocation_method: WithdrawalAllocationMethod,
) -> Instruction {
    let accounts = vec![
        AccountMeta::new_readonly(*config, false),
        AccountMeta::new(*vault, false),
        AccountMeta::new(*vault_update_state_tracker, false),
        AccountMeta::new(*payer, true),
        AccountMeta::new_readonly(system_program::id(), false),
    ];
    Instruction {
        program_id: *program_id,
        accounts,
        data: VaultInstruction::InitializeVaultUpdateStateTracker {
            withdrawal_allocation_method,
        }
        .try_to_vec()
        .unwrap(),
    }
}

pub fn close_vault_update_state_tracker(
    program_id: &Pubkey,
    config: &Pubkey,
    vault: &Pubkey,
    vault_update_state_tracker: &Pubkey,
    payer: &Pubkey,
    ncn_epoch: u64,
) -> Instruction {
    let accounts = vec![
        AccountMeta::new_readonly(*config, false),
        AccountMeta::new(*vault, false),
        AccountMeta::new(*vault_update_state_tracker, false),
        AccountMeta::new(*payer, true),
    ];
    Instruction {
        program_id: *program_id,
        accounts,
        data: VaultInstruction::CloseVaultUpdateStateTracker { ncn_epoch }
            .try_to_vec()
            .unwrap(),
    }
}

pub fn warmup_vault_ncn_ticket(
    program_id: &Pubkey,
    config: &Pubkey,
    vault: &Pubkey,
    ncn: &Pubkey,
    vault_ncn_ticket: &Pubkey,
    admin: &Pubkey,
) -> Instruction {
    let accounts = vec![
        AccountMeta::new_readonly(*config, false),
        AccountMeta::new(*vault, false),
        AccountMeta::new_readonly(*ncn, false),
        AccountMeta::new(*vault_ncn_ticket, false),
        AccountMeta::new_readonly(*admin, true),
    ];
    Instruction {
        program_id: *program_id,
        accounts,
        data: VaultInstruction::WarmupVaultNcnTicket.try_to_vec().unwrap(),
    }
}

#[allow(clippy::too_many_arguments)]
pub fn warmup_vault_ncn_slasher_ticket(
    program_id: &Pubkey,
    config: &Pubkey,
    vault: &Pubkey,
    ncn: &Pubkey,
    slasher: &Pubkey,
    vault_slasher_ticket: &Pubkey,
    admin: &Pubkey,
) -> Instruction {
    let accounts = vec![
        AccountMeta::new_readonly(*config, false),
        AccountMeta::new_readonly(*vault, false),
        AccountMeta::new_readonly(*ncn, false),
        AccountMeta::new_readonly(*slasher, false),
        AccountMeta::new(*vault_slasher_ticket, false),
        AccountMeta::new_readonly(*admin, true),
    ];
    Instruction {
        program_id: *program_id,
        accounts,
        data: VaultInstruction::WarmupVaultNcnSlasherTicket
            .try_to_vec()
            .unwrap(),
    }
}<|MERGE_RESOLUTION|>--- conflicted
+++ resolved
@@ -40,11 +40,7 @@
     base: &Pubkey,
     deposit_fee_bps: u16,
     withdrawal_fee_bps: u16,
-<<<<<<< HEAD
-    epoch_withdraw_cap_bps: u16,
-=======
     reward_fee_bps: u16,
->>>>>>> c46712f4
 ) -> Instruction {
     let accounts = vec![
         AccountMeta::new(*config, false),
@@ -62,11 +58,7 @@
         data: VaultInstruction::InitializeVault {
             deposit_fee_bps,
             withdrawal_fee_bps,
-<<<<<<< HEAD
-            epoch_withdraw_cap_bps,
-=======
             reward_fee_bps,
->>>>>>> c46712f4
         }
         .try_to_vec()
         .unwrap(),
