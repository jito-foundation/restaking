use borsh::BorshSerialize;
use solana_program::{
    instruction::{AccountMeta, Instruction},
    pubkey::Pubkey,
    system_program,
};

use crate::{
    inline_mpl_token_metadata::{self},
    instruction::{VaultAdminRole, VaultInstruction, WithdrawalAllocationMethod},
};

pub fn initialize_config(
    program_id: &Pubkey,
    config: &Pubkey,
    admin: &Pubkey,
    restaking_program: &Pubkey,
) -> Instruction {
    let accounts = vec![
        AccountMeta::new(*config, false),
        AccountMeta::new(*admin, true),
        AccountMeta::new_readonly(*restaking_program, false),
        AccountMeta::new_readonly(system_program::id(), false),
    ];
    Instruction {
        program_id: *program_id,
        accounts,
        data: VaultInstruction::InitializeConfig.try_to_vec().unwrap(),
    }
}

#[allow(clippy::too_many_arguments)]
pub fn initialize_vault(
    program_id: &Pubkey,
    config: &Pubkey,
    vault: &Pubkey,
    vrt_mint: &Pubkey,
    token_mint: &Pubkey,
    admin: &Pubkey,
    base: &Pubkey,
    deposit_fee_bps: u16,
    withdrawal_fee_bps: u16,
    reward_fee_bps: u16,
    decimals: u8,
) -> Instruction {
    let accounts = vec![
        AccountMeta::new(*config, false),
        AccountMeta::new(*vault, false),
        AccountMeta::new(*vrt_mint, true),
        AccountMeta::new_readonly(*token_mint, false),
        AccountMeta::new(*admin, true),
        AccountMeta::new_readonly(*base, true),
        AccountMeta::new_readonly(system_program::id(), false),
        AccountMeta::new_readonly(spl_token::id(), false),
    ];
    Instruction {
        program_id: *program_id,
        accounts,
        data: VaultInstruction::InitializeVault {
            deposit_fee_bps,
            withdrawal_fee_bps,
            reward_fee_bps,
            decimals,
        }
        .try_to_vec()
        .unwrap(),
    }
}

#[allow(clippy::too_many_arguments)]
pub fn initialize_vault_ncn_ticket(
    program_id: &Pubkey,
    config: &Pubkey,
    vault: &Pubkey,
    ncn: &Pubkey,
    ncn_vault_ticket: &Pubkey,
    vault_ncn_ticket: &Pubkey,
    admin: &Pubkey,
    payer: &Pubkey,
) -> Instruction {
    let accounts = vec![
        AccountMeta::new_readonly(*config, false),
        AccountMeta::new(*vault, false),
        AccountMeta::new_readonly(*ncn, false),
        AccountMeta::new_readonly(*ncn_vault_ticket, false),
        AccountMeta::new(*vault_ncn_ticket, false),
        AccountMeta::new_readonly(*admin, true),
        AccountMeta::new(*payer, true),
        AccountMeta::new_readonly(system_program::id(), false),
    ];
    Instruction {
        program_id: *program_id,
        accounts,
        data: VaultInstruction::InitializeVaultNcnTicket
            .try_to_vec()
            .unwrap(),
    }
}

pub fn cooldown_vault_ncn_ticket(
    program_id: &Pubkey,
    config: &Pubkey,
    vault: &Pubkey,
    ncn: &Pubkey,
    vault_ncn_ticket: &Pubkey,
    admin: &Pubkey,
) -> Instruction {
    let accounts = vec![
        AccountMeta::new_readonly(*config, false),
        AccountMeta::new_readonly(*vault, false),
        AccountMeta::new_readonly(*ncn, false),
        AccountMeta::new(*vault_ncn_ticket, false),
        AccountMeta::new_readonly(*admin, true),
    ];
    Instruction {
        program_id: *program_id,
        accounts,
        data: VaultInstruction::CooldownVaultNcnTicket
            .try_to_vec()
            .unwrap(),
    }
}

#[allow(clippy::too_many_arguments)]
pub fn initialize_vault_operator_delegation(
    program_id: &Pubkey,
    config: &Pubkey,
    vault: &Pubkey,
    operator: &Pubkey,
    operator_vault_ticket: &Pubkey,
    vault_operator_delegation: &Pubkey,
    admin: &Pubkey,
    payer: &Pubkey,
) -> Instruction {
    let accounts = vec![
        AccountMeta::new_readonly(*config, false),
        AccountMeta::new(*vault, false),
        AccountMeta::new(*operator, false),
        AccountMeta::new_readonly(*operator_vault_ticket, false),
        AccountMeta::new(*vault_operator_delegation, false),
        AccountMeta::new_readonly(*admin, true),
        AccountMeta::new(*payer, true),
        AccountMeta::new_readonly(system_program::id(), false),
    ];
    Instruction {
        program_id: *program_id,
        accounts,
        data: VaultInstruction::InitializeVaultOperatorDelegation
            .try_to_vec()
            .unwrap(),
    }
}

#[allow(clippy::too_many_arguments)]
pub fn mint_to(
    program_id: &Pubkey,
    config: &Pubkey,
    vault: &Pubkey,
    vrt_mint: &Pubkey,
    depositor: &Pubkey,
    depositor_token_account: &Pubkey,
    vault_token_account: &Pubkey,
    depositor_vrt_token_account: &Pubkey,
    vault_fee_token_account: &Pubkey,
    mint_signer: Option<&Pubkey>,
    amount_in: u64,
    min_amount_out: u64,
) -> Instruction {
    let mut accounts = vec![
        AccountMeta::new(*config, false),
        AccountMeta::new(*vault, false),
        AccountMeta::new(*vrt_mint, false),
        AccountMeta::new(*depositor, true),
        AccountMeta::new(*depositor_token_account, false),
        AccountMeta::new(*vault_token_account, false),
        AccountMeta::new(*depositor_vrt_token_account, false),
        AccountMeta::new(*vault_fee_token_account, false),
        AccountMeta::new_readonly(spl_token::id(), false),
    ];
    if let Some(signer) = mint_signer {
        accounts.push(AccountMeta::new_readonly(*signer, true));
    }
    Instruction {
        program_id: *program_id,
        accounts,
        data: VaultInstruction::MintTo {
            amount_in,
            min_amount_out,
        }
        .try_to_vec()
        .unwrap(),
    }
}

#[allow(clippy::too_many_arguments)]
pub fn burn(
    program_id: &Pubkey,
    config: &Pubkey,
    vault: &Pubkey,
    vault_token_account: &Pubkey,
    vrt_mint: &Pubkey,
    staker: &Pubkey,
    staker_token_account: &Pubkey,
    staker_vrt_token_account: &Pubkey,
    vault_fee_token_account: &Pubkey,
    burn_signer: Option<&Pubkey>,
    amount_in: u64,
    min_amount_out: u64,
) -> Instruction {
    let mut accounts = vec![
        AccountMeta::new_readonly(*config, false),
        AccountMeta::new(*vault, false),
        AccountMeta::new(*vault_token_account, false),
        AccountMeta::new(*vrt_mint, false),
        AccountMeta::new(*staker, true),
        AccountMeta::new(*staker_token_account, false),
        AccountMeta::new(*staker_vrt_token_account, false),
        AccountMeta::new(*vault_fee_token_account, false),
        AccountMeta::new_readonly(spl_token::id(), false),
        AccountMeta::new_readonly(system_program::id(), false),
    ];
    if let Some(signer) = burn_signer {
        accounts.push(AccountMeta::new_readonly(*signer, true));
    }
    Instruction {
        program_id: *program_id,
        accounts,
        data: VaultInstruction::Burn {
            amount_in,
            min_amount_out,
        }
        .try_to_vec()
        .unwrap(),
    }
}

pub fn set_deposit_capacity(
    program_id: &Pubkey,
    config: &Pubkey,
    vault: &Pubkey,
    admin: &Pubkey,
    amount: u64,
) -> Instruction {
    let accounts = vec![
        AccountMeta::new_readonly(*config, false),
        AccountMeta::new(*vault, false),
        AccountMeta::new_readonly(*admin, true),
    ];
    Instruction {
        program_id: *program_id,
        accounts,
        data: VaultInstruction::SetDepositCapacity { amount }
            .try_to_vec()
            .unwrap(),
    }
}

pub fn set_fees(
    program_id: &Pubkey,
    config: &Pubkey,
    vault: &Pubkey,
    admin: &Pubkey,
    deposit_fee_bps: Option<u16>,
    withdrawal_fee_bps: Option<u16>,
    reward_fee_bps: Option<u16>,
) -> Instruction {
    let accounts = vec![
        AccountMeta::new_readonly(*config, false),
        AccountMeta::new(*vault, false),
        AccountMeta::new_readonly(*admin, true),
    ];
    Instruction {
        program_id: *program_id,
        accounts,
        data: VaultInstruction::SetFees {
            deposit_fee_bps,
            withdrawal_fee_bps,
            reward_fee_bps,
        }
        .try_to_vec()
        .unwrap(),
    }
}

#[allow(clippy::too_many_arguments)]
pub fn delegate_token_account(
    program_id: &Pubkey,
    config: &Pubkey,
    vault: &Pubkey,
    delegate_asset_admin: &Pubkey,
    token_mint: &Pubkey,
    token_account: &Pubkey,
    delegate: &Pubkey,
    token_program_id: &Pubkey,
) -> Instruction {
    let accounts = vec![
        AccountMeta::new_readonly(*config, false),
        AccountMeta::new_readonly(*vault, false),
        AccountMeta::new_readonly(*delegate_asset_admin, true),
        AccountMeta::new_readonly(*token_mint, false),
        AccountMeta::new(*token_account, false),
        AccountMeta::new_readonly(*delegate, false),
        AccountMeta::new_readonly(*token_program_id, false),
    ];
    Instruction {
        program_id: *program_id,
        accounts,
        data: VaultInstruction::DelegateTokenAccount.try_to_vec().unwrap(),
    }
}

pub fn set_admin(
    program_id: &Pubkey,
    config: &Pubkey,
    vault: &Pubkey,
    old_admin: &Pubkey,
    new_admin: &Pubkey,
) -> Instruction {
    let accounts = vec![
        AccountMeta::new_readonly(*config, false),
        AccountMeta::new(*vault, false),
        AccountMeta::new_readonly(*old_admin, true),
        AccountMeta::new_readonly(*new_admin, true),
    ];
    Instruction {
        program_id: *program_id,
        accounts,
        data: VaultInstruction::SetAdmin.try_to_vec().unwrap(),
    }
}

pub fn set_secondary_admin(
    program_id: &Pubkey,
    config: &Pubkey,
    vault: &Pubkey,
    admin: &Pubkey,
    new_admin: &Pubkey,
    role: VaultAdminRole,
) -> Instruction {
    let accounts = vec![
        AccountMeta::new_readonly(*config, false),
        AccountMeta::new(*vault, false),
        AccountMeta::new_readonly(*admin, true),
        AccountMeta::new_readonly(*new_admin, false),
    ];
    Instruction {
        program_id: *program_id,
        accounts,
        data: VaultInstruction::SetSecondaryAdmin(role)
            .try_to_vec()
            .unwrap(),
    }
}

pub fn add_delegation(
    program_id: &Pubkey,
    config: &Pubkey,
    vault: &Pubkey,
    operator: &Pubkey,
    vault_operator_delegation: &Pubkey,
    admin: &Pubkey,
    amount: u64,
) -> Instruction {
    let accounts = vec![
        AccountMeta::new_readonly(*config, false),
        AccountMeta::new(*vault, false),
        AccountMeta::new_readonly(*operator, false),
        AccountMeta::new(*vault_operator_delegation, false),
        AccountMeta::new_readonly(*admin, true),
    ];
    Instruction {
        program_id: *program_id,
        accounts,
        data: VaultInstruction::AddDelegation { amount }
            .try_to_vec()
            .unwrap(),
    }
}

#[allow(clippy::too_many_arguments)]
pub fn cooldown_delegation(
    program_id: &Pubkey,
    config: &Pubkey,
    vault: &Pubkey,
    operator: &Pubkey,
    vault_operator_delegation: &Pubkey,
    admin: &Pubkey,
    amount: u64,
) -> Instruction {
    let accounts = vec![
        AccountMeta::new_readonly(*config, false),
        AccountMeta::new(*vault, false),
        AccountMeta::new_readonly(*operator, false),
        AccountMeta::new(*vault_operator_delegation, false),
        AccountMeta::new_readonly(*admin, true),
    ];
    Instruction {
        program_id: *program_id,
        accounts,
        data: VaultInstruction::CooldownDelegation { amount }
            .try_to_vec()
            .unwrap(),
    }
}

pub fn crank_vault_update_state_tracker(
    program_id: &Pubkey,
    config: &Pubkey,
    vault: &Pubkey,
    operator: &Pubkey,
    vault_operator_delegation: &Pubkey,
    vault_update_state_tracker: &Pubkey,
) -> Instruction {
    let accounts = vec![
        AccountMeta::new_readonly(*config, false),
        AccountMeta::new_readonly(*vault, false),
        AccountMeta::new_readonly(*operator, false),
        AccountMeta::new(*vault_operator_delegation, false),
        AccountMeta::new(*vault_update_state_tracker, false),
    ];
    Instruction {
        program_id: *program_id,
        accounts,
        data: VaultInstruction::CrankVaultUpdateStateTracker
            .try_to_vec()
            .unwrap(),
    }
}

#[allow(clippy::too_many_arguments)]
pub fn initialize_vault_ncn_slasher_ticket(
    program_id: &Pubkey,
    config: &Pubkey,
    vault: &Pubkey,
    ncn: &Pubkey,
    slasher: &Pubkey,
    ncn_slasher_ticket: &Pubkey,
    vault_slasher_ticket: &Pubkey,
    admin: &Pubkey,
    payer: &Pubkey,
) -> Instruction {
    let accounts = vec![
        AccountMeta::new_readonly(*config, false),
        AccountMeta::new(*vault, false),
        AccountMeta::new_readonly(*ncn, false),
        AccountMeta::new_readonly(*slasher, false),
        AccountMeta::new_readonly(*ncn_slasher_ticket, false),
        AccountMeta::new(*vault_slasher_ticket, false),
        AccountMeta::new_readonly(*admin, true),
        AccountMeta::new(*payer, true),
        AccountMeta::new_readonly(system_program::id(), false),
    ];
    Instruction {
        program_id: *program_id,
        accounts,
        data: VaultInstruction::InitializeVaultNcnSlasherTicket
            .try_to_vec()
            .unwrap(),
    }
}

#[allow(clippy::too_many_arguments)]
pub fn create_token_metadata(
    program_id: &Pubkey,
    vault: &Pubkey,
    admin: &Pubkey,
    vrt_mint: &Pubkey,
    payer: &Pubkey,
    metadata: &Pubkey,
    name: String,
    symbol: String,
    uri: String,
) -> Instruction {
    let accounts = vec![
        AccountMeta::new_readonly(*vault, false),
        AccountMeta::new_readonly(*admin, true),
        AccountMeta::new_readonly(*vrt_mint, false),
        AccountMeta::new(*payer, true),
        AccountMeta::new(*metadata, false),
        AccountMeta::new_readonly(inline_mpl_token_metadata::id(), false),
        AccountMeta::new_readonly(system_program::id(), false),
    ];

    Instruction {
        program_id: *program_id,
        accounts,
        data: VaultInstruction::CreateTokenMetadata { name, symbol, uri }
            .try_to_vec()
            .unwrap(),
    }
}

#[allow(clippy::too_many_arguments)]
pub fn update_token_metadata(
    program_id: &Pubkey,
    vault: &Pubkey,
    admin: &Pubkey,
    vrt_mint: &Pubkey,
    metadata: &Pubkey,
    name: String,
    symbol: String,
    uri: String,
) -> Instruction {
    let accounts = vec![
        AccountMeta::new_readonly(*vault, false),
        AccountMeta::new_readonly(*admin, true),
        AccountMeta::new(*vrt_mint, false),
        AccountMeta::new(*metadata, false),
        AccountMeta::new_readonly(inline_mpl_token_metadata::id(), false),
    ];

    Instruction {
        program_id: *program_id,
        accounts,
        data: VaultInstruction::UpdateTokenMetadata { name, symbol, uri }
            .try_to_vec()
            .unwrap(),
    }
}

#[allow(clippy::too_many_arguments)]
pub fn initialize_vault_ncn_slasher_operator_ticket(
    program_id: &Pubkey,
    config: &Pubkey,
    vault: &Pubkey,
    ncn: &Pubkey,
    slasher: &Pubkey,
    operator: &Pubkey,
    vault_ncn_slasher_ticket: &Pubkey,
    vault_ncn_slasher_operator_ticket: &Pubkey,
    payer: &Pubkey,
) -> Instruction {
    let accounts = vec![
        AccountMeta::new_readonly(*config, false),
        AccountMeta::new_readonly(*vault, false),
        AccountMeta::new_readonly(*ncn, false),
        AccountMeta::new_readonly(*slasher, false),
        AccountMeta::new_readonly(*operator, false),
        AccountMeta::new_readonly(*vault_ncn_slasher_ticket, false),
        AccountMeta::new(*vault_ncn_slasher_operator_ticket, false),
        AccountMeta::new(*payer, true),
        AccountMeta::new_readonly(system_program::id(), false),
    ];
    Instruction {
        program_id: *program_id,
        accounts,
        data: VaultInstruction::InitializeVaultNcnSlasherOperatorTicket
            .try_to_vec()
            .unwrap(),
    }
}

#[allow(clippy::too_many_arguments)]
pub fn slash(
    program_id: &Pubkey,
    config: &Pubkey,
    vault: &Pubkey,
    ncn: &Pubkey,
    operator: &Pubkey,
    slasher: &Pubkey,
    ncn_operator_state: &Pubkey,
    ncn_vault_ticket: &Pubkey,
    operator_vault_ticket: &Pubkey,
    vault_ncn_ticket: &Pubkey,
    vault_operator_delegation: &Pubkey,
    ncn_vault_slasher_ticket: &Pubkey,
    vault_ncn_slasher_ticket: &Pubkey,
    vault_ncn_slasher_operator_ticket: &Pubkey,
    vault_token_account: &Pubkey,
    slasher_token_account: &Pubkey,
    amount: u64,
) -> Instruction {
    let accounts = vec![
        AccountMeta::new_readonly(*config, false),
        AccountMeta::new(*vault, false),
        AccountMeta::new_readonly(*ncn, false),
        AccountMeta::new_readonly(*operator, false),
        AccountMeta::new_readonly(*slasher, false),
        AccountMeta::new_readonly(*ncn_operator_state, false),
        AccountMeta::new_readonly(*ncn_vault_ticket, false),
        AccountMeta::new_readonly(*operator_vault_ticket, false),
        AccountMeta::new_readonly(*vault_ncn_ticket, false),
        AccountMeta::new(*vault_operator_delegation, false),
        AccountMeta::new_readonly(*ncn_vault_slasher_ticket, false),
        AccountMeta::new_readonly(*vault_ncn_slasher_ticket, false),
        AccountMeta::new(*vault_ncn_slasher_operator_ticket, false),
        AccountMeta::new(*vault_token_account, false),
        AccountMeta::new(*slasher_token_account, false),
        AccountMeta::new_readonly(spl_token::id(), false),
    ];
    Instruction {
        program_id: *program_id,
        accounts,
        data: VaultInstruction::Slash { amount }.try_to_vec().unwrap(),
    }
}

#[allow(clippy::too_many_arguments)]
pub fn enqueue_withdrawal(
    program_id: &Pubkey,
    config: &Pubkey,
    vault: &Pubkey,
    vault_staker_withdrawal_ticket: &Pubkey,
    vault_staker_withdrawal_ticket_token_account: &Pubkey,
    staker: &Pubkey,
    staker_vrt_token_account: &Pubkey,
    base: &Pubkey,
    amount: u64,
    min_amount_out: u64,
) -> Instruction {
    let accounts = vec![
        AccountMeta::new_readonly(*config, false),
        AccountMeta::new(*vault, false),
        AccountMeta::new(*vault_staker_withdrawal_ticket, false),
        AccountMeta::new(*vault_staker_withdrawal_ticket_token_account, false),
        AccountMeta::new(*staker, true),
        AccountMeta::new(*staker_vrt_token_account, false),
        AccountMeta::new_readonly(*base, true),
        AccountMeta::new_readonly(spl_token::id(), false),
        AccountMeta::new_readonly(system_program::id(), false),
    ];
    Instruction {
        program_id: *program_id,
        accounts,
        data: VaultInstruction::EnqueueWithdrawal {
            amount,
            min_amount_out,
        }
        .try_to_vec()
        .unwrap(),
    }
}

#[allow(clippy::too_many_arguments)]
pub fn burn_withdrawal_ticket(
    program_id: &Pubkey,
    config: &Pubkey,
    vault: &Pubkey,
    vault_token_account: &Pubkey,
    vrt_mint: &Pubkey,
    staker: &Pubkey,
    staker_token_account: &Pubkey,
    vault_staker_withdrawal_ticket: &Pubkey,
    vault_staker_withdrawal_ticket_token_account: &Pubkey,
    vault_fee_token_account: &Pubkey,
) -> Instruction {
    let accounts = vec![
        AccountMeta::new_readonly(*config, false),
        AccountMeta::new(*vault, false),
        AccountMeta::new(*vault_token_account, false),
        AccountMeta::new(*vrt_mint, false),
        AccountMeta::new(*staker, false),
        AccountMeta::new(*staker_token_account, false),
        AccountMeta::new(*vault_staker_withdrawal_ticket, false),
        AccountMeta::new(*vault_staker_withdrawal_ticket_token_account, false),
        AccountMeta::new(*vault_fee_token_account, false),
        AccountMeta::new_readonly(spl_token::id(), false),
        AccountMeta::new_readonly(system_program::id(), false),
    ];
    Instruction {
        program_id: *program_id,
        accounts,
<<<<<<< HEAD
        data: VaultInstruction::BurnWithdrawTicket.try_to_vec().unwrap(),
=======
        data: VaultInstruction::BurnWithdrawalTicket { min_amount_out }
            .try_to_vec()
            .unwrap(),
>>>>>>> 743a649d
    }
}

pub fn update_vault_balance(
    program_id: &Pubkey,
    config: &Pubkey,
    vault: &Pubkey,
    vault_token_account: &Pubkey,
    vrt_mint: &Pubkey,
    vault_fee_token_account: &Pubkey,
    token_program: &Pubkey,
) -> Instruction {
    let accounts = vec![
        AccountMeta::new_readonly(*config, false),
        AccountMeta::new(*vault, false),
        AccountMeta::new_readonly(*vault_token_account, false),
        AccountMeta::new(*vrt_mint, false),
        AccountMeta::new(*vault_fee_token_account, false),
        AccountMeta::new_readonly(*token_program, false),
    ];
    Instruction {
        program_id: *program_id,
        accounts,
        data: VaultInstruction::UpdateVaultBalance.try_to_vec().unwrap(),
    }
}
pub fn initialize_vault_update_state_tracker(
    program_id: &Pubkey,
    config: &Pubkey,
    vault: &Pubkey,
    vault_update_state_tracker: &Pubkey,
    payer: &Pubkey,
    withdrawal_allocation_method: WithdrawalAllocationMethod,
) -> Instruction {
    let accounts = vec![
        AccountMeta::new_readonly(*config, false),
        AccountMeta::new(*vault, false),
        AccountMeta::new(*vault_update_state_tracker, false),
        AccountMeta::new(*payer, true),
        AccountMeta::new_readonly(system_program::id(), false),
    ];
    Instruction {
        program_id: *program_id,
        accounts,
        data: VaultInstruction::InitializeVaultUpdateStateTracker {
            withdrawal_allocation_method,
        }
        .try_to_vec()
        .unwrap(),
    }
}

pub fn close_vault_update_state_tracker(
    program_id: &Pubkey,
    config: &Pubkey,
    vault: &Pubkey,
    vault_update_state_tracker: &Pubkey,
    payer: &Pubkey,
    ncn_epoch: u64,
) -> Instruction {
    let accounts = vec![
        AccountMeta::new_readonly(*config, false),
        AccountMeta::new(*vault, false),
        AccountMeta::new(*vault_update_state_tracker, false),
        AccountMeta::new(*payer, true),
    ];
    Instruction {
        program_id: *program_id,
        accounts,
        data: VaultInstruction::CloseVaultUpdateStateTracker { ncn_epoch }
            .try_to_vec()
            .unwrap(),
    }
}

pub fn warmup_vault_ncn_ticket(
    program_id: &Pubkey,
    config: &Pubkey,
    vault: &Pubkey,
    ncn: &Pubkey,
    vault_ncn_ticket: &Pubkey,
    admin: &Pubkey,
) -> Instruction {
    let accounts = vec![
        AccountMeta::new_readonly(*config, false),
        AccountMeta::new(*vault, false),
        AccountMeta::new_readonly(*ncn, false),
        AccountMeta::new(*vault_ncn_ticket, false),
        AccountMeta::new_readonly(*admin, true),
    ];
    Instruction {
        program_id: *program_id,
        accounts,
        data: VaultInstruction::WarmupVaultNcnTicket.try_to_vec().unwrap(),
    }
}

#[allow(clippy::too_many_arguments)]
pub fn warmup_vault_ncn_slasher_ticket(
    program_id: &Pubkey,
    config: &Pubkey,
    vault: &Pubkey,
    ncn: &Pubkey,
    slasher: &Pubkey,
    vault_slasher_ticket: &Pubkey,
    admin: &Pubkey,
) -> Instruction {
    let accounts = vec![
        AccountMeta::new_readonly(*config, false),
        AccountMeta::new_readonly(*vault, false),
        AccountMeta::new_readonly(*ncn, false),
        AccountMeta::new_readonly(*slasher, false),
        AccountMeta::new(*vault_slasher_ticket, false),
        AccountMeta::new_readonly(*admin, true),
    ];
    Instruction {
        program_id: *program_id,
        accounts,
        data: VaultInstruction::WarmupVaultNcnSlasherTicket
            .try_to_vec()
            .unwrap(),
    }
}<|MERGE_RESOLUTION|>--- conflicted
+++ resolved
@@ -660,13 +660,7 @@
     Instruction {
         program_id: *program_id,
         accounts,
-<<<<<<< HEAD
-        data: VaultInstruction::BurnWithdrawTicket.try_to_vec().unwrap(),
-=======
-        data: VaultInstruction::BurnWithdrawalTicket { min_amount_out }
-            .try_to_vec()
-            .unwrap(),
->>>>>>> 743a649d
+        data: VaultInstruction::BurnWithdrawalTicket.try_to_vec().unwrap(),
     }
 }
 
