--- conflicted
+++ resolved
@@ -1,850 +1,3 @@
-<<<<<<< HEAD
-use borsh::{BorshDeserialize, BorshSerialize};
-use shank::ShankInstruction;
-use solana_program::{
-    instruction::{AccountMeta, Instruction},
-    pubkey::Pubkey,
-    system_program,
-};
-
-#[rustfmt::skip]
-#[derive(Debug, BorshSerialize, BorshDeserialize, ShankInstruction)]
-pub enum VaultInstruction {
-    /// Initializes global configuration
-    #[account(0, writable, name = "config")]
-    #[account(1, writable, signer, name = "admin")]
-    #[account(2, name = "restaking_program")]
-    #[account(3, name = "system_program")]
-    InitializeConfig,
-
-    /// Initializes the vault
-    #[account(0, writable, name = "config")]
-    #[account(1, writable, name = "vault")]
-    #[account(2, writable, signer, name = "lrt_mint")]
-    #[account(3, name = "token_mint")]
-    #[account(4, writable, signer, name = "admin")]
-    #[account(5, signer, name = "base")]
-    #[account(6, name = "system_program")]
-    #[account(7, name = "token_program")]
-    InitializeVault {
-        deposit_fee_bps: u16,
-        withdrawal_fee_bps: u16,
-        epoch_withdraw_cap: u64
-    },
-
-    /// Initializes a vault with an already-created LRT mint
-    InitializeVaultWithMint,
-
-    /// The vault_delegation_list account is too big for a single instruction, so it needs to be
-    /// called until the discriminator is set
-    #[account(0, name = "config")]
-    #[account(1, name = "vault")]
-    #[account(2, writable, name = "vault_delegation_list")]
-    #[account(3, writable, signer, name = "payer")]
-    #[account(4, name = "system_program")]
-    InitializeVaultDelegationList,
-
-    /// Vault adds support for the NCN
-    #[account(0, name = "config")]
-    #[account(1, writable, name = "vault")]
-    #[account(2, name = "ncn")]
-    #[account(3, name = "ncn_vault_ticket")]
-    #[account(4, writable, name = "vault_ncn_ticket")]
-    #[account(5, signer, name = "admin")]
-    #[account(6, writable, signer, name = "payer")]
-    #[account(7, name = "system_program")]
-    AddNcn,
-
-    /// Vault removes support for an NCN
-    #[account(0, name = "config")]
-    #[account(1, name = "vault")]
-    #[account(2, name = "ncn")]
-    #[account(3, writable, name = "vault_ncn_ticket")]
-    #[account(4, signer, name = "admin")]
-    CooldownNcn,
-
-    /// Vault adds support for an operator
-    #[account(0, name = "config")]
-    #[account(1, name = "vault")]
-    #[account(2, writable, name = "operator")]
-    #[account(3, name = "operator_vault_ticket")]
-    #[account(4, writable, name = "vault_operator_ticket")]
-    #[account(5, signer, name = "admin")]
-    #[account(6, writable, signer, name = "payer")]
-    #[account(7, name = "system_program")]
-    AddOperator,
-
-    /// Vault removes support for an operator
-    #[account(0, name = "config")]
-    #[account(1, name = "vault")]
-    #[account(2, name = "operator")]
-    #[account(3, writable, name = "vault_operator_ticket")]
-    #[account(4, signer, name = "admin")]
-    CooldownOperator,
-
-    /// Mints LRT by depositing tokens into the vault
-    #[account(0, name = "config")]
-    #[account(1, writable, name = "vault")]
-    #[account(2, writable, name = "lrt_mint")]
-    #[account(3, writable, signer, name = "depositor")]
-    #[account(4, writable, name = "depositor_token_account")]
-    #[account(5, writable, name = "vault_token_account")]
-    #[account(6, writable, name = "depositor_lrt_token_account")]
-    #[account(7, writable, name = "vault_fee_token_account")]
-    #[account(8, name = "token_program")]
-    #[account(9, signer, optional, name = "mint_signer", description = "Signer for minting")]
-    MintTo {
-        amount: u64
-    },
-
-    /// Burns LRT by withdrawing tokens from the vault
-    Burn {
-        amount: u64
-    },
-
-    /// Enqueues a withdrawal of LRT tokens
-    /// Used when there aren't enough idle assets in the vault to cover a withdrawal
-    #[account(0, name = "config")]
-    #[account(1, writable, name = "vault")]
-    #[account(2, writable, name = "vault_delegation_list")]
-    #[account(3, writable, name = "vault_staker_withdrawal_ticket")]
-    #[account(4, writable, name = "vault_staker_withdrawal_ticket_token_account")]
-    #[account(5, writable, name = "vault_fee_token_account")]
-    #[account(6, writable, signer, name = "staker")]
-    #[account(7, writable, name = "staker_lrt_token_account")]
-    #[account(8, signer, name = "base")]
-    #[account(9, name = "token_program")]
-    #[account(10, name = "system_program")]
-    #[account(11, signer, optional, name = "burn_signer", description = "Signer for burning")]
-    EnqueueWithdrawal {
-        amount: u64
-    },
-
-    /// Burns the withdraw ticket, returning funds to the staker. Withdraw tickets can be burned
-    /// after one full epoch of being enqueued.
-    #[account(0, name = "config")]
-    #[account(1, writable, name = "vault")]
-    #[account(2, writable, name = "vault_delegation_list")]
-    #[account(3, writable, name = "vault_token_account")]
-    #[account(4, writable, name = "lrt_mint")]
-    #[account(5, writable, signer, name = "staker")]
-    #[account(6, writable, name = "staker_token_account")]
-    #[account(7, writable, name = "staker_lrt_token_account")]
-    #[account(8, writable, name = "vault_staker_withdrawal_ticket")]
-    #[account(9, writable, name = "vault_staker_withdrawal_ticket_token_account")]
-    #[account(10, name = "token_program")]
-    #[account(11, name = "system_program")]
-    BurnWithdrawTicket,
-
-    /// Sets the max tokens that can be deposited into the LRT
-    #[account(0, name = "config")]
-    #[account(1, writable, name = "vault")]
-    #[account(2, signer, name = "admin")]
-    SetDepositCapacity {
-        amount: u64
-    },
-
-    /// Withdraws any non-backing tokens from the vault
-    AdminWithdraw {
-        amount: u64
-    },
-
-    /// Changes the signer for vault admin
-    #[account(0, name = "config")]
-    #[account(1, writable, name = "vault")]
-    #[account(2, signer, name = "old_admin")]
-    #[account(3, signer, name = "new_admin")]
-    SetAdmin,
-
-    /// Changes the signer for vault delegation
-    #[account(0, name = "config")]
-    #[account(1, writable, name = "vault")]
-    #[account(2, signer, name = "admin")]
-    #[account(3, name = "new_admin")]
-    SetSecondaryAdmin(VaultAdminRole),
-
-    /// Delegates a token amount to a specific node operator
-    #[account(0, name = "config")]
-    #[account(1, name = "vault")]
-    #[account(2, name = "operator")]
-    #[account(3, name = "vault_operator_ticket")]
-    #[account(4, writable, name = "vault_delegation_list")]
-    #[account(5, signer, name = "admin")]
-    #[account(6, writable, signer, name = "payer")]
-    #[account(7, name = "system_program")]
-    AddDelegation {
-        amount: u64,
-    },
-
-    #[account(0, name = "config")]
-    #[account(1, name = "vault")]
-    #[account(2, name = "operator")]
-    #[account(3, writable, name = "vault_delegation_list")]
-    #[account(4, signer, name = "admin")]
-    CooldownDelegation {
-        amount: u64,
-    },
-
-    /// Updates the vault
-    #[account(0, name = "config")]
-    #[account(1, writable, name = "vault")]
-    #[account(2, writable, name = "vault_delegation_list")]
-    #[account(3, writable, name = "vault_token_account")]
-    UpdateVault,
-
-    /// Registers a slasher with the vault
-    #[account(0, name = "config")]
-    #[account(1, name = "vault")]
-    #[account(2, name = "ncn")]
-    #[account(3, name = "slasher")]
-    #[account(4, name = "ncn_slasher_ticket")]
-    #[account(5, writable, name = "vault_slasher_ticket")]
-    #[account(6, signer, name = "admin")]
-    #[account(7, signer, writable, name = "payer")]
-    #[account(8, name = "system_program")]
-    AddSlasher,
-
-    /// Creates token metadata for the vault LRT
-    CreateTokenMetadata {
-        name: String,
-        symbol: String,
-        uri: String,
-    },
-
-    /// Updates token metadata for the vault LRT
-    UpdateTokenMetadata {
-        name: String,
-        symbol: String,
-        uri: String,
-    },
-
-    /// Initializes the account which keeps track of how much an operator has been slashed
-    /// by a slasher for a given NCN and vault for a given epoch.
-    #[account(0, name = "config")]
-    #[account(1, name = "vault")]
-    #[account(2, name = "ncn")]
-    #[account(3, name = "slasher")]
-    #[account(4, name = "operator")]
-    #[account(5, name = "vault_ncn_slasher_ticket")]
-    #[account(6, writable, name = "vault_ncn_slasher_operator_ticket")]
-    #[account(7, writable, signer, name = "payer")]
-    #[account(8, name = "system_program")]
-    InitializeVaultNcnSlasherOperatorTicket,
-
-    /// Slashes an amount of tokens from the vault
-    #[account(0, name = "config")]
-    #[account(1, writable, name = "vault")]
-    #[account(2, name = "ncn")]
-    #[account(3, name = "operator")]
-    #[account(4, name = "slasher")]
-    #[account(5, name = "ncn_operator_ticket")]
-    #[account(6, name = "operator_ncn_ticket")]
-    #[account(7, name = "ncn_vault_ticket")]
-    #[account(8, name = "operator_vault_ticket")]
-    #[account(9, name = "vault_ncn_ticket")]
-    #[account(10, name = "vault_operator_ticket")]
-    #[account(11, name = "ncn_vault_slasher_ticket")]
-    #[account(12, name = "vault_ncn_slasher_ticket")]
-    #[account(13, writable, name = "vault_delegation_list")]
-    #[account(14, writable, name = "vault_ncn_slasher_operator_ticket")]
-    #[account(15, writable, name = "vault_token_account")]
-    #[account(16, name = "slasher_token_account")]
-    #[account(17, name = "token_program")]
-    Slash {
-        amount: u64
-    },
-}
-
-#[derive(Debug, BorshSerialize, BorshDeserialize)]
-pub enum VaultAdminRole {
-    DelegationAdmin,
-    OperatorAdmin,
-    NcnAdmin,
-    SlasherAdmin,
-    CapacityAdmin,
-    FeeWallet,
-    MintBurnAdmin,
-    WithdrawAdmin,
-}
-
-pub fn initialize_config(
-    program_id: &Pubkey,
-    config: &Pubkey,
-    admin: &Pubkey,
-    restaking_program: &Pubkey,
-) -> Instruction {
-    let accounts = vec![
-        AccountMeta::new(*config, false),
-        AccountMeta::new(*admin, true),
-        AccountMeta::new_readonly(*restaking_program, false),
-        AccountMeta::new_readonly(system_program::id(), false),
-    ];
-    Instruction {
-        program_id: *program_id,
-        accounts,
-        data: VaultInstruction::InitializeConfig.try_to_vec().unwrap(),
-    }
-}
-
-#[allow(clippy::too_many_arguments)]
-pub fn initialize_vault(
-    program_id: &Pubkey,
-    config: &Pubkey,
-    vault: &Pubkey,
-    lrt_mint: &Pubkey,
-    token_mint: &Pubkey,
-    admin: &Pubkey,
-    base: &Pubkey,
-    deposit_fee_bps: u16,
-    withdrawal_fee_bps: u16,
-    epoch_withdraw_cap: u64,
-) -> Instruction {
-    let accounts = vec![
-        AccountMeta::new(*config, false),
-        AccountMeta::new(*vault, false),
-        AccountMeta::new(*lrt_mint, true),
-        AccountMeta::new_readonly(*token_mint, false),
-        AccountMeta::new(*admin, true),
-        AccountMeta::new_readonly(*base, true),
-        AccountMeta::new_readonly(system_program::id(), false),
-        AccountMeta::new_readonly(spl_token::id(), false),
-    ];
-    Instruction {
-        program_id: *program_id,
-        accounts,
-        data: VaultInstruction::InitializeVault {
-            deposit_fee_bps,
-            withdrawal_fee_bps,
-            epoch_withdraw_cap,
-        }
-        .try_to_vec()
-        .unwrap(),
-    }
-}
-
-pub fn initialize_vault_delegation_list(
-    program_id: &Pubkey,
-    config: &Pubkey,
-    vault: &Pubkey,
-    vault_delegation_list: &Pubkey,
-    payer: &Pubkey,
-) -> Instruction {
-    Instruction {
-        program_id: *program_id,
-        accounts: vec![
-            AccountMeta::new_readonly(*config, false),
-            AccountMeta::new_readonly(*vault, false),
-            AccountMeta::new(*vault_delegation_list, false),
-            AccountMeta::new(*payer, true),
-            AccountMeta::new_readonly(system_program::id(), false),
-        ],
-        data: VaultInstruction::InitializeVaultDelegationList
-            .try_to_vec()
-            .unwrap(),
-    }
-}
-
-#[allow(clippy::too_many_arguments)]
-pub fn add_ncn(
-    program_id: &Pubkey,
-    config: &Pubkey,
-    vault: &Pubkey,
-    ncn: &Pubkey,
-    ncn_vault_ticket: &Pubkey,
-    vault_ncn_ticket: &Pubkey,
-    admin: &Pubkey,
-    payer: &Pubkey,
-) -> Instruction {
-    let accounts = vec![
-        AccountMeta::new_readonly(*config, false),
-        AccountMeta::new(*vault, false),
-        AccountMeta::new_readonly(*ncn, false),
-        AccountMeta::new_readonly(*ncn_vault_ticket, false),
-        AccountMeta::new(*vault_ncn_ticket, false),
-        AccountMeta::new_readonly(*admin, true),
-        AccountMeta::new(*payer, true),
-        AccountMeta::new_readonly(system_program::id(), false),
-    ];
-    Instruction {
-        program_id: *program_id,
-        accounts,
-        data: VaultInstruction::AddNcn.try_to_vec().unwrap(),
-    }
-}
-
-pub fn remove_ncn(
-    program_id: &Pubkey,
-    config: &Pubkey,
-    vault: &Pubkey,
-    ncn: &Pubkey,
-    vault_ncn_ticket: &Pubkey,
-    admin: &Pubkey,
-) -> Instruction {
-    let accounts = vec![
-        AccountMeta::new_readonly(*config, false),
-        AccountMeta::new_readonly(*vault, false),
-        AccountMeta::new_readonly(*ncn, false),
-        AccountMeta::new(*vault_ncn_ticket, false),
-        AccountMeta::new_readonly(*admin, true),
-    ];
-    Instruction {
-        program_id: *program_id,
-        accounts,
-        data: VaultInstruction::CooldownNcn.try_to_vec().unwrap(),
-    }
-}
-
-#[allow(clippy::too_many_arguments)]
-pub fn add_operator(
-    program_id: &Pubkey,
-    config: &Pubkey,
-    vault: &Pubkey,
-    operator: &Pubkey,
-    operator_vault_ticket: &Pubkey,
-    vault_operator_ticket: &Pubkey,
-    admin: &Pubkey,
-    payer: &Pubkey,
-) -> Instruction {
-    let accounts = vec![
-        AccountMeta::new_readonly(*config, false),
-        AccountMeta::new(*vault, false),
-        AccountMeta::new(*operator, false),
-        AccountMeta::new_readonly(*operator_vault_ticket, false),
-        AccountMeta::new(*vault_operator_ticket, false),
-        AccountMeta::new_readonly(*admin, true),
-        AccountMeta::new(*payer, true),
-        AccountMeta::new_readonly(system_program::id(), false),
-    ];
-    Instruction {
-        program_id: *program_id,
-        accounts,
-        data: VaultInstruction::AddOperator.try_to_vec().unwrap(),
-    }
-}
-
-pub fn remove_operator(
-    program_id: &Pubkey,
-    config: &Pubkey,
-    vault: &Pubkey,
-    operator: &Pubkey,
-    vault_operator_ticket: &Pubkey,
-    admin: &Pubkey,
-) -> Instruction {
-    let accounts = vec![
-        AccountMeta::new_readonly(*config, false),
-        AccountMeta::new_readonly(*vault, false),
-        AccountMeta::new_readonly(*operator, false),
-        AccountMeta::new(*vault_operator_ticket, false),
-        AccountMeta::new_readonly(*admin, true),
-    ];
-    Instruction {
-        program_id: *program_id,
-        accounts,
-        data: VaultInstruction::CooldownOperator.try_to_vec().unwrap(),
-    }
-}
-
-#[allow(clippy::too_many_arguments)]
-pub fn mint_to(
-    program_id: &Pubkey,
-    config: &Pubkey,
-    vault: &Pubkey,
-    lrt_mint: &Pubkey,
-    depositor: &Pubkey,
-    depositor_token_account: &Pubkey,
-    vault_token_account: &Pubkey,
-    depositor_lrt_token_account: &Pubkey,
-    vault_fee_token_account: &Pubkey,
-    mint_signer: Option<&Pubkey>,
-    amount: u64,
-) -> Instruction {
-    let mut accounts = vec![
-        AccountMeta::new(*config, false),
-        AccountMeta::new(*vault, false),
-        AccountMeta::new(*lrt_mint, false),
-        AccountMeta::new(*depositor, true),
-        AccountMeta::new(*depositor_token_account, false),
-        AccountMeta::new(*vault_token_account, false),
-        AccountMeta::new(*depositor_lrt_token_account, false),
-        AccountMeta::new(*vault_fee_token_account, false),
-        AccountMeta::new_readonly(spl_token::id(), false),
-    ];
-    if let Some(signer) = mint_signer {
-        accounts.push(AccountMeta::new_readonly(*signer, true));
-    }
-    Instruction {
-        program_id: *program_id,
-        accounts,
-        data: VaultInstruction::MintTo { amount }.try_to_vec().unwrap(),
-    }
-}
-
-pub fn burn(program_id: &Pubkey, amount: u64) -> Instruction {
-    Instruction {
-        program_id: *program_id,
-        accounts: vec![],
-        data: VaultInstruction::Burn { amount }.try_to_vec().unwrap(),
-    }
-}
-
-pub fn set_deposit_capacity(
-    program_id: &Pubkey,
-    vault: &Pubkey,
-    admin: &Pubkey,
-    amount: u64,
-) -> Instruction {
-    let accounts = vec![
-        AccountMeta::new(*vault, false),
-        AccountMeta::new_readonly(*admin, true),
-    ];
-    Instruction {
-        program_id: *program_id,
-        accounts,
-        data: VaultInstruction::SetDepositCapacity { amount }
-            .try_to_vec()
-            .unwrap(),
-    }
-}
-
-pub fn withdrawal_asset(program_id: &Pubkey, amount: u64) -> Instruction {
-    Instruction {
-        program_id: *program_id,
-        accounts: vec![],
-        data: VaultInstruction::AdminWithdraw { amount }
-            .try_to_vec()
-            .unwrap(),
-    }
-}
-
-pub fn set_admin(
-    program_id: &Pubkey,
-    vault: &Pubkey,
-    old_admin: &Pubkey,
-    new_admin: &Pubkey,
-) -> Instruction {
-    let accounts = vec![
-        AccountMeta::new(*vault, false),
-        AccountMeta::new_readonly(*old_admin, true),
-        AccountMeta::new_readonly(*new_admin, true),
-    ];
-    Instruction {
-        program_id: *program_id,
-        accounts,
-        data: VaultInstruction::SetAdmin.try_to_vec().unwrap(),
-    }
-}
-
-pub fn set_secondary_admin(
-    program_id: &Pubkey,
-    vault: &Pubkey,
-    admin: &Pubkey,
-    new_admin: &Pubkey,
-    role: VaultAdminRole,
-) -> Instruction {
-    let accounts = vec![
-        AccountMeta::new(*vault, false),
-        AccountMeta::new_readonly(*admin, true),
-        AccountMeta::new_readonly(*new_admin, false),
-    ];
-    Instruction {
-        program_id: *program_id,
-        accounts,
-        data: VaultInstruction::SetSecondaryAdmin(role)
-            .try_to_vec()
-            .unwrap(),
-    }
-}
-
-#[allow(clippy::too_many_arguments)]
-pub fn add_delegation(
-    program_id: &Pubkey,
-    config: &Pubkey,
-    vault: &Pubkey,
-    operator: &Pubkey,
-    vault_operator_ticket: &Pubkey,
-    vault_delegation_list: &Pubkey,
-    admin: &Pubkey,
-    payer: &Pubkey,
-
-    amount: u64,
-) -> Instruction {
-    let accounts = vec![
-        AccountMeta::new_readonly(*config, false),
-        AccountMeta::new_readonly(*vault, false),
-        AccountMeta::new_readonly(*operator, false),
-        AccountMeta::new_readonly(*vault_operator_ticket, false),
-        AccountMeta::new(*vault_delegation_list, false),
-        AccountMeta::new_readonly(*admin, true),
-        AccountMeta::new(*payer, true),
-        AccountMeta::new_readonly(system_program::id(), false),
-    ];
-    Instruction {
-        program_id: *program_id,
-        accounts,
-        data: VaultInstruction::AddDelegation { amount }
-            .try_to_vec()
-            .unwrap(),
-    }
-}
-
-pub fn remove_delegation(
-    program_id: &Pubkey,
-    config: &Pubkey,
-    vault: &Pubkey,
-    operator: &Pubkey,
-    vault_delegation_list: &Pubkey,
-    admin: &Pubkey,
-    amount: u64,
-) -> Instruction {
-    let accounts = vec![
-        AccountMeta::new_readonly(*config, false),
-        AccountMeta::new_readonly(*vault, false),
-        AccountMeta::new_readonly(*operator, false),
-        AccountMeta::new(*vault_delegation_list, false),
-        AccountMeta::new_readonly(*admin, true),
-    ];
-    Instruction {
-        program_id: *program_id,
-        accounts,
-        data: VaultInstruction::CooldownDelegation { amount }
-            .try_to_vec()
-            .unwrap(),
-    }
-}
-
-pub fn update_vault(
-    program_id: &Pubkey,
-    config: &Pubkey,
-    vault: &Pubkey,
-    vault_delegation_list: &Pubkey,
-    vault_token_account: &Pubkey,
-) -> Instruction {
-    let accounts = vec![
-        AccountMeta::new_readonly(*config, false),
-        AccountMeta::new(*vault, false),
-        AccountMeta::new(*vault_delegation_list, false),
-        AccountMeta::new(*vault_token_account, false),
-    ];
-    Instruction {
-        program_id: *program_id,
-        accounts,
-        data: VaultInstruction::UpdateVault.try_to_vec().unwrap(),
-    }
-}
-
-#[allow(clippy::too_many_arguments)]
-pub fn add_slasher(
-    program_id: &Pubkey,
-    config: &Pubkey,
-    vault: &Pubkey,
-    ncn: &Pubkey,
-    slasher: &Pubkey,
-    ncn_slasher_ticket: &Pubkey,
-    vault_slasher_ticket: &Pubkey,
-    admin: &Pubkey,
-    payer: &Pubkey,
-) -> Instruction {
-    let accounts = vec![
-        AccountMeta::new_readonly(*config, false),
-        AccountMeta::new(*vault, false),
-        AccountMeta::new_readonly(*ncn, false),
-        AccountMeta::new_readonly(*slasher, false),
-        AccountMeta::new_readonly(*ncn_slasher_ticket, false),
-        AccountMeta::new(*vault_slasher_ticket, false),
-        AccountMeta::new_readonly(*admin, true),
-        AccountMeta::new(*payer, true),
-        AccountMeta::new_readonly(system_program::id(), false),
-    ];
-    Instruction {
-        program_id: *program_id,
-        accounts,
-        data: VaultInstruction::AddSlasher.try_to_vec().unwrap(),
-    }
-}
-
-pub fn create_token_metadata(
-    program_id: &Pubkey,
-    name: String,
-    symbol: String,
-    uri: String,
-) -> Instruction {
-    Instruction {
-        program_id: *program_id,
-        accounts: vec![],
-        data: VaultInstruction::CreateTokenMetadata { name, symbol, uri }
-            .try_to_vec()
-            .unwrap(),
-    }
-}
-
-pub fn update_token_metadata(
-    program_id: &Pubkey,
-    name: String,
-    symbol: String,
-    uri: String,
-) -> Instruction {
-    Instruction {
-        program_id: *program_id,
-        accounts: vec![],
-        data: VaultInstruction::UpdateTokenMetadata { name, symbol, uri }
-            .try_to_vec()
-            .unwrap(),
-    }
-}
-
-#[allow(clippy::too_many_arguments)]
-pub fn initialize_vault_ncn_slasher_operator_ticket(
-    program_id: &Pubkey,
-    config: &Pubkey,
-    vault: &Pubkey,
-    ncn: &Pubkey,
-    slasher: &Pubkey,
-    operator: &Pubkey,
-    vault_ncn_slasher_ticket: &Pubkey,
-    vault_ncn_slasher_operator_ticket: &Pubkey,
-    payer: &Pubkey,
-) -> Instruction {
-    let accounts = vec![
-        AccountMeta::new_readonly(*config, false),
-        AccountMeta::new_readonly(*vault, false),
-        AccountMeta::new_readonly(*ncn, false),
-        AccountMeta::new_readonly(*slasher, false),
-        AccountMeta::new_readonly(*operator, false),
-        AccountMeta::new_readonly(*vault_ncn_slasher_ticket, false),
-        AccountMeta::new(*vault_ncn_slasher_operator_ticket, false),
-        AccountMeta::new(*payer, true),
-        AccountMeta::new_readonly(system_program::id(), false),
-    ];
-    Instruction {
-        program_id: *program_id,
-        accounts,
-        data: VaultInstruction::InitializeVaultNcnSlasherOperatorTicket
-            .try_to_vec()
-            .unwrap(),
-    }
-}
-
-#[allow(clippy::too_many_arguments)]
-pub fn slash(
-    program_id: &Pubkey,
-    config: &Pubkey,
-    vault: &Pubkey,
-    ncn: &Pubkey,
-    operator: &Pubkey,
-    slasher: &Pubkey,
-    ncn_operator_ticket: &Pubkey,
-    operator_ncn_ticket: &Pubkey,
-    ncn_vault_ticket: &Pubkey,
-    operator_vault_ticket: &Pubkey,
-    vault_ncn_ticket: &Pubkey,
-    vault_operator_ticket: &Pubkey,
-    ncn_vault_slasher_ticket: &Pubkey,
-    vault_ncn_slasher_ticket: &Pubkey,
-    vault_delegation_list: &Pubkey,
-    vault_ncn_slasher_operator_ticket: &Pubkey,
-    vault_token_account: &Pubkey,
-    slasher_token_account: &Pubkey,
-    amount: u64,
-) -> Instruction {
-    let accounts = vec![
-        AccountMeta::new_readonly(*config, false),
-        AccountMeta::new(*vault, false),
-        AccountMeta::new_readonly(*ncn, false),
-        AccountMeta::new_readonly(*operator, false),
-        AccountMeta::new_readonly(*slasher, false),
-        AccountMeta::new_readonly(*ncn_operator_ticket, false),
-        AccountMeta::new_readonly(*operator_ncn_ticket, false),
-        AccountMeta::new_readonly(*ncn_vault_ticket, false),
-        AccountMeta::new_readonly(*operator_vault_ticket, false),
-        AccountMeta::new_readonly(*vault_ncn_ticket, false),
-        AccountMeta::new_readonly(*vault_operator_ticket, false),
-        AccountMeta::new_readonly(*ncn_vault_slasher_ticket, false),
-        AccountMeta::new_readonly(*vault_ncn_slasher_ticket, false),
-        AccountMeta::new(*vault_delegation_list, false),
-        AccountMeta::new(*vault_ncn_slasher_operator_ticket, false),
-        AccountMeta::new(*vault_token_account, false),
-        AccountMeta::new(*slasher_token_account, false),
-        AccountMeta::new_readonly(spl_token::id(), false),
-    ];
-    Instruction {
-        program_id: *program_id,
-        accounts,
-        data: VaultInstruction::Slash { amount }.try_to_vec().unwrap(),
-    }
-}
-
-#[allow(clippy::too_many_arguments)]
-pub fn enqueue_withdraw(
-    program_id: &Pubkey,
-    config: &Pubkey,
-    vault: &Pubkey,
-    vault_delegation_list: &Pubkey,
-    vault_staker_withdrawal_ticket: &Pubkey,
-    vault_staker_withdrawal_ticket_token_account: &Pubkey,
-    vault_fee_token_account: &Pubkey,
-    staker: &Pubkey,
-    staker_lrt_token_account: &Pubkey,
-    base: &Pubkey,
-    amount: u64,
-) -> Instruction {
-    let accounts = vec![
-        AccountMeta::new_readonly(*config, false),
-        AccountMeta::new(*vault, false),
-        AccountMeta::new(*vault_delegation_list, false),
-        AccountMeta::new(*vault_staker_withdrawal_ticket, false),
-        AccountMeta::new(*vault_staker_withdrawal_ticket_token_account, false),
-        AccountMeta::new(*vault_fee_token_account, false),
-        AccountMeta::new(*staker, true),
-        AccountMeta::new(*staker_lrt_token_account, false),
-        AccountMeta::new_readonly(*base, true),
-        AccountMeta::new_readonly(spl_token::id(), false),
-        AccountMeta::new_readonly(system_program::id(), false),
-    ];
-    Instruction {
-        program_id: *program_id,
-        accounts,
-        data: VaultInstruction::EnqueueWithdrawal { amount }
-            .try_to_vec()
-            .unwrap(),
-    }
-}
-
-#[allow(clippy::too_many_arguments)]
-pub fn burn_withdrawal_ticket(
-    program_id: &Pubkey,
-    config: &Pubkey,
-    vault: &Pubkey,
-    vault_delegation_list: &Pubkey,
-    vault_token_account: &Pubkey,
-    lrt_mint: &Pubkey,
-    staker: &Pubkey,
-    staker_token_account: &Pubkey,
-    staker_lrt_token_account: &Pubkey,
-    vault_staker_withdrawal_ticket: &Pubkey,
-    vault_staker_withdrawal_ticket_token_account: &Pubkey,
-) -> Instruction {
-    let accounts = vec![
-        AccountMeta::new_readonly(*config, false),
-        AccountMeta::new(*vault, false),
-        AccountMeta::new(*vault_delegation_list, false),
-        AccountMeta::new(*vault_token_account, false),
-        AccountMeta::new(*lrt_mint, false),
-        AccountMeta::new(*staker, true),
-        AccountMeta::new(*staker_token_account, false),
-        AccountMeta::new(*staker_lrt_token_account, false),
-        AccountMeta::new(*vault_staker_withdrawal_ticket, false),
-        AccountMeta::new(*vault_staker_withdrawal_ticket_token_account, false),
-        AccountMeta::new_readonly(spl_token::id(), false),
-        AccountMeta::new_readonly(system_program::id(), false),
-    ];
-    Instruction {
-        program_id: *program_id,
-        accounts,
-        data: VaultInstruction::BurnWithdrawTicket.try_to_vec().unwrap(),
-    }
-}
-=======
 pub mod error;
 pub mod instruction;
-pub mod sdk;
->>>>>>> 60303105
+pub mod sdk;