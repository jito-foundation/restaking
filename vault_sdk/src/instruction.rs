--- conflicted
+++ resolved
@@ -252,7 +252,6 @@
     #[account(3, writable, name = "vault_token_account")]
     UpdateVault,
 
-<<<<<<< HEAD
     /// Creates token metadata for the vault LRT
     #[account(0, name = "vault")]
     #[account(1, signer, name = "admin")]
@@ -261,9 +260,6 @@
     #[account(4, writable, name = "metadata")]
     #[account(5, name = "mpl_token_metadata_program")]
     #[account(6, name = "system_program")]
-=======
-    /// Creates token metadata for the vault VRT
->>>>>>> 60303105
     CreateTokenMetadata {
         name: String,
         symbol: String,
