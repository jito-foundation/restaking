use borsh::{BorshDeserialize, BorshSerialize};
use shank::ShankInstruction;
use solana_program::program_error::ProgramError;

#[rustfmt::skip]
#[derive(Debug, BorshSerialize, BorshDeserialize, ShankInstruction)]
pub enum VaultInstruction {
    /// Initializes global configuration
    #[account(0, writable, name = "config")]
    #[account(1, writable, signer, name = "admin")]
    #[account(2, name = "restaking_program")]
    #[account(3, name = "system_program")]
    InitializeConfig,

    /// Initializes the vault
    #[account(0, writable, name = "config")]
    #[account(1, writable, name = "vault")]
    #[account(2, writable, signer, name = "vrt_mint")]
    #[account(3, name = "token_mint")]
    #[account(4, writable, signer, name = "admin")]
    #[account(5, signer, name = "base")]
    #[account(6, name = "system_program")]
    #[account(7, name = "token_program")]
    InitializeVault {
        deposit_fee_bps: u16,
        withdrawal_fee_bps: u16,
        reward_fee_bps: u16,
        decimals: u8,
    },

    /// Initializes a vault with an already-created VRT mint
    InitializeVaultWithMint,

    /// Vault adds support for an operator
    #[account(0, name = "config")]
    #[account(1, writable, name = "vault")]
    #[account(2, writable, name = "operator")]
    #[account(3, name = "operator_vault_ticket")]
    #[account(4, writable, name = "vault_operator_delegation")]
    #[account(5, signer, name = "admin")]
    #[account(6, writable, signer, name = "payer")]
    #[account(7, name = "system_program")]
    InitializeVaultOperatorDelegation,

    /// Vault adds support for the NCN
    #[account(0, name = "config")]
    #[account(1, writable, name = "vault")]
    #[account(2, name = "ncn")]
    #[account(3, name = "ncn_vault_ticket")]
    #[account(4, writable, name = "vault_ncn_ticket")]
    #[account(5, signer, name = "admin")]
    #[account(6, writable, signer, name = "payer")]
    #[account(7, name = "system_program")]
    InitializeVaultNcnTicket,

    /// Initializes the account which keeps track of how much an operator has been slashed
    /// by a slasher for a given NCN and vault for a given epoch.
    #[account(0, name = "config")]
    #[account(1, name = "vault")]
    #[account(2, name = "ncn")]
    #[account(3, name = "slasher")]
    #[account(4, name = "operator")]
    #[account(5, name = "vault_ncn_slasher_ticket")]
    #[account(6, writable, name = "vault_ncn_slasher_operator_ticket")]
    #[account(7, writable, signer, name = "payer")]
    #[account(8, name = "system_program")]
    InitializeVaultNcnSlasherOperatorTicket,

    /// Registers a slasher with the vault
    #[account(0, name = "config")]
    #[account(1, name = "vault")]
    #[account(2, name = "ncn")]
    #[account(3, name = "slasher")]
    #[account(4, name = "ncn_slasher_ticket")]
    #[account(5, writable, name = "vault_slasher_ticket")]
    #[account(6, signer, name = "admin")]
    #[account(7, signer, writable, name = "payer")]
    #[account(8, name = "system_program")]
    InitializeVaultNcnSlasherTicket,

    #[account(0, name = "config")]
    #[account(1, writable, name = "vault")]
    #[account(2, name = "ncn")]
    #[account(3, writable, name = "vault_ncn_ticket")]
    #[account(4, signer, name = "admin")]
    WarmupVaultNcnTicket,

    /// Vault removes support for an NCN
    #[account(0, name = "config")]
    #[account(1, name = "vault")]
    #[account(2, name = "ncn")]
    #[account(3, writable, name = "vault_ncn_ticket")]
    #[account(4, signer, name = "admin")]
    CooldownVaultNcnTicket,

    #[account(0, name = "config")]
    #[account(1, name = "vault")]
    #[account(2, name = "ncn")]
    #[account(3, name = "slasher")]
    #[account(4, writable, name = "vault_slasher_ticket")]
    #[account(5, signer, name = "admin")]
    WarmupVaultNcnSlasherTicket,

    #[account(0, name = "config")]
    #[account(1, name = "vault")]
    #[account(2, name = "ncn")]
    #[account(3, name = "slasher")]
    #[account(4, writable, name = "vault_ncn_slasher_ticket")]
    #[account(5, signer, name = "admin")]
    CooldownVaultNcnSlasherTicket,

    /// Mints VRT by depositing tokens into the vault
    #[account(0, name = "config")]
    #[account(1, writable, name = "vault")]
    #[account(2, writable, name = "vrt_mint")]
    #[account(3, writable, signer, name = "depositor")]
    #[account(4, writable, name = "depositor_token_account")]
    #[account(5, writable, name = "vault_token_account")]
    #[account(6, writable, name = "depositor_vrt_token_account")]
    #[account(7, writable, name = "vault_fee_token_account")]
    #[account(8, name = "token_program")]
    #[account(9, signer, optional, name = "mint_signer", description = "Signer for minting")]
    MintTo {
        amount_in: u64,
        min_amount_out: u64,
    },

    /// Burns VRT by withdrawing tokens from the vault
    #[account(0, name = "config")]
    #[account(1, writable, name = "vault")]
    #[account(2, writable, name = "vault_token_account")]
    #[account(3, writable, name = "vrt_mint")]
    #[account(4, signer, name = "staker")]
    #[account(5, writable, name = "staker_token_account")]
    #[account(6, signer, name = "staker_vrt_token_account")]
    #[account(7, writable, name = "vault_fee_token_account")]
    #[account(8, name = "token_program")]
    #[account(9, name = "system_program")]
    #[account(10, signer, optional, name = "burn_signer", description = "Signer for burning")]
    Burn {
        amount_in: u64,
        min_amount_out: u64
    },

    /// Enqueues a withdrawal of VRT tokens
    /// Used when there aren't enough idle assets in the vault to cover a withdrawal
    #[account(0, name = "config")]
    #[account(1, writable, name = "vault")]
    #[account(2, writable, name = "vault_staker_withdrawal_ticket")]
    #[account(3, writable, name = "vault_staker_withdrawal_ticket_token_account")]
    #[account(4, writable, signer, name = "staker")]
    #[account(5, writable, name = "staker_vrt_token_account")]
    #[account(6, signer, name = "base")]
    #[account(7, name = "token_program")]
    #[account(8, name = "system_program")]
    #[account(9, signer, optional, name = "burn_signer", description = "Signer for burning")]
    EnqueueWithdrawal {
        amount: u64,
        min_amount_out: u64
    },

    #[account(0, name = "config")]
    #[account(1, name = "vault")]
    #[account(2, writable, name = "vault_staker_withdrawal_ticket")]
    #[account(3, signer, name = "old_owner")]
    #[account(4, name = "new_owner")]
    ChangeWithdrawalTicketOwner,

    /// Burns the withdrawal ticket, returning funds to the staker. Withdraw tickets can be burned
    /// after one full epoch of being enqueued.
    #[account(0, name = "config")]
    #[account(1, writable, name = "vault")]
    #[account(2, writable, name = "vault_token_account")]
    #[account(3, writable, name = "vrt_mint")]
    #[account(4, writable, name = "staker")]
    #[account(5, writable, name = "staker_token_account")]
    #[account(6, writable, name = "vault_staker_withdrawal_ticket")]
    #[account(7, writable, name = "vault_staker_withdrawal_ticket_token_account")]
    #[account(8, writable, name = "vault_fee_token_account")]
    #[account(9, name = "token_program")]
    #[account(10, name = "system_program")]
    #[account(11, signer, optional, name = "burn_signer", description = "Signer for burning")]
<<<<<<< HEAD
    BurnWithdrawTicket,
=======
    BurnWithdrawalTicket {
        min_amount_out: u64
    },
>>>>>>> 743a649d

    /// Sets the max tokens that can be deposited into the VRT
    #[account(0, name = "config")]
    #[account(1, writable, name = "vault")]
    #[account(2, signer, name = "admin")]
    SetDepositCapacity {
        amount: u64
    },

    /// Sets the fees for depositing and withdrawing
    #[account(0, name = "config")]
    #[account(1, writable, name = "vault")]
    #[account(2, signer, name = "admin")]
    SetFees {
        deposit_fee_bps: Option<u16>,
        withdrawal_fee_bps: Option<u16>,
        reward_fee_bps: Option<u16>,
    },

    /// Delegate the token account to a third party
    #[account(0, name = "config")]
    #[account(1, name = "vault")]
    #[account(2, signer, name = "delegate_asset_admin")]
    #[account(3, name = "token_mint")]
    #[account(4, writable, name = "token_account")]
    #[account(5, name = "delegate")]
    #[account(6, name = "token_program")]
    DelegateTokenAccount,

    /// Changes the signer for vault admin
    #[account(0, name = "config")]
    #[account(1, writable, name = "vault")]
    #[account(2, signer, name = "old_admin")]
    #[account(3, signer, name = "new_admin")]
    SetAdmin,

    /// Changes the signer for vault delegation
    #[account(0, name = "config")]
    #[account(1, writable, name = "vault")]
    #[account(2, signer, name = "admin")]
    #[account(3, name = "new_admin")]
    SetSecondaryAdmin(VaultAdminRole),

    /// Delegates a token amount to a specific node operator
    #[account(0, name = "config")]
    #[account(1, writable, name = "vault")]
    #[account(2, name = "operator")]
    #[account(3, writable, name = "vault_operator_delegation")]
    #[account(4, signer, name = "admin")]
    AddDelegation {
        amount: u64,
    },

    #[account(0, name = "config")]
    #[account(1, writable, name = "vault")]
    #[account(2, name = "operator")]
    #[account(3, writable, name = "vault_operator_delegation")]
    #[account(4, signer, name = "admin")]
    CooldownDelegation {
        amount: u64,
    },

    #[account(0, name = "config")]
    #[account(1, writable, name = "vault")]
    #[account(2, name = "vault_token_account")]
    #[account(3, writable, name = "vrt_mint")]
    #[account(4, writable, name = "vault_fee_token_account")]
    #[account(5, name = "token_program")]
    UpdateVaultBalance,

    /// Starts updating the vault
    #[account(0, name = "config")]
    #[account(1, writable, name = "vault")]
    #[account(2, writable, name = "vault_update_state_tracker")]
    #[account(3, writable, name = "payer")]
    #[account(4, name = "system_program")]
    InitializeVaultUpdateStateTracker { withdrawal_allocation_method: WithdrawalAllocationMethod },

    /// Shall be called on every vault_operator_delegation
    #[account(0, name = "config")]
    #[account(1, name = "vault")]
    #[account(2, name = "operator")]
    #[account(3, writable, name = "vault_operator_delegation")]
    #[account(4, writable, name = "vault_update_state_tracker")]
    CrankVaultUpdateStateTracker,

    #[account(0, name = "config")]
    #[account(1, writable, name = "vault")]
    #[account(2, writable, name = "vault_update_state_tracker")]
    #[account(3, writable, signer, name = "payer")]
    CloseVaultUpdateStateTracker {
        ncn_epoch: u64
    },

    /// Creates token metadata for the vault VRT
    #[account(0, name = "vault")]
    #[account(1, signer, name = "admin")]
    #[account(2, name = "vrt_mint")]
    #[account(3, writable, signer, name = "payer")]
    #[account(4, writable, name = "metadata")]
    #[account(5, name = "mpl_token_metadata_program")]
    #[account(6, name = "system_program")]
    CreateTokenMetadata {
        name: String,
        symbol: String,
        uri: String,
    },

    /// Updates token metadata for the vault VRT
    #[account(0, name = "vault")]
    #[account(1, signer, name = "admin")]
    #[account(2, name = "vrt_mint")]
    #[account(3, writable, name = "metadata")]
    #[account(4, name = "mpl_token_metadata_program")]
    UpdateTokenMetadata {
        name: String,
        symbol: String,
        uri: String,
    },

    /// Slashes an amount of tokens from the vault
    #[account(0, name = "config")]
    #[account(1, writable, name = "vault")]
    #[account(2, name = "ncn")]
    #[account(3, name = "operator")]
    #[account(4, name = "slasher")]
    #[account(5, name = "ncn_operator_state")]
    #[account(6, name = "ncn_vault_ticket")]
    #[account(7, name = "operator_vault_ticket")]
    #[account(8, name = "vault_ncn_ticket")]
    #[account(9, writable, name = "vault_operator_delegation")]
    #[account(10, name = "ncn_vault_slasher_ticket")]
    #[account(11, name = "vault_ncn_slasher_ticket")]
    #[account(12, writable, name = "vault_ncn_slasher_operator_ticket")]
    #[account(13, writable, name = "vault_token_account")]
    #[account(14, name = "slasher_token_account")]
    #[account(15, name = "token_program")]
    Slash {
        amount: u64
    },
}

#[derive(Debug, BorshSerialize, BorshDeserialize)]
pub enum VaultAdminRole {
    DelegationAdmin,
    OperatorAdmin,
    NcnAdmin,
    SlasherAdmin,
    CapacityAdmin,
    FeeWallet,
    MintBurnAdmin,
    DelegateAssetAdmin,
    FeeAdmin,
}

#[derive(Debug, BorshSerialize, BorshDeserialize)]
#[repr(u8)]
pub enum WithdrawalAllocationMethod {
    /// During withdrawal allocation, the greedy mode will subtract assets from operator delegations
    /// its iterating over in order to fulfill the withdrawal.
    Greedy,
}

impl TryFrom<u8> for WithdrawalAllocationMethod {
    type Error = ProgramError;

    fn try_from(value: u8) -> Result<Self, Self::Error> {
        match value {
            0 => Ok(Self::Greedy),
            _ => Err(ProgramError::InvalidArgument),
        }
    }
}<|MERGE_RESOLUTION|>--- conflicted
+++ resolved
@@ -180,13 +180,7 @@
     #[account(9, name = "token_program")]
     #[account(10, name = "system_program")]
     #[account(11, signer, optional, name = "burn_signer", description = "Signer for burning")]
-<<<<<<< HEAD
-    BurnWithdrawTicket,
-=======
-    BurnWithdrawalTicket {
-        min_amount_out: u64
-    },
->>>>>>> 743a649d
+    BurnWithdrawalTicket,
 
     /// Sets the max tokens that can be deposited into the VRT
     #[account(0, name = "config")]
