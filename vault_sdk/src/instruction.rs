use borsh::{BorshDeserialize, BorshSerialize};
use shank::ShankInstruction;
use solana_program::program_error::ProgramError;

#[rustfmt::skip]
#[derive(Debug, BorshSerialize, BorshDeserialize, ShankInstruction)]
pub enum VaultInstruction {
    /// Initializes global configuration
    #[account(0, writable, name = "config")]
    #[account(1, writable, signer, name = "admin")]
    #[account(2, name = "restaking_program")]
    #[account(3, name = "program_fee_wallet")]
    #[account(4, name = "system_program")]
    InitializeConfig {
        program_fee_bps: u16,
    },

    /// Initializes the vault
    #[account(0, writable, name = "config")]
    #[account(1, writable, name = "vault")]
    #[account(2, writable, signer, name = "vrt_mint")]
    #[account(3, name = "st_mint")]
    #[account(4, writable, name = "admin_st_token_account")]
    #[account(5, writable, name = "vault_st_token_account")]
    #[account(6, name = "burn_vault")]
    #[account(7, writable, name = "burn_vault_vrt_token_account")]
    #[account(8, writable, signer, name = "admin")]
    #[account(9, signer, name = "base")]
    #[account(10, name = "system_program")]
    #[account(11, name = "token_program")]
    #[account(12, name = "associated_token_program")]
    InitializeVault {
        deposit_fee_bps: u16,
        withdrawal_fee_bps: u16,
        reward_fee_bps: u16,
        decimals: u8,
        initialize_token_amount: u64,
    },

    /// Initializes a vault with an already-created VRT mint
    InitializeVaultWithMint,

    /// Vault adds support for an operator
    #[account(0, name = "config")]
    #[account(1, writable, name = "vault")]
    #[account(2, writable, name = "operator")]
    #[account(3, name = "operator_vault_ticket")]
    #[account(4, writable, name = "vault_operator_delegation")]
    #[account(5, signer, name = "admin")]
    #[account(6, writable, signer, name = "payer")]
    #[account(7, name = "system_program")]
    InitializeVaultOperatorDelegation,

    /// Vault adds support for the NCN
    #[account(0, name = "config")]
    #[account(1, writable, name = "vault")]
    #[account(2, name = "ncn")]
    #[account(3, name = "ncn_vault_ticket")]
    #[account(4, writable, name = "vault_ncn_ticket")]
    #[account(5, signer, name = "admin")]
    #[account(6, writable, signer, name = "payer")]
    #[account(7, name = "system_program")]
    InitializeVaultNcnTicket,

    /// Initializes the account which keeps track of how much an operator has been slashed
    /// by a slasher for a given NCN and vault for a given epoch.
    #[account(0, name = "config")]
    #[account(1, name = "vault")]
    #[account(2, name = "ncn")]
    #[account(3, name = "slasher")]
    #[account(4, name = "operator")]
    #[account(5, name = "vault_ncn_slasher_ticket")]
    #[account(6, writable, name = "vault_ncn_slasher_operator_ticket")]
    #[account(7, writable, signer, name = "payer")]
    #[account(8, name = "system_program")]
    InitializeVaultNcnSlasherOperatorTicket,

    /// Registers a slasher with the vault
    #[account(0, name = "config")]
    #[account(1, name = "vault")]
    #[account(2, name = "ncn")]
    #[account(3, name = "slasher")]
    #[account(4, name = "ncn_slasher_ticket")]
    #[account(5, writable, name = "vault_slasher_ticket")]
    #[account(6, signer, name = "admin")]
    #[account(7, signer, writable, name = "payer")]
    #[account(8, name = "system_program")]
    InitializeVaultNcnSlasherTicket,

    #[account(0, name = "config")]
    #[account(1, writable, name = "vault")]
    #[account(2, name = "ncn")]
    #[account(3, writable, name = "vault_ncn_ticket")]
    #[account(4, signer, name = "admin")]
    WarmupVaultNcnTicket,

    /// Vault removes support for an NCN
    #[account(0, name = "config")]
    #[account(1, name = "vault")]
    #[account(2, name = "ncn")]
    #[account(3, writable, name = "vault_ncn_ticket")]
    #[account(4, signer, name = "admin")]
    CooldownVaultNcnTicket,

    #[account(0, name = "config")]
    #[account(1, name = "vault")]
    #[account(2, name = "ncn")]
    #[account(3, name = "slasher")]
    #[account(4, writable, name = "vault_slasher_ticket")]
    #[account(5, signer, name = "admin")]
    WarmupVaultNcnSlasherTicket,

    #[account(0, name = "config")]
    #[account(1, name = "vault")]
    #[account(2, name = "ncn")]
    #[account(3, name = "slasher")]
    #[account(4, writable, name = "vault_ncn_slasher_ticket")]
    #[account(5, signer, name = "admin")]
    CooldownVaultNcnSlasherTicket,

    /// Mints VRT by depositing tokens into the vault
    #[account(0, name = "config")]
    #[account(1, writable, name = "vault")]
    #[account(2, writable, name = "vrt_mint")]
    #[account(3, writable, signer, name = "depositor")]
    #[account(4, writable, name = "depositor_token_account")]
    #[account(5, writable, name = "vault_token_account")]
    #[account(6, writable, name = "depositor_vrt_token_account")]
    #[account(7, writable, name = "vault_fee_token_account")]
    #[account(8, name = "token_program")]
    #[account(9, signer, optional, name = "mint_signer", description = "Signer for minting")]
    MintTo {
        amount_in: u64,
        min_amount_out: u64,
    },

    /// Enqueues a withdrawal of VRT tokens
    /// Used when there aren't enough idle assets in the vault to cover a withdrawal
    #[account(0, name = "config")]
    #[account(1, writable, name = "vault")]
    #[account(2, writable, name = "vault_staker_withdrawal_ticket")]
    #[account(3, writable, name = "vault_staker_withdrawal_ticket_token_account")]
    #[account(4, writable, signer, name = "staker")]
    #[account(5, writable, name = "staker_vrt_token_account")]
    #[account(6, signer, name = "base")]
    #[account(7, name = "token_program")]
    #[account(8, name = "system_program")]
    #[account(9, signer, optional, name = "burn_signer", description = "Signer for burning")]
    EnqueueWithdrawal {
        amount: u64,
    },

    #[account(0, name = "config")]
    #[account(1, name = "vault")]
    #[account(2, writable, name = "vault_staker_withdrawal_ticket")]
    #[account(3, signer, name = "old_owner")]
    #[account(4, name = "new_owner")]
    ChangeWithdrawalTicketOwner,

    /// Burns the withdrawal ticket, returning funds to the staker. Withdraw tickets can be burned
    /// after one full epoch of being enqueued.
    #[account(0, name = "config")]
    #[account(1, writable, name = "vault")]
    #[account(2, writable, name = "vault_token_account")]
    #[account(3, writable, name = "vrt_mint")]
    #[account(4, writable, name = "staker")]
    #[account(5, writable, name = "staker_token_account")]
    #[account(6, writable, name = "vault_staker_withdrawal_ticket")]
    #[account(7, writable, name = "vault_staker_withdrawal_ticket_token_account")]
    #[account(8, writable, name = "vault_fee_token_account")]
    #[account(9, writable, name = "program_fee_token_account")]
    #[account(10, name = "token_program")]
    #[account(11, name = "system_program")]
    #[account(12, signer, optional, name = "burn_signer", description = "Signer for burning")]
    BurnWithdrawalTicket,

    /// Sets the max tokens that can be deposited into the VRT
    #[account(0, name = "config")]
    #[account(1, writable, name = "vault")]
    #[account(2, signer, name = "admin")]
    SetDepositCapacity {
        amount: u64
    },

    /// Sets the fees for depositing and withdrawing
    #[account(0, name = "config")]
    #[account(1, writable, name = "vault")]
    #[account(2, signer, name = "admin")]
    SetFees {
        deposit_fee_bps: Option<u16>,
        withdrawal_fee_bps: Option<u16>,
        reward_fee_bps: Option<u16>,
    },

    /// Sets the program fee for the vault program
    #[account(0, writable, name = "config")]
    #[account(1, signer, name = "admin")]
    SetProgramFee {
        new_fee_bps: u16
    },

    /// Sets the program fee wallet for the vault program
    #[account(0, writable, name = "config")]
    #[account(1, signer, name = "program_fee_admin")]
    #[account(2, name = "new_fee_wallet")]
    SetProgramFeeWallet,

    /// Sets `is_paused`
    #[account(0, name = "config")]
    #[account(1, writable, name = "vault")]
    #[account(2, signer, name = "admin")]
    SetIsPaused {
        is_paused: bool,
    },

    /// Delegate the token account to a third party
    #[account(0, name = "config")]
    #[account(1, name = "vault")]
    #[account(2, signer, name = "delegate_asset_admin")]
    #[account(3, name = "token_mint")]
    #[account(4, writable, name = "token_account")]
    #[account(5, name = "delegate")]
    #[account(6, name = "token_program")]
    DelegateTokenAccount,

    /// Changes the signer for vault admin
    #[account(0, name = "config")]
    #[account(1, writable, name = "vault")]
    #[account(2, signer, name = "old_admin")]
    #[account(3, signer, name = "new_admin")]
    SetAdmin,

    /// Changes the signer for vault delegation
    #[account(0, name = "config")]
    #[account(1, writable, name = "vault")]
    #[account(2, signer, name = "admin")]
    #[account(3, name = "new_admin")]
    SetSecondaryAdmin(VaultAdminRole),

    /// Delegates a token amount to a specific node operator
    #[account(0, name = "config")]
    #[account(1, writable, name = "vault")]
    #[account(2, name = "operator")]
    #[account(3, writable, name = "vault_operator_delegation")]
    #[account(4, signer, name = "admin")]
    AddDelegation {
        amount: u64,
    },

    #[account(0, name = "config")]
    #[account(1, writable, name = "vault")]
    #[account(2, name = "operator")]
    #[account(3, writable, name = "vault_operator_delegation")]
    #[account(4, signer, name = "admin")]
    CooldownDelegation {
        amount: u64,
    },

    #[account(0, name = "config")]
    #[account(1, writable, name = "vault")]
    #[account(2, name = "vault_token_account")]
    #[account(3, writable, name = "vrt_mint")]
    #[account(4, writable, name = "vault_fee_token_account")]
    #[account(5, name = "token_program")]
    UpdateVaultBalance,

    /// Starts updating the vault
    #[account(0, name = "config")]
    #[account(1, writable, name = "vault")]
    #[account(2, writable, name = "vault_update_state_tracker")]
    #[account(3, writable, name = "payer")]
    #[account(4, name = "system_program")]
    InitializeVaultUpdateStateTracker { withdrawal_allocation_method: WithdrawalAllocationMethod },

    /// Shall be called on every vault_operator_delegation
    #[account(0, name = "config")]
    #[account(1, writable, name = "vault")]
    #[account(2, name = "operator")]
    #[account(3, writable, name = "vault_operator_delegation")]
    #[account(4, writable, name = "vault_update_state_tracker")]
    CrankVaultUpdateStateTracker,

    #[account(0, name = "config")]
    #[account(1, writable, name = "vault")]
    #[account(2, writable, name = "vault_update_state_tracker")]
    #[account(3, writable, signer, name = "payer")]
    CloseVaultUpdateStateTracker {
        ncn_epoch: u64
    },

    /// Creates token metadata for the vault VRT
    #[account(0, name = "vault")]
    #[account(1, signer, name = "admin")]
    #[account(2, name = "vrt_mint")]
    #[account(3, writable, signer, name = "payer")]
    #[account(4, writable, name = "metadata")]
    #[account(5, name = "mpl_token_metadata_program")]
    #[account(6, name = "system_program")]
    CreateTokenMetadata {
        name: String,
        symbol: String,
        uri: String,
    },

    /// Updates token metadata for the vault VRT
    #[account(0, name = "vault")]
    #[account(1, signer, name = "admin")]
    #[account(2, name = "vrt_mint")]
    #[account(3, writable, name = "metadata")]
    #[account(4, name = "mpl_token_metadata_program")]
    UpdateTokenMetadata {
        name: String,
        symbol: String,
        uri: String,
    },

    /// Changes the admin for the config
    #[account(0, writable, name = "config")]
    #[account(1, signer, name = "old_admin")]
    #[account(2, name = "new_admin")]
    SetConfigAdmin,

<<<<<<< HEAD
    /// Revoke Delegate of the token account
    #[account(0, name = "config")]
    #[account(1, name = "vault")]
    #[account(2, signer, name = "delegate_asset_admin")]
    #[account(3, name = "token_mint")]
    #[account(4, writable, name = "token_account")]
    #[account(5, name = "token_program")]
    RevokeDelegateTokenAccount,
=======
    /// Changes the secondary admin for the config
    #[account(0, name = "config")]
    #[account(1, signer, name = "admin")]
    #[account(2, name = "new_admin")]
    SetConfigSecondaryAdmin (ConfigAdminRole),

}

#[derive(Debug, BorshSerialize, BorshDeserialize)]
#[repr(u8)]
pub enum ConfigAdminRole {
    FeeAdmin,
>>>>>>> 3e599955
}

#[derive(Debug, BorshSerialize, BorshDeserialize)]
pub enum VaultAdminRole {
    DelegationAdmin,
    OperatorAdmin,
    NcnAdmin,
    SlasherAdmin,
    CapacityAdmin,
    FeeWallet,
    MintBurnAdmin,
    DelegateAssetAdmin,
    FeeAdmin,
    MetadataAdmin,
}

#[derive(Debug, BorshSerialize, BorshDeserialize)]
#[repr(u8)]
pub enum WithdrawalAllocationMethod {
    /// During withdrawal allocation, the greedy mode will subtract assets from operator delegations
    /// its iterating over in order to fulfill the withdrawal.
    Greedy,
}

impl TryFrom<u8> for WithdrawalAllocationMethod {
    type Error = ProgramError;

    fn try_from(value: u8) -> Result<Self, Self::Error> {
        match value {
            0 => Ok(Self::Greedy),
            _ => Err(ProgramError::InvalidArgument),
        }
    }
}<|MERGE_RESOLUTION|>--- conflicted
+++ resolved
@@ -320,7 +320,6 @@
     #[account(2, name = "new_admin")]
     SetConfigAdmin,
 
-<<<<<<< HEAD
     /// Revoke Delegate of the token account
     #[account(0, name = "config")]
     #[account(1, name = "vault")]
@@ -329,7 +328,7 @@
     #[account(4, writable, name = "token_account")]
     #[account(5, name = "token_program")]
     RevokeDelegateTokenAccount,
-=======
+  
     /// Changes the secondary admin for the config
     #[account(0, name = "config")]
     #[account(1, signer, name = "admin")]
@@ -342,7 +341,6 @@
 #[repr(u8)]
 pub enum ConfigAdminRole {
     FeeAdmin,
->>>>>>> 3e599955
 }
 
 #[derive(Debug, BorshSerialize, BorshDeserialize)]
