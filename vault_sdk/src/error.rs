--- conflicted
+++ resolved
@@ -61,10 +61,7 @@
     VaultMaxSlashedPerOperatorExceeded = 4019,
 
     VaultDelegationUpdateOverflow = 5000,
-<<<<<<< HEAD
-=======
     VaultStakerWithdrawalTicketInvalidStaker,
->>>>>>> 6070de9e
 }
 
 impl From<VaultError> for ProgramError {
