use solana_program::{decode_error::DecodeError, program_error::ProgramError};
use thiserror::Error;

#[derive(Debug, Error, PartialEq, Eq)]
pub enum VaultError {
    #[error("VaultSlashUnderflow")]
    VaultSlashUnderflow = 1000,
    #[error("VaultInsufficientFunds")]
    VaultInsufficientFunds,
    #[error("VaultOverflow")]
    VaultOverflow,
    #[error("VaultOperatorAdminInvalid")]
    VaultOperatorAdminInvalid,
    #[error("VaultAdminInvalid")]
    VaultAdminInvalid,
    #[error("VaultCapacityAdminInvalid")]
    VaultCapacityAdminInvalid,
    #[error("VaultMintBurnAdminInvalid")]
    VaultMintBurnAdminInvalid,
    #[error("VaultDelegationAdminInvalid")]
    VaultDelegationAdminInvalid,
    #[error("VaultDelegateAssetAdminInvalid")]
    VaultDelegateAssetAdminInvalid,
    #[error("VaultCapacityExceeded")]
    VaultCapacityExceeded,
    #[error("VaultSlasherAdminInvalid")]
    VaultSlasherAdminInvalid,
    #[error("VaultNcnAdminInvalid")]
    VaultNcnAdminInvalid,
    #[error("VaultFeeAdminInvalid")]
    VaultFeeAdminInvalid,
    #[error("VaultFeeCapExceeded")]
    VaultFeeCapExceeded,
    #[error("VaultFeeChangeTooSoon")]
    VaultFeeChangeTooSoon,
    #[error("VaultFeeBumpTooLarge")]
    VaultFeeBumpTooLarge,
    #[error("VaultUnderflow")]
    VaultUnderflow,
    #[error("VaultUpdateNeeded")]
    VaultUpdateNeeded,
    #[error("VaultIsUpdated")]
    VaultIsUpdated,
    #[error("VaultOperatorDelegationUpdateNeeded")]
    VaultOperatorDelegationUpdateNeeded,
    #[error("VaultOperatorDelegationIsUpdated")]
    VaultOperatorDelegationIsUpdated,
    #[error("VaultUpdateIncorrectIndex")]
    VaultUpdateIncorrectIndex,
    #[error("VaultUpdateStateNotFinishedUpdating")]
    VaultUpdateStateNotFinishedUpdating,
    #[error("VaultSecurityOverflow")]
    VaultSecurityOverflow,
    #[error("VaultSlashIncomplete")]
    VaultSlashIncomplete,
    #[error("VaultSecurityUnderflow")]
    VaultSecurityUnderflow,
    #[error("SlippageError")]
    SlippageError,
    #[error("VaultStakerWithdrawalTicketNotWithdrawable")]
    VaultStakerWithdrawalTicketNotWithdrawable,
    #[error("VaultNcnSlasherTicketFailedCooldown")]
    VaultNcnSlasherTicketFailedCooldown,
    #[error("VaultNcnSlasherTicketFailedWarmup")]
    VaultNcnSlasherTicketFailedWarmup,
    #[error("VaultNcnTicketFailedCooldown")]
    VaultNcnTicketFailedCooldown,
    #[error("VaultNcnTicketFailedWarmup")]
    VaultNcnTicketFailedWarmup,
    #[error("VaultNcnTicketUnslashable")]
    VaultNcnTicketUnslashable,
    #[error("OperatorVaultTicketUnslashable")]
    OperatorVaultTicketUnslashable,
    #[error("NcnOperatorStateUnslashable")]
    NcnOperatorStateUnslashable,
    #[error("VaultNcnSlasherTicketUnslashable")]
    VaultNcnSlasherTicketUnslashable,
    #[error("NcnVaultTicketUnslashable")]
    NcnVaultTicketUnslashable,
    #[error("NcnVaultSlasherTicketUnslashable")]
    NcnVaultSlasherTicketUnslashable,
    #[error("VaultMaxSlashedPerOperatorExceeded")]
    VaultMaxSlashedPerOperatorExceeded,
    #[error("VaultStakerWithdrawalTicketInvalidStaker")]
    VaultStakerWithdrawalTicketInvalidStaker,
    #[error("SlasherOverflow")]
    SlasherOverflow,
    #[error("NcnOverflow")]
    NcnOverflow,
    #[error("OperatorOverflow")]
    OperatorOverflow,
    #[error("VaultDelegationZero")]
    VaultDelegationZero,
    #[error("VaultCooldownZero")]
    VaultCooldownZero,
    #[error("VaultBurnZero")]
    VaultBurnZero,
    #[error("VaultEnqueueWithdrawalAmountZero")]
    VaultEnqueueWithdrawalAmountZero,
    #[error("VaultMintZero")]
    VaultMintZero,
<<<<<<< HEAD
    #[error("InvalidEpochLength")]
    InvalidEpochLength,

=======
    #[error("InvalidDepositor")]
    InvalidDepositor,
    #[error("InvalidDepositTokenAccount")]
    InvalidDepositTokenAccount,
    #[error("NoSupportedMintBalanceChange")]
    NoSupportedMintBalanceChange,
>>>>>>> 530a8908
    #[error("ArithmeticOverflow")]
    ArithmeticOverflow = 3000,
    #[error("ArithmeticUnderflow")]
    ArithmeticUnderflow,
    #[error("DivisionByZero")]
    DivisionByZero,
}

impl<T> DecodeError<T> for VaultError {
    fn type_of() -> &'static str {
        "jito::vault"
    }
}

impl From<VaultError> for ProgramError {
    fn from(e: VaultError) -> Self {
        Self::Custom(e as u32)
    }
}

impl From<VaultError> for u64 {
    fn from(e: VaultError) -> Self {
        e as Self
    }
}

impl From<VaultError> for u32 {
    fn from(e: VaultError) -> Self {
        e as Self
    }
}<|MERGE_RESOLUTION|>--- conflicted
+++ resolved
@@ -99,18 +99,15 @@
     VaultEnqueueWithdrawalAmountZero,
     #[error("VaultMintZero")]
     VaultMintZero,
-<<<<<<< HEAD
-    #[error("InvalidEpochLength")]
-    InvalidEpochLength,
-
-=======
     #[error("InvalidDepositor")]
     InvalidDepositor,
     #[error("InvalidDepositTokenAccount")]
     InvalidDepositTokenAccount,
     #[error("NoSupportedMintBalanceChange")]
     NoSupportedMintBalanceChange,
->>>>>>> 530a8908
+    #[error("InvalidEpochLength")]
+    InvalidEpochLength,
+
     #[error("ArithmeticOverflow")]
     ArithmeticOverflow = 3000,
     #[error("ArithmeticUnderflow")]
