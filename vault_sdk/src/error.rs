--- conflicted
+++ resolved
@@ -117,14 +117,10 @@
     VaultRewardFeeDeltaTooLarge,
     #[error("VaultRewardFeeIsZero")]
     VaultRewardFeeIsZero,
-<<<<<<< HEAD
     #[error("VrtOutCannotBeZero")]
     VrtOutCannotBeZero,
-=======
     #[error("NonZeroAdditionalAssetsNeededForWithdrawalAtEndOfUpdate")]
     NonZeroAdditionalAssetsNeededForWithdrawalAtEndOfUpdate,
->>>>>>> 7fe9c8ef
-
     #[error("ArithmeticOverflow")]
     ArithmeticOverflow = 3000,
     #[error("ArithmeticUnderflow")]
