use solana_program::{decode_error::DecodeError, program_error::ProgramError};
use thiserror::Error;

#[derive(Debug, Error, PartialEq, Eq)]
pub enum VaultError {
    #[error("VaultSlashUnderflow")]
    VaultSlashUnderflow = 1000,
    #[error("VaultInsufficientFunds")]
    VaultInsufficientFunds,
    #[error("VaultOverflow")]
    VaultOverflow,
    #[error("VaultOperatorAdminInvalid")]
    VaultOperatorAdminInvalid,
    #[error("VaultAdminInvalid")]
    VaultAdminInvalid,
    #[error("VaultCapacityAdminInvalid")]
    VaultCapacityAdminInvalid,
    #[error("VaultMintBurnAdminInvalid")]
    VaultMintBurnAdminInvalid,
    #[error("VaultDelegationAdminInvalid")]
    VaultDelegationAdminInvalid,
    #[error("VaultDelegateAssetAdminInvalid")]
    VaultDelegateAssetAdminInvalid,
    #[error("VaultCapacityExceeded")]
    VaultCapacityExceeded,
    #[error("VaultSlasherAdminInvalid")]
    VaultSlasherAdminInvalid,
    #[error("VaultNcnAdminInvalid")]
    VaultNcnAdminInvalid,
    #[error("VaultFeeAdminInvalid")]
    VaultFeeAdminInvalid,
    #[error("VaultFeeCapExceeded")]
    VaultFeeCapExceeded,
    #[error("VaultFeeChangeTooSoon")]
    VaultFeeChangeTooSoon,
    #[error("VaultFeeBumpTooLarge")]
    VaultFeeBumpTooLarge,
    #[error("VaultUnderflow")]
    VaultUnderflow,
    #[error("VaultUpdateNeeded")]
    VaultUpdateNeeded,
    #[error("VaultIsUpdated")]
    VaultIsUpdated,
    #[error("VaultOperatorDelegationUpdateNeeded")]
    VaultOperatorDelegationUpdateNeeded,
    #[error("VaultOperatorDelegationIsUpdated")]
    VaultOperatorDelegationIsUpdated,
    #[error("VaultUpdateIncorrectIndex")]
    VaultUpdateIncorrectIndex,
    #[error("VaultUpdateStateNotFinishedUpdating")]
    VaultUpdateStateNotFinishedUpdating,
    #[error("VaultSecurityOverflow")]
    VaultSecurityOverflow,
    #[error("VaultSlashIncomplete")]
    VaultSlashIncomplete,
    #[error("VaultSecurityUnderflow")]
    VaultSecurityUnderflow,
    #[error("SlippageError")]
    SlippageError,
    #[error("VaultStakerWithdrawalTicketNotWithdrawable")]
    VaultStakerWithdrawalTicketNotWithdrawable,
    #[error("VaultNcnSlasherTicketFailedCooldown")]
    VaultNcnSlasherTicketFailedCooldown,
    #[error("VaultNcnSlasherTicketFailedWarmup")]
    VaultNcnSlasherTicketFailedWarmup,
    #[error("VaultNcnTicketFailedCooldown")]
    VaultNcnTicketFailedCooldown,
    #[error("VaultNcnTicketFailedWarmup")]
    VaultNcnTicketFailedWarmup,
    #[error("VaultNcnTicketUnslashable")]
    VaultNcnTicketUnslashable,
    #[error("OperatorVaultTicketUnslashable")]
    OperatorVaultTicketUnslashable,
    #[error("NcnOperatorStateUnslashable")]
    NcnOperatorStateUnslashable,
    #[error("VaultNcnSlasherTicketUnslashable")]
    VaultNcnSlasherTicketUnslashable,
    #[error("NcnVaultTicketUnslashable")]
    NcnVaultTicketUnslashable,
    #[error("NcnVaultSlasherTicketUnslashable")]
    NcnVaultSlasherTicketUnslashable,
    #[error("VaultMaxSlashedPerOperatorExceeded")]
    VaultMaxSlashedPerOperatorExceeded,
    #[error("VaultStakerWithdrawalTicketInvalidStaker")]
    VaultStakerWithdrawalTicketInvalidStaker,
    #[error("SlasherOverflow")]
    SlasherOverflow,
    #[error("NcnOverflow")]
    NcnOverflow,
    #[error("OperatorOverflow")]
    OperatorOverflow,
    #[error("VaultDelegationZero")]
    VaultDelegationZero,
    #[error("VaultCooldownZero")]
    VaultCooldownZero,
    #[error("VaultBurnZero")]
    VaultBurnZero,
    #[error("VaultEnqueueWithdrawalAmountZero")]
    VaultEnqueueWithdrawalAmountZero,
    #[error("VaultMintZero")]
    VaultMintZero,
<<<<<<< HEAD
    #[error("VaultIsPaused")]
    VaultIsPaused,
=======
    #[error("InvalidDepositor")]
    InvalidDepositor,
    #[error("InvalidDepositTokenAccount")]
    InvalidDepositTokenAccount,
    #[error("NoSupportedMintBalanceChange")]
    NoSupportedMintBalanceChange,
    #[error("InvalidEpochLength")]
    InvalidEpochLength,

    #[error("ArithmeticOverflow")]
    ArithmeticOverflow = 3000,
    #[error("ArithmeticUnderflow")]
    ArithmeticUnderflow,
    #[error("DivisionByZero")]
    DivisionByZero,
>>>>>>> 78463b21
}

impl<T> DecodeError<T> for VaultError {
    fn type_of() -> &'static str {
        "jito::vault"
    }
}

impl From<VaultError> for ProgramError {
    fn from(e: VaultError) -> Self {
        Self::Custom(e as u32)
    }
}

impl From<VaultError> for u64 {
    fn from(e: VaultError) -> Self {
        e as Self
    }
}

impl From<VaultError> for u32 {
    fn from(e: VaultError) -> Self {
        e as Self
    }
}<|MERGE_RESOLUTION|>--- conflicted
+++ resolved
@@ -99,10 +99,8 @@
     VaultEnqueueWithdrawalAmountZero,
     #[error("VaultMintZero")]
     VaultMintZero,
-<<<<<<< HEAD
     #[error("VaultIsPaused")]
     VaultIsPaused,
-=======
     #[error("InvalidDepositor")]
     InvalidDepositor,
     #[error("InvalidDepositTokenAccount")]
@@ -118,7 +116,6 @@
     ArithmeticUnderflow,
     #[error("DivisionByZero")]
     DivisionByZero,
->>>>>>> 78463b21
 }
 
 impl<T> DecodeError<T> for VaultError {
